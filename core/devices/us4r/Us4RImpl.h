#ifndef ARRUS_CORE_DEVICES_US4R_US4RIMPL_H
#define ARRUS_CORE_DEVICES_US4R_US4RIMPL_H

#include <unordered_map>
#include <utility>

#include <boost/algorithm/string.hpp>
#include <arrus/core/api/devices/us4r/HostBuffer.h>

#include "arrus/common/asserts.h"
#include "arrus/core/devices/utils.h"
#include "arrus/core/api/common/exceptions.h"
#include "arrus/core/api/devices/us4r/Us4R.h"
#include "arrus/core/api/devices/DeviceWithComponents.h"
#include "arrus/core/common/logging.h"
#include "arrus/core/devices/us4r/us4oem/Us4OEMImpl.h"
#include "arrus/core/devices/us4r/probeadapter/ProbeAdapterImplBase.h"
#include "arrus/core/devices/probe/ProbeImplBase.h"
#include "arrus/core/devices/us4r/hv/HV256Impl.h"
#include "arrus/core/devices/us4r/RxBuffer.h"
#include "arrus/core/devices/us4r/HostBufferWorker.h"
#include "arrus/core/devices/us4r/Us4RHostBuffer.h"
#include "arrus/core/devices/us4r/Watchdog.h"

namespace arrus::devices {

class Us4RImpl : public Us4R {
public:
    using Us4OEMs = std::vector<Us4OEMImplBase::Handle>;

    enum class State {STARTED, STOPPED};

    ~Us4RImpl() override;

    Us4RImpl(const DeviceId &id, Us4OEMs us4oems,
             std::optional<HV256Impl::Handle> hv)
        : Us4R(id),  us4oems(std::move(us4oems)),
          hv(std::move(hv)) {
    }

    Us4RImpl(const DeviceId &id,
             Us4OEMs us4oems,
             ProbeAdapterImplBase::Handle &probeAdapter,
             ProbeImplBase::Handle &probe,
             std::optional<HV256Impl::Handle> hv);

    Us4RImpl(Us4RImpl const&) = delete;
    Us4RImpl(Us4RImpl const&&) = delete;

    Device::RawHandle getDevice(const std::string &path) override {
        auto[root, tail] = getPathRoot(path);
        boost::algorithm::trim(root);
        boost::algorithm::trim(tail);
        if(!tail.empty()) {
            throw IllegalArgumentException(
                arrus::format("Us4R devices allows access only to the top-level "
                              "devices (got relative path: '{}')", path)
            );
        }
        DeviceId componentId = DeviceId::parse(root);
        return getDevice(componentId);
    }

    Device::RawHandle getDevice(const DeviceId &deviceId) {
        auto ordinal = deviceId.getOrdinal();
        switch(deviceId.getDeviceType()) {
            case DeviceType::Us4OEM:
                return getUs4OEM(ordinal);
            case DeviceType::ProbeAdapter:
                return getProbeAdapter(ordinal);
            case DeviceType::Probe:
                return getProbe(ordinal);
            default:
                throw DeviceNotFoundException(deviceId);
        }
    }

    Us4OEM::RawHandle getUs4OEM(Ordinal ordinal) override {
        if(ordinal >= us4oems.size()) {
            throw DeviceNotFoundException(
                DeviceId(DeviceType::Us4OEM, ordinal));
        }
        return us4oems.at(ordinal).get();
    }


    ProbeAdapter::RawHandle getProbeAdapter(Ordinal ordinal) override {
        if(ordinal > 0 || !probeAdapter.has_value()) {
            throw DeviceNotFoundException(
                DeviceId(DeviceType::ProbeAdapter, ordinal));
        }
        return probeAdapter.value().get();
    }

    Probe::RawHandle getProbe(Ordinal ordinal) override {
        if(ordinal > 0 || !probe.has_value()) {
            throw DeviceNotFoundException(
                DeviceId(DeviceType::Probe, ordinal));
        }
        return probe.value().get();
    }

    std::pair<
        std::shared_ptr<arrus::devices::FrameChannelMapping>,
        std::shared_ptr<arrus::devices::HostBuffer>
    >
    uploadSync(const ops::us4r::TxRxSequence &seq) override;

    void start() override;

    void stop() override;

    void setVoltage(Voltage voltage);

    void disableHV();

private:
    Logger::Handle logger;
    Us4OEMs us4oems;
    std::optional<ProbeAdapterImplBase::Handle> probeAdapter;
    std::optional<ProbeImplBase::Handle> probe;
    std::optional<HV256Impl::Handle> hv;
    std::shared_ptr<RxBuffer> currentRxBuffer;
    std::unique_ptr<HostBufferWorker> hostBufferWorker;
    std::unique_ptr<Watchdog> watchdog;
    // will be used outside
    std::shared_ptr<Us4RHostBuffer> hostBuffer;
    std::mutex deviceStateMutex;
    State state{State::STOPPED};

    UltrasoundDevice *getDefaultComponent();

    static size_t countBufferElementSize(const std::vector<std::vector<DataTransfer>>& transfers);

    void stopDevice(bool stopGently = true);

<<<<<<< HEAD
    void rxDmaCallback(Us4OEMImplBase* us4oem, Ordinal us4oemOrdinal, uint16 i, uint16_t bufferSize);
=======
    void rxDmaCallback();

    void syncTrigger();
>>>>>>> a10c34d6
};

}

#endif //ARRUS_CORE_DEVICES_US4R_US4RIMPL_H<|MERGE_RESOLUTION|>--- conflicted
+++ resolved
@@ -134,13 +134,9 @@
 
     void stopDevice(bool stopGently = true);
 
-<<<<<<< HEAD
-    void rxDmaCallback(Us4OEMImplBase* us4oem, Ordinal us4oemOrdinal, uint16 i, uint16_t bufferSize);
-=======
     void rxDmaCallback();
 
     void syncTrigger();
->>>>>>> a10c34d6
 };
 
 }
