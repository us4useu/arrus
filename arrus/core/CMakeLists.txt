--- conflicted
+++ resolved
@@ -205,12 +205,9 @@
     devices/us4r/TxTimeoutRegister.h
     devices/us4r/Us4RSubsequence.h
     devices/us4r/types.h
-<<<<<<< HEAD
+    api/devices/us4r/WatchdogSettings.h
     api/devices/probe/Lens.h
     api/devices/probe/MatchingLayer.h
-=======
-    api/devices/us4r/WatchdogSettings.h
->>>>>>> 6398d7c1
 )
 
 set_source_files_properties(${SRC_FILES} PROPERTIES COMPILE_FLAGS
