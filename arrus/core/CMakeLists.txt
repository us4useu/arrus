set(TARGET_NAME arrus-core)

################################################################################
# protobuf
################################################################################
protobuf_generate_cpp(PROTO_SRC PROTO_HDRS
    io/proto/Dictionary.proto
    io/proto/session/SessionSettings.proto
    io/proto/common/IntervalInteger.proto
    io/proto/common/IntervalDouble.proto
    io/proto/common/LinearFunction.proto
    io/proto/devices/probe/ProbeModel.proto
    io/proto/devices/probe/Lens.proto
    io/proto/devices/probe/MatchingLayer.proto
    io/proto/devices/us4r/ProbeAdapterModel.proto
    io/proto/devices/us4r/ProbeToAdapterConnection.proto
    io/proto/devices/us4r/RxSettings.proto
    io/proto/devices/us4r/Us4OEMSettings.proto
    io/proto/devices/us4r/HVSettings.proto
    io/proto/devices/us4r/Us4RSettings.proto
    io/proto/devices/file/FileSettings.proto
    io/proto/devices/us4r/IOAddress.proto
    io/proto/devices/us4r/IOCapability.proto
    io/proto/devices/us4r/IOSettings.proto
    io/proto/devices/us4r/DigitalBackplaneSettings.proto
    io/proto/devices/us4r/Bitstream.proto
    io/proto/devices/us4r/Us4RTxRxLimits.proto
    io/proto/devices/us4r/WatchdogSettings.proto
)
################################################################################
# Target
################################################################################
set(SRC_FILES
    api/common/exceptions.h
    api/common/logging.h
    api/common/types.h
    api/common/Tuple.h
    api/common/Interval.h
    api/devices/DeviceWithComponents.h
    api/devices/Device.h
    api/devices/TriggerGenerator.h
    api/devices/DeviceId.h
    api/devices/probe/Probe.h
    api/devices/probe/ProbeModel.h
    api/devices/probe/ProbeModelId.h
    api/devices/probe/ProbeSettings.h
    api/devices/us4r/ProbeAdapterModelId.h
    api/devices/us4r/ProbeAdapterSettings.h
    api/devices/us4r/Us4OEM.h
    api/devices/us4r/Us4OEMSettings.h
    api/devices/us4r/Us4R.h
    api/devices/us4r/Us4RSettings.h
    api/devices/us4r/RxSettings.h
    api/devices/Ultrasound.h
    api/devices/File.h
    api/session/Session.h
    api/session/SessionSettings.h
    api/ops/us4r/Pulse.h

    common/hash.h
    common/collections.h

    common/validation.h
    common/logging.h
    common/logging.cpp

    api/common/Logger.h
    api/common/LogSeverity.h
    api/common/LoggerFactory.h
    ../common/compiler.h
    ../common/asserts.h
    ../common/format.h

    devices/utils.h
    devices/DeviceId.cpp
    devices/DeviceId.h
    devices/SettingsValidator.h
    devices/TxRxParameters.h
    devices/TxRxParameters.cpp


    devices/us4r/us4oem/Us4OEMFactory.h
    devices/us4r/us4oem/Us4OEMFactoryImpl.h
    devices/us4r/us4oem/Us4OEMImpl.h
    devices/us4r/us4oem/Us4OEMImpl.cpp
    devices/us4r/us4oem/Us4OEMSettingsValidator.h
    devices/us4r/us4oem/Us4OEMSettings.h
    devices/us4r/us4oem/Us4OEMSettings.cpp

    devices/us4r/Us4RFactory.h
    devices/us4r/Us4RFactoryImpl.h
    devices/us4r/Us4RImpl.h
    devices/us4r/Us4RSettingsValidator.h
    devices/us4r/Us4RSettingsConverter.h
    devices/us4r/Us4RSettingsConverterImpl.h
    devices/us4r/Us4RSettings.h
    devices/us4r/Us4RSettings.cpp

    devices/us4r/probeadapter/ProbeAdapterSettingsValidator.h
    devices/us4r/probeadapter/ProbeAdapterSettings.h
    devices/us4r/probeadapter/ProbeAdapterSettings.cpp

    devices/probe/ProbeImpl.h
    devices/probe/ProbeSettingsValidator.h
    devices/probe/ProbeSettings.h
    devices/probe/ProbeSettings.cpp
    devices/probe/ProbeModel.h
    devices/probe/ProbeModel.cpp

    devices/file/FileImpl.cpp
    devices/file/FileImpl.h
    devices/file/FileSettings.cpp

    api/io/settings.h
    io/settings.cpp
    io/validators/ProbeModelProtoValidator.h
    io/validators/ProbeAdapterModelProtoValidator.h
    io/validators/RxSettingsProtoValidator.h
    io/validators/SessionSettingsProtoValidator.h
    io/validators/DictionaryProtoValidator.h
    io/validators/ProbeToAdapterConnectionProtoValidator.h
    io/SettingsDictionary.h

    session/SessionImpl.cpp
    session/SessionSettings.h
    session/SessionSettings.cpp

    devices/us4r/external/ius4oem/IUs4OEMFactory.h
    devices/us4r/external/ius4oem/IUs4OEMFactoryImpl.h
    devices/us4r/external/ius4oem/Us4RLoggerWrapper.h
    devices/us4r/external/ius4oem/IUs4OEMInitializer.h
    devices/us4r/external/ius4oem/IUs4OEMInitializerImpl.h
    devices/us4r/Us4ROutputBuffer.h
    devices/us4r/Us4RImpl.cpp

    session/SessionImpl.h
    session/SessionImpl.cpp
    common/tests.h
    common/interpolate.h
    # TODO(pjarosik) cleanup below
    api/common/macros.h
    framework/graph/Graph.h
    api/devices.h
    api/framework.h
    api/ops/us4r/tgc.h
    devices/UltrasoundDevice.h
    api/devices/us4r/HVSettings.h
    api/devices/us4r/HVModelId.h
    devices/us4r/hv/HighVoltageSupplier.h
    devices/us4r/hv/HighVoltageSupplier.h
    devices/us4r/hv/HighVoltageSupplierFactory.h
    devices/us4r/hv/HighVoltageSupplier.cpp
    devices/us4r/hv/HighVoltageSupplierFactoryImpl.h
    devices/us4r/hv/HighVoltageSupplierFactoryImpl.cpp
    api/devices/us4r/FrameChannelMapping.h
    devices/us4r/FrameChannelMappingImpl.cpp
    devices/us4r/FrameChannelMappingImpl.h
    common/aperture.h
    external/eigen/Tensor.h
    devices/us4r/us4oem/Us4OEMImplBase.h
    external/eigen/Dense.h
    ../common/utils.h
    devices/us4r/DataTransfer.h
    devices/us4r/us4oem/Us4OEMBuffer.h
    api/ops/us4r/Scheme.h
    api/framework/Buffer.h
    api/framework/NdArray.h
    api/session/UploadResult.h
    api/framework/DataBufferSpec.h
    api/framework/Buffer.h
    api/session/Metadata.h
    api/framework/DataBuffer.h
    api/framework/FifoBuffer.h
    api/ops/us4r/DigitalDownConversion.h
    ops/us4r/DigitalDownConversion.cpp
    ops/us4r/Scheme.cpp
    cfg/default.h.in
    common/LogSeverity.cpp
    api/arrus.h
    api/session.h
    api/common.h api/io.h
    devices/us4r/Us4OEMDataTransferRegistrar.h
    devices/us4r/mapping/AdapterToUs4OEMMappingConverter.h
    devices/us4r/us4oem/Us4OEMRxMappingRegisterBuilder.h
    devices/us4r/us4oem/Us4OEMUploadResult.h
    devices/us4r/us4oem/Us4OEMTxRxValidator.h
    devices/us4r/us4oem/Us4OEMDescriptor.h
    api/ops/us4r/constraints/TxLimits.h
    api/ops/us4r/constraints/RxLimits.h
    api/ops/us4r/constraints/TxRxLimits.h
    api/ops/us4r/constraints/TxRxSequenceLimits.h
    api/ops/us4r/constraints/TxRxSequenceLimits.h
    devices/us4r/us4oem/Us4OEMDescriptorFactory.h
    devices/us4r/us4oem/IRQEvent.h
    api/devices/us4r/HVPSMeasurement.h
    api/devices/us4r/Us4RTxRxLimits.h
    devices/us4r/TxTimeoutRegister.h
<<<<<<< HEAD
    api/ops/us4r/Waveform.h
    devices/us4r/TxWaveformConverter.h
=======
    devices/us4r/Us4RSubsequence.h
    devices/us4r/types.h
    api/devices/us4r/WatchdogSettings.h
    api/devices/probe/Lens.h
    api/devices/probe/MatchingLayer.h
    api/version.h
    common/os.h
    version.cpp.in
>>>>>>> 66bcd8a8
)

set(GENERATED_FILES "${CMAKE_CURRENT_BINARY_DIR}/version.cpp")

# Generate version.cpp file.
configure_file("${CMAKE_CURRENT_SOURCE_DIR}/version.cpp.in" "${CMAKE_CURRENT_BINARY_DIR}/version.cpp")

set_source_files_properties(${SRC_FILES} PROPERTIES COMPILE_FLAGS
    "${ARRUS_CPP_STRICT_COMPILE_OPTIONS}")

# We do not use strict compile options (-wall, /w4, etc.) for auto generated files,
# because some of those files generate compile warnings (e.g. protobuf files).

add_library(${TARGET_NAME} SHARED ${SRC_FILES} ${PROTO_SRC} ${PROTO_HDRS} ${GENERATED_FILES})
################################################################################
# Compile definitions
################################################################################
target_compile_definitions(${TARGET_NAME}
    PRIVATE
    "BOOST_ALL_NO_LIB"
    )

################################################################################
# Include directories
################################################################################
target_include_directories(${TARGET_NAME}
    PRIVATE
    ${ARRUS_ROOT_DIR}
    ${CMAKE_BINARY_DIR}
    ${CMAKE_CURRENT_BINARY_DIR}
)

################################################################################
# Dependencies
################################################################################
target_link_libraries(${TARGET_NAME}
    PUBLIC
    Us4::US4OEM
    PRIVATE
    Us4::HV256
    Us4::DBARLite
    Us4::DBARLitePcie
    Us4::Us4RDBAR
    Us4::Us4RPSC
    Boost::Boost
    protobuf::libprotobuf
    fmt::fmt
    Eigen3::Eigen3
    Microsoft.GSL::GSL
    ${ARRUS_OS_DEPS}
)
################################################################################
# Target compile options
################################################################################
# strict compile options defined for on the source level
target_compile_options(${TARGET_NAME} PRIVATE ${ARRUS_CPP_COMMON_COMPILE_OPTIONS})
target_link_options(${TARGET_NAME} PRIVATE ${ARRUS_CPP_COMMON_LINKER_OPTIONS})
target_compile_definitions(${TARGET_NAME} PRIVATE
    ${ARRUS_CPP_COMMON_COMPILE_DEFINITIONS}
    # MSVC dll export declspec
    ARRUS_CPP_API_BUILD_STAGE)
################################################################################
# Tests
################################################################################
if (ARRUS_RUN_TESTS)
    find_package(GTest REQUIRED)

    set(ARRUS_CORE_DEVICES_TESTS_SRCS devices/DeviceId.cpp common/logging.cpp)
    # core::devices test
    create_core_test(devices/DeviceIdTest.cpp devices/DeviceId.cpp)
    create_core_test(devices/utilsTest.cpp)
    create_core_test(devices/us4r/us4oem/Us4OEMSettingsValidatorTest.cpp "${ARRUS_CORE_DEVICES_TESTS_SRCS}")
    create_core_test(devices/us4r/probeadapter/ProbeAdapterSettingsValidatorTest.cpp devices/DeviceId.cpp)
    create_core_test(devices/probe/ProbeSettingsValidatorTest.cpp devices/DeviceId.cpp)
    set(US4OEM_FACTORY_IMPL_TEST_DEPS devices/DeviceId.cpp common/logging.cpp devices/us4r/us4oem/Us4OEMImpl.cpp
        devices/TxRxParameters.cpp devices/us4r/FrameChannelMappingImpl.cpp
        ops/us4r/DigitalDownConversion.cpp)
    create_core_test(devices/us4r/us4oem/Us4OEMFactoryImplTest.cpp "${US4OEM_FACTORY_IMPL_TEST_DEPS}")
    create_core_test(devices/us4r/Us4RSettingsConverterImplTest.cpp devices/DeviceId.cpp)
    create_core_test(devices/us4r/external/ius4oem/IUs4OEMInitializerImplTest.cpp)

    set(US4OEM_IMPL_TEST_DEPS common/logging.cpp devices/us4r/us4oem/Us4OEMImpl.cpp
        devices/TxRxParameters.cpp devices/DeviceId.cpp
        devices/us4r/FrameChannelMappingImpl.cpp
        ops/us4r/DigitalDownConversion.cpp)
    create_core_test(devices/us4r/us4oem/Us4OEMImplTest.cpp "${US4OEM_IMPL_TEST_DEPS}")
    create_core_test(devices/us4r/us4oem/Us4OEMTxRxValidatorTest.cpp "devices/TxRxParameters.cpp;devices/DeviceId.cpp;common/logging.cpp")
    create_core_test(devices/us4r/us4oem/Us4OEMRxMappingRegisterBuilderTest.cpp "${US4OEM_IMPL_TEST_DEPS}")

    set(ADAPTER_IMPL_TEST_DEPS
        devices/TxRxParameters.cpp
        devices/DeviceId.cpp
        devices/us4r/FrameChannelMappingImpl.cpp
        devices/us4r/mapping/AdapterToUs4OEMMappingConverter.h
        common/logging.cpp
    )

    create_core_test(devices/us4r/Us4OEMDataTransferRegistrarTest.cpp common/logging.cpp)
    create_core_test(devices/us4r/mapping/ProbeToAdapterMappingConverterTest.cpp
         "devices/us4r/mapping/ProbeToAdapterMappingConverter.h;devices/us4r/FrameChannelMappingImpl.cpp;common/logging.cpp;devices/DeviceId.cpp")
    create_core_test(devices/us4r/mapping/AdapterToUs4OEMMappingConverterTest.cpp "${ADAPTER_IMPL_TEST_DEPS}")

    set(US4R_IMPL_TEST_DEPS
        devices/TxRxParameters.cpp
        devices/DeviceId.cpp
        devices/us4r/FrameChannelMappingImpl.cpp
        common/logging.cpp
        devices/us4r/Us4RImpl.cpp
        ops/us4r/Scheme.cpp
        ops/us4r/DigitalDownConversion.cpp
    )
    create_core_test(devices/us4r/Us4RImplTest.cpp "${US4R_IMPL_TEST_DEPS}" Us4::US4OEM)
    # core::io tests
    set(ARRUS_CORE_IO_TEST_DATA ${CMAKE_CURRENT_SOURCE_DIR}/io/test-data)
    create_core_test(io/settingsTest.cpp
        "" # no additional source files
        "protobuf::libprotobuf;arrus-core"
        "-DARRUS_TEST_DATA_PATH=\"${ARRUS_CORE_IO_TEST_DATA}\"")
    create_core_test(devices/us4r/us4oem/IRQEventTest.cpp common/logging.cpp)
    create_core_test(devices/us4r/TxTimeoutRegisterFactoryTest.cpp common/logging.cpp)
<<<<<<< HEAD
    create_core_test(devices/us4r/TxWaveformConverterTest.cpp common/logging.cpp)
=======
    create_core_test(devices/us4r/Us4RSubsequenceTest.cpp "devices/us4r/FrameChannelMappingImpl.cpp;common/logging.cpp")
>>>>>>> 66bcd8a8
endif ()

################################################################################
# Configuration
################################################################################
# Create default configuration header.
file(READ "${PROJECT_SOURCE_DIR}/arrus/cfg/default.dict" ARRUS_DEFAULT_DICT)

# Split default dictionary string into multiple parts - necessary due to
# relatively small string length limitations in MSVC.
string(LENGTH ${ARRUS_DEFAULT_DICT} ARRUS_DEFAULT_DICT_LEN)
set(ARRUS_DEFAULT_DICT_CURRENT_POS 0)
set(ARRUS_DEFAULT_DICT_PART_SIZE 16000)
set(ARRUS_DEFAULT_DICT_VALUE "")
while(${ARRUS_DEFAULT_DICT_CURRENT_POS} LESS_EQUAL ${ARRUS_DEFAULT_DICT_LEN})
    string(SUBSTRING ${ARRUS_DEFAULT_DICT} ${ARRUS_DEFAULT_DICT_CURRENT_POS} ${ARRUS_DEFAULT_DICT_PART_SIZE} ARRUS_DEFAULT_DICT_PART)
    set(ARRUS_DEFAULT_DICT_VALUE "${ARRUS_DEFAULT_DICT_VALUE} R\"\"\"\"(${ARRUS_DEFAULT_DICT_PART})\"\"\"\"")
    math(EXPR ARRUS_DEFAULT_DICT_CURRENT_POS "${ARRUS_DEFAULT_DICT_CURRENT_POS} + ${ARRUS_DEFAULT_DICT_PART_SIZE}" OUTPUT_FORMAT DECIMAL)
endwhile()
# Splitting done
configure_file(${CMAKE_CURRENT_SOURCE_DIR}/cfg/default.h.in ${CMAKE_CURRENT_BINARY_DIR}/cfg/default.h)

################################################################################
# Installation
################################################################################
install(
    TARGETS
    ${TARGET_NAME}
    DESTINATION
    ${ARRUS_LIB_INSTALL_DIR}
)

install(
    DIRECTORY
    api
    DESTINATION
    ${ARRUS_INCLUDE_INSTALL_DIR}/arrus/core
)

# US4R dependency


# binaries should be handled

install(
    DIRECTORY
    examples
    DESTINATION
    .
)
################################################################################
# Examples
################################################################################
add_executable(pwi-example examples/PwiExample.cpp)
target_link_libraries(pwi-example PRIVATE arrus-core)
target_include_directories(pwi-example PRIVATE ${ARRUS_ROOT_DIR})<|MERGE_RESOLUTION|>--- conflicted
+++ resolved
@@ -195,10 +195,6 @@
     api/devices/us4r/HVPSMeasurement.h
     api/devices/us4r/Us4RTxRxLimits.h
     devices/us4r/TxTimeoutRegister.h
-<<<<<<< HEAD
-    api/ops/us4r/Waveform.h
-    devices/us4r/TxWaveformConverter.h
-=======
     devices/us4r/Us4RSubsequence.h
     devices/us4r/types.h
     api/devices/us4r/WatchdogSettings.h
@@ -207,7 +203,8 @@
     api/version.h
     common/os.h
     version.cpp.in
->>>>>>> 66bcd8a8
+    api/ops/us4r/Waveform.h
+    devices/us4r/TxWaveformConverter.h
 )
 
 set(GENERATED_FILES "${CMAKE_CURRENT_BINARY_DIR}/version.cpp")
@@ -328,11 +325,8 @@
         "-DARRUS_TEST_DATA_PATH=\"${ARRUS_CORE_IO_TEST_DATA}\"")
     create_core_test(devices/us4r/us4oem/IRQEventTest.cpp common/logging.cpp)
     create_core_test(devices/us4r/TxTimeoutRegisterFactoryTest.cpp common/logging.cpp)
-<<<<<<< HEAD
+    create_core_test(devices/us4r/Us4RSubsequenceTest.cpp "devices/us4r/FrameChannelMappingImpl.cpp;common/logging.cpp")
     create_core_test(devices/us4r/TxWaveformConverterTest.cpp common/logging.cpp)
-=======
-    create_core_test(devices/us4r/Us4RSubsequenceTest.cpp "devices/us4r/FrameChannelMappingImpl.cpp;common/logging.cpp")
->>>>>>> 66bcd8a8
 endif ()
 
 ################################################################################
@@ -372,11 +366,6 @@
     ${ARRUS_INCLUDE_INSTALL_DIR}/arrus/core
 )
 
-# US4R dependency
-
-
-# binaries should be handled
-
 install(
     DIRECTORY
     examples
