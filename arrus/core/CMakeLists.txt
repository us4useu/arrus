set(TARGET_NAME arrus-core)

################################################################################
# protobuf
################################################################################
protobuf_generate_cpp(PROTO_SRC PROTO_HDRS
    io/proto/Dictionary.proto
    io/proto/session/SessionSettings.proto
    io/proto/common/IntervalInteger.proto
    io/proto/common/IntervalDouble.proto
    io/proto/common/LinearFunction.proto
    io/proto/devices/probe/ProbeModel.proto
    io/proto/devices/us4r/ProbeAdapterModel.proto
    io/proto/devices/us4r/ProbeToAdapterConnection.proto
    io/proto/devices/us4r/RxSettings.proto
    io/proto/devices/us4r/Us4OEMSettings.proto
    io/proto/devices/us4r/HVSettings.proto
    io/proto/devices/us4r/Us4RSettings.proto
    io/proto/devices/file/FileSettings.proto
    io/proto/devices/us4r/IOAddress.proto
    io/proto/devices/us4r/IOCapability.proto
    io/proto/devices/us4r/IOSettings.proto
    io/proto/devices/us4r/DigitalBackplaneSettings.proto
    io/proto/devices/us4r/Bitstream.proto
    )
################################################################################
# Target
################################################################################
set(SRC_FILES
    api/common/exceptions.h
    api/common/logging.h
    api/common/types.h
    api/common/Tuple.h
    api/common/Interval.h
    api/devices/DeviceWithComponents.h
    api/devices/Device.h
    api/devices/TriggerGenerator.h
    api/devices/DeviceId.h
    api/devices/probe/Probe.h
    api/devices/probe/ProbeModel.h
    api/devices/probe/ProbeModelId.h
    api/devices/probe/ProbeSettings.h
    api/devices/us4r/ProbeAdapterModelId.h
    api/devices/us4r/ProbeAdapterSettings.h
    api/devices/us4r/Us4OEM.h
    api/devices/us4r/Us4OEMSettings.h
    api/devices/us4r/Us4R.h
    api/devices/us4r/Us4RSettings.h
    api/devices/us4r/RxSettings.h
    api/devices/Ultrasound.h
    api/devices/File.h
    api/session/Session.h
    api/session/SessionSettings.h
    api/ops/us4r/Pulse.h

    common/hash.h
    common/collections.h

    common/validation.h
    common/logging.h
    common/logging.cpp

    api/common/Logger.h
    api/common/LogSeverity.h
    api/common/LoggerFactory.h
    ../common/compiler.h
    ../common/asserts.h
    ../common/format.h

    devices/utils.h
    devices/DeviceId.cpp
    devices/DeviceId.h
    devices/SettingsValidator.h
    devices/TxRxParameters.h
    devices/TxRxParameters.cpp


    devices/us4r/us4oem/Us4OEMFactory.h
    devices/us4r/us4oem/Us4OEMFactoryImpl.h
    devices/us4r/us4oem/Us4OEMImpl.h
    devices/us4r/us4oem/Us4OEMImpl.cpp
    devices/us4r/us4oem/Us4OEMSettingsValidator.h
    devices/us4r/us4oem/Us4OEMSettings.h
    devices/us4r/us4oem/Us4OEMSettings.cpp

    devices/us4r/Us4RFactory.h
    devices/us4r/Us4RFactoryImpl.h
    devices/us4r/Us4RImpl.h
    devices/us4r/Us4RSettingsValidator.h
    devices/us4r/Us4RSettingsConverter.h
    devices/us4r/Us4RSettingsConverterImpl.h
    devices/us4r/Us4RSettings.h
    devices/us4r/Us4RSettings.cpp
    devices/us4r/RxSettings.h
    devices/us4r/RxSettings.cpp

    devices/us4r/probeadapter/ProbeAdapterSettingsValidator.h
    devices/us4r/probeadapter/ProbeAdapterSettings.h
    devices/us4r/probeadapter/ProbeAdapterSettings.cpp

    devices/probe/ProbeImpl.h
    devices/probe/ProbeSettingsValidator.h
    devices/probe/ProbeSettings.h
    devices/probe/ProbeSettings.cpp
    devices/probe/ProbeModel.h
    devices/probe/ProbeModel.cpp

    devices/file/FileImpl.cpp
    devices/file/FileImpl.h
    devices/file/FileSettings.cpp

    api/io/settings.h
    io/settings.cpp
    io/validators/ProbeModelProtoValidator.h
    io/validators/ProbeAdapterModelProtoValidator.h
    io/validators/RxSettingsProtoValidator.h
    io/validators/SessionSettingsProtoValidator.h
    io/validators/DictionaryProtoValidator.h
    io/validators/ProbeToAdapterConnectionProtoValidator.h
    io/SettingsDictionary.h

    session/SessionImpl.cpp
    session/SessionSettings.h
    session/SessionSettings.cpp

    devices/us4r/external/ius4oem/IUs4OEMFactory.h
    devices/us4r/external/ius4oem/IUs4OEMFactoryImpl.h
    devices/us4r/external/ius4oem/LNAGainValueMap.h
    devices/us4r/external/ius4oem/PGAGainValueMap.h
    devices/us4r/external/ius4oem/ActiveTerminationValueMap.h
    devices/us4r/external/ius4oem/LPFCutoffValueMap.h
    devices/us4r/external/ius4oem/DTGCAttenuationValueMap.h
    devices/us4r/external/ius4oem/Us4RLoggerWrapper.h
    devices/us4r/external/ius4oem/IUs4OEMInitializer.h
    devices/us4r/external/ius4oem/IUs4OEMInitializerImpl.h
    devices/us4r/Us4ROutputBuffer.h
    devices/us4r/Us4RImpl.cpp

    session/SessionImpl.h
    session/SessionImpl.cpp
    common/tests.h
    common/interpolate.h
    # TODO(pjarosik) cleanup below
    api/common/macros.h
    framework/graph/Graph.h
    api/devices.h
    api/framework.h
    api/ops/us4r/tgc.h
    devices/UltrasoundDevice.h
    api/devices/us4r/HVSettings.h
    api/devices/us4r/HVModelId.h
    devices/us4r/hv/HighVoltageSupplier.h
    devices/us4r/hv/HighVoltageSupplier.h
    devices/us4r/hv/HighVoltageSupplierFactory.h
    devices/us4r/hv/HighVoltageSupplier.cpp
    devices/us4r/hv/HighVoltageSupplierFactoryImpl.h
    devices/us4r/hv/HighVoltageSupplierFactoryImpl.cpp
    api/devices/us4r/FrameChannelMapping.h
    devices/us4r/FrameChannelMappingImpl.cpp
    devices/us4r/FrameChannelMappingImpl.h
    common/aperture.h
    external/eigen/Tensor.h
    devices/us4r/us4oem/Us4OEMImplBase.h
    external/eigen/Dense.h
    ../common/utils.h
    devices/us4r/DataTransfer.h
    devices/us4r/us4oem/Us4OEMBuffer.h
    api/ops/us4r/Scheme.h
    api/framework/Buffer.h
    api/framework/NdArray.h
    api/session/UploadResult.h
    api/framework/DataBufferSpec.h
    api/framework/Buffer.h
    api/session/Metadata.h
    api/framework/DataBuffer.h
    api/framework/FifoBuffer.h
    api/ops/us4r/DigitalDownConversion.h
    ops/us4r/DigitalDownConversion.cpp
    ops/us4r/Scheme.cpp
    cfg/default.h.in
    common/LogSeverity.cpp
    api/arrus.h
    api/session.h
    api/common.h api/io.h
    devices/us4r/validators/RxSettingsValidator.h
    devices/us4r/Us4OEMDataTransferRegistrar.h
<<<<<<< HEAD
    devices/us4r/mapping/AdaterToUs4OEMMappingConverter.h
    devices/us4r/us4oem/Us4OEMRxMappingRegisterBuilder.h
    devices/us4r/us4oem/Us4OEMUploadResult.h
    devices/us4r/us4oem/Us4OEMTxRxValidator.h
    devices/us4r/us4oem/Us4OEMDescriptor.h
    api/ops/us4r/constraints/TxLimits.h
    api/ops/us4r/constraints/RxLimits.h
    api/ops/us4r/constraints/TxRxLimits.h
    api/ops/us4r/constraints/TxRxSequenceLimits.h
    api/ops/us4r/constraints/TxRxSequenceLimits.h
    devices/us4r/us4oem/Us4OEMDescriptorFactory.h
=======
    devices/us4r/us4oem/IRQEvent.h
>>>>>>> e1fe9984
)

set_source_files_properties(${SRC_FILES} PROPERTIES COMPILE_FLAGS
    "${ARRUS_CPP_STRICT_COMPILE_OPTIONS}")

# We do not use strict compile options (-wall, /w4, etc.) for auto generated files,
# because some of those files generate compile warnings (e.g. protobuf files).

add_library(${TARGET_NAME} SHARED ${SRC_FILES} ${PROTO_SRC} ${PROTO_HDRS})
################################################################################
# Compile definitions
################################################################################
target_compile_definitions(${TARGET_NAME}
    PRIVATE
    "BOOST_ALL_NO_LIB"
    )

################################################################################
# Include directories
################################################################################
target_include_directories(${TARGET_NAME}
    PRIVATE
    ${ARRUS_ROOT_DIR}
    ${CMAKE_CURRENT_BINARY_DIR})

################################################################################
# Dependencies
################################################################################
target_link_libraries(${TARGET_NAME}
    PRIVATE
    Us4::US4OEM
    Us4::HV256
    Us4::DBARLite
    Us4::DBARLitePcie
    Us4::Us4RDBAR
    Us4::Us4RPSC
    Boost::Boost
    protobuf::libprotobuf
    fmt::fmt
    Eigen3::Eigen3
    Microsoft.GSL::GSL
    ${ARRUS_OS_DEPS}
)
################################################################################
# Target compile options
################################################################################
# strict compile options defined for on the source level
target_compile_options(${TARGET_NAME} PRIVATE ${ARRUS_CPP_COMMON_COMPILE_OPTIONS})
target_link_options(${TARGET_NAME} PRIVATE ${ARRUS_CPP_COMMON_LINKER_OPTIONS})
target_compile_definitions(${TARGET_NAME} PRIVATE
    ${ARRUS_CPP_COMMON_COMPILE_DEFINITIONS}
    # MSVC dll export declspec
    ARRUS_CPP_API_BUILD_STAGE)
################################################################################
# Tests
################################################################################
if (ARRUS_RUN_TESTS)
    find_package(GTest REQUIRED)

    set(ARRUS_CORE_DEVICES_TESTS_SRCS devices/DeviceId.cpp common/logging.cpp)
    # core::devices test
    create_core_test(devices/DeviceIdTest.cpp devices/DeviceId.cpp)
    create_core_test(devices/utilsTest.cpp)
    create_core_test(devices/us4r/us4oem/Us4OEMSettingsValidatorTest.cpp "${ARRUS_CORE_DEVICES_TESTS_SRCS}")
    create_core_test(devices/us4r/probeadapter/ProbeAdapterSettingsValidatorTest.cpp devices/DeviceId.cpp)
    create_core_test(devices/probe/ProbeSettingsValidatorTest.cpp devices/DeviceId.cpp)
    set(US4OEM_FACTORY_IMPL_TEST_DEPS devices/DeviceId.cpp common/logging.cpp devices/us4r/us4oem/Us4OEMImpl.cpp
        devices/TxRxParameters.cpp devices/us4r/FrameChannelMappingImpl.cpp
        ops/us4r/DigitalDownConversion.cpp)
    create_core_test(devices/us4r/us4oem/Us4OEMFactoryImplTest.cpp "${US4OEM_FACTORY_IMPL_TEST_DEPS}")
    create_core_test(devices/us4r/Us4RSettingsConverterImplTest.cpp devices/DeviceId.cpp)
    create_core_test(devices/us4r/external/ius4oem/IUs4OEMInitializerImplTest.cpp)

    set(US4OEM_IMPL_TEST_DEPS common/logging.cpp devices/us4r/us4oem/Us4OEMImpl.cpp
        devices/TxRxParameters.cpp devices/DeviceId.cpp
        devices/us4r/FrameChannelMappingImpl.cpp
        ops/us4r/DigitalDownConversion.cpp)
    create_core_test(devices/us4r/us4oem/Us4OEMImplTest.cpp "${US4OEM_IMPL_TEST_DEPS}")
    create_core_test(devices/us4r/us4oem/Us4OEMTxRxValidatorTest.cpp "devices/TxRxParameters.cpp;devices/DeviceId.cpp;common/logging.cpp")
    create_core_test(devices/us4r/us4oem/Us4OEMRxMappingRegisterBuilderTest.cpp "${US4OEM_IMPL_TEST_DEPS}")

    set(ADAPTER_IMPL_TEST_DEPS
        devices/TxRxParameters.cpp
        devices/DeviceId.cpp
        devices/us4r/FrameChannelMappingImpl.cpp
        devices/us4r/mapping/AdaterToUs4OEMMappingConverter.h
        common/logging.cpp
    )

    create_core_test(devices/us4r/Us4OEMDataTransferRegistrarTest.cpp common/logging.cpp)
    create_core_test(devices/us4r/mapping/ProbeToAdapterMappingConverterTest.cpp
         "devices/us4r/mapping/ProbeToAdapterMappingConverter.h;devices/us4r/FrameChannelMappingImpl.cpp;common/logging.cpp;devices/DeviceId.cpp")
    create_core_test(devices/us4r/mapping/AdapterToUs4OEMMappingConverterTest.cpp "${ADAPTER_IMPL_TEST_DEPS}")

    set(US4R_IMPL_TEST_DEPS
        devices/TxRxParameters.cpp
        devices/DeviceId.cpp
        devices/us4r/FrameChannelMappingImpl.cpp
        common/logging.cpp
        devices/us4r/Us4RImpl.cpp
        ops/us4r/Scheme.cpp
        ops/us4r/DigitalDownConversion.cpp
    )
    create_core_test(devices/us4r/Us4RImplTest.cpp "${US4R_IMPL_TEST_DEPS}")
    # core::io tests
    set(ARRUS_CORE_IO_TEST_DATA ${CMAKE_CURRENT_SOURCE_DIR}/io/test-data)
    create_core_test(io/settingsTest.cpp
        "" # no additional source files
        "protobuf::libprotobuf;arrus-core"
        "-DARRUS_TEST_DATA_PATH=\"${ARRUS_CORE_IO_TEST_DATA}\"")
    create_core_test(devices/us4r/us4oem/IRQEventTest.cpp common/logging.cpp)
endif ()

################################################################################
# Configuration
################################################################################
# Create default configuration header.
file(READ "${PROJECT_SOURCE_DIR}/arrus/cfg/default.dict" ARRUS_DEFAULT_DICT)

# Split default dictionary string into multiple parts - necessary due to
# relatively small string length limitations in MSVC.
string(LENGTH ${ARRUS_DEFAULT_DICT} ARRUS_DEFAULT_DICT_LEN)
set(ARRUS_DEFAULT_DICT_CURRENT_POS 0)
set(ARRUS_DEFAULT_DICT_PART_SIZE 16000)
set(ARRUS_DEFAULT_DICT_VALUE "")
while(${ARRUS_DEFAULT_DICT_CURRENT_POS} LESS_EQUAL ${ARRUS_DEFAULT_DICT_LEN})
    string(SUBSTRING ${ARRUS_DEFAULT_DICT} ${ARRUS_DEFAULT_DICT_CURRENT_POS} ${ARRUS_DEFAULT_DICT_PART_SIZE} ARRUS_DEFAULT_DICT_PART)
    set(ARRUS_DEFAULT_DICT_VALUE "${ARRUS_DEFAULT_DICT_VALUE} R\"\"\"\"(${ARRUS_DEFAULT_DICT_PART})\"\"\"\"")
    math(EXPR ARRUS_DEFAULT_DICT_CURRENT_POS "${ARRUS_DEFAULT_DICT_CURRENT_POS} + ${ARRUS_DEFAULT_DICT_PART_SIZE}" OUTPUT_FORMAT DECIMAL)
endwhile()
# Splitting done
configure_file(${CMAKE_CURRENT_SOURCE_DIR}/cfg/default.h.in ${CMAKE_CURRENT_BINARY_DIR}/cfg/default.h)

################################################################################
# Installation
################################################################################
install(
    TARGETS
    ${TARGET_NAME}
    DESTINATION
    ${ARRUS_LIB_INSTALL_DIR}
)

install(
    DIRECTORY
    api
    DESTINATION
    ${ARRUS_INCLUDE_INSTALL_DIR}/arrus/core
)

install(
    DIRECTORY
    examples
    DESTINATION
    .
)
################################################################################
# Examples
################################################################################
add_executable(pwi-example examples/PwiExample.cpp)
target_link_libraries(pwi-example PRIVATE arrus-core)
target_include_directories(pwi-example PRIVATE ${ARRUS_ROOT_DIR})<|MERGE_RESOLUTION|>--- conflicted
+++ resolved
@@ -184,7 +184,6 @@
     api/common.h api/io.h
     devices/us4r/validators/RxSettingsValidator.h
     devices/us4r/Us4OEMDataTransferRegistrar.h
-<<<<<<< HEAD
     devices/us4r/mapping/AdaterToUs4OEMMappingConverter.h
     devices/us4r/us4oem/Us4OEMRxMappingRegisterBuilder.h
     devices/us4r/us4oem/Us4OEMUploadResult.h
@@ -196,9 +195,7 @@
     api/ops/us4r/constraints/TxRxSequenceLimits.h
     api/ops/us4r/constraints/TxRxSequenceLimits.h
     devices/us4r/us4oem/Us4OEMDescriptorFactory.h
-=======
     devices/us4r/us4oem/IRQEvent.h
->>>>>>> e1fe9984
 )
 
 set_source_files_properties(${SRC_FILES} PROPERTIES COMPILE_FLAGS
