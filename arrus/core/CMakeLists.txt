set(TARGET_NAME arrus-core)

################################################################################
# protobuf
################################################################################
protobuf_generate_cpp(PROTO_SRC PROTO_HDRS
    io/proto/Dictionary.proto
    io/proto/session/SessionSettings.proto
    io/proto/common/IntervalInteger.proto
    io/proto/common/IntervalDouble.proto
    io/proto/common/LinearFunction.proto
    io/proto/devices/probe/ProbeModel.proto
    io/proto/devices/us4r/ProbeAdapterModel.proto
    io/proto/devices/us4r/ProbeToAdapterConnection.proto
    io/proto/devices/us4r/RxSettings.proto
    io/proto/devices/us4r/Us4OEMSettings.proto
    io/proto/devices/us4r/HVSettings.proto
    io/proto/devices/us4r/Us4RSettings.proto
    io/proto/devices/file/FileSettings.proto
    io/proto/devices/us4r/IOAddress.proto
    io/proto/devices/us4r/IOCapability.proto
    io/proto/devices/us4r/IOSettings.proto
    io/proto/devices/us4r/DigitalBackplaneSettings.proto
    io/proto/devices/us4r/Bitstream.proto
    io/proto/devices/us4r/Us4RTxRxLimits.proto
    io/proto/devices/us4r/WatchdogSettings.proto
)
################################################################################
# Target
################################################################################
set(SRC_FILES
    api/common/exceptions.h
    api/common/logging.h
    api/common/types.h
    api/common/Tuple.h
    api/common/Interval.h
    api/devices/DeviceWithComponents.h
    api/devices/Device.h
    api/devices/TriggerGenerator.h
    api/devices/DeviceId.h
    api/devices/probe/Probe.h
    api/devices/probe/ProbeModel.h
    api/devices/probe/ProbeModelId.h
    api/devices/probe/ProbeSettings.h
    api/devices/us4r/ProbeAdapterModelId.h
    api/devices/us4r/ProbeAdapterSettings.h
    api/devices/us4r/Us4OEM.h
    api/devices/us4r/Us4OEMSettings.h
    api/devices/us4r/Us4R.h
    api/devices/us4r/Us4RSettings.h
    api/devices/us4r/RxSettings.h
    api/devices/Ultrasound.h
    api/devices/File.h
    api/session/Session.h
    api/session/SessionSettings.h
    api/ops/us4r/Pulse.h

    common/hash.h
    common/collections.h

    common/validation.h
    common/logging.h
    common/logging.cpp

    api/common/Logger.h
    api/common/LogSeverity.h
    api/common/LoggerFactory.h
    ../common/compiler.h
    ../common/asserts.h
    ../common/format.h

    devices/utils.h
    devices/DeviceId.cpp
    devices/DeviceId.h
    devices/SettingsValidator.h
    devices/TxRxParameters.h
    devices/TxRxParameters.cpp


    devices/us4r/us4oem/Us4OEMFactory.h
    devices/us4r/us4oem/Us4OEMFactoryImpl.h
    devices/us4r/us4oem/Us4OEMImpl.h
    devices/us4r/us4oem/Us4OEMImpl.cpp
    devices/us4r/us4oem/Us4OEMSettingsValidator.h
    devices/us4r/us4oem/Us4OEMSettings.h
    devices/us4r/us4oem/Us4OEMSettings.cpp

    devices/us4r/Us4RFactory.h
    devices/us4r/Us4RFactoryImpl.h
    devices/us4r/Us4RImpl.h
    devices/us4r/Us4RSettingsValidator.h
    devices/us4r/Us4RSettingsConverter.h
    devices/us4r/Us4RSettingsConverterImpl.h
    devices/us4r/Us4RSettings.h
    devices/us4r/Us4RSettings.cpp
    devices/us4r/RxSettings.h
    devices/us4r/RxSettings.cpp

    devices/us4r/probeadapter/ProbeAdapterSettingsValidator.h
    devices/us4r/probeadapter/ProbeAdapterSettings.h
    devices/us4r/probeadapter/ProbeAdapterSettings.cpp

    devices/probe/ProbeImpl.h
    devices/probe/ProbeSettingsValidator.h
    devices/probe/ProbeSettings.h
    devices/probe/ProbeSettings.cpp
    devices/probe/ProbeModel.h
    devices/probe/ProbeModel.cpp

    devices/file/FileImpl.cpp
    devices/file/FileImpl.h
    devices/file/FileSettings.cpp

    api/io/settings.h
    io/settings.cpp
    io/validators/ProbeModelProtoValidator.h
    io/validators/ProbeAdapterModelProtoValidator.h
    io/validators/RxSettingsProtoValidator.h
    io/validators/SessionSettingsProtoValidator.h
    io/validators/DictionaryProtoValidator.h
    io/validators/ProbeToAdapterConnectionProtoValidator.h
    io/SettingsDictionary.h

    session/SessionImpl.cpp
    session/SessionSettings.h
    session/SessionSettings.cpp

    devices/us4r/external/ius4oem/IUs4OEMFactory.h
    devices/us4r/external/ius4oem/IUs4OEMFactoryImpl.h
    devices/us4r/external/ius4oem/LNAGainValueMap.h
    devices/us4r/external/ius4oem/PGAGainValueMap.h
    devices/us4r/external/ius4oem/ActiveTerminationValueMap.h
    devices/us4r/external/ius4oem/LPFCutoffValueMap.h
    devices/us4r/external/ius4oem/DTGCAttenuationValueMap.h
    devices/us4r/external/ius4oem/Us4RLoggerWrapper.h
    devices/us4r/external/ius4oem/IUs4OEMInitializer.h
    devices/us4r/external/ius4oem/IUs4OEMInitializerImpl.h
    devices/us4r/Us4ROutputBuffer.h
    devices/us4r/Us4RImpl.cpp

    session/SessionImpl.h
    session/SessionImpl.cpp
    common/tests.h
    common/interpolate.h
    # TODO(pjarosik) cleanup below
    api/common/macros.h
    framework/graph/Graph.h
    api/devices.h
    api/framework.h
    api/ops/us4r/tgc.h
    devices/UltrasoundDevice.h
    api/devices/us4r/HVSettings.h
    api/devices/us4r/HVModelId.h
    devices/us4r/hv/HighVoltageSupplier.h
    devices/us4r/hv/HighVoltageSupplier.h
    devices/us4r/hv/HighVoltageSupplierFactory.h
    devices/us4r/hv/HighVoltageSupplier.cpp
    devices/us4r/hv/HighVoltageSupplierFactoryImpl.h
    devices/us4r/hv/HighVoltageSupplierFactoryImpl.cpp
    api/devices/us4r/FrameChannelMapping.h
    devices/us4r/FrameChannelMappingImpl.cpp
    devices/us4r/FrameChannelMappingImpl.h
    common/aperture.h
    external/eigen/Tensor.h
    devices/us4r/us4oem/Us4OEMImplBase.h
    external/eigen/Dense.h
    ../common/utils.h
    devices/us4r/DataTransfer.h
    devices/us4r/us4oem/Us4OEMBuffer.h
    api/ops/us4r/Scheme.h
    api/framework/Buffer.h
    api/framework/NdArray.h
    api/session/UploadResult.h
    api/framework/DataBufferSpec.h
    api/framework/Buffer.h
    api/session/Metadata.h
    api/framework/DataBuffer.h
    api/framework/FifoBuffer.h
    api/ops/us4r/DigitalDownConversion.h
    ops/us4r/DigitalDownConversion.cpp
    ops/us4r/Scheme.cpp
    cfg/default.h.in
    common/LogSeverity.cpp
    api/arrus.h
    api/session.h
    api/common.h api/io.h
    devices/us4r/validators/RxSettingsValidator.h
    devices/us4r/Us4OEMDataTransferRegistrar.h
    devices/us4r/mapping/AdapterToUs4OEMMappingConverter.h
    devices/us4r/us4oem/Us4OEMRxMappingRegisterBuilder.h
    devices/us4r/us4oem/Us4OEMUploadResult.h
    devices/us4r/us4oem/Us4OEMTxRxValidator.h
    devices/us4r/us4oem/Us4OEMDescriptor.h
    api/ops/us4r/constraints/TxLimits.h
    api/ops/us4r/constraints/RxLimits.h
    api/ops/us4r/constraints/TxRxLimits.h
    api/ops/us4r/constraints/TxRxSequenceLimits.h
    api/ops/us4r/constraints/TxRxSequenceLimits.h
    devices/us4r/us4oem/Us4OEMDescriptorFactory.h
    devices/us4r/us4oem/IRQEvent.h
    api/devices/us4r/HVPSMeasurement.h
    api/devices/us4r/Us4RTxRxLimits.h
    devices/us4r/TxTimeoutRegister.h
<<<<<<< HEAD
    api/devices/us4r/WatchdogSettings.h
=======
    devices/us4r/Us4RSubsequence.h
    devices/us4r/types.h
>>>>>>> 5bf3066f
)

set_source_files_properties(${SRC_FILES} PROPERTIES COMPILE_FLAGS
    "${ARRUS_CPP_STRICT_COMPILE_OPTIONS}")

# We do not use strict compile options (-wall, /w4, etc.) for auto generated files,
# because some of those files generate compile warnings (e.g. protobuf files).

add_library(${TARGET_NAME} SHARED ${SRC_FILES} ${PROTO_SRC} ${PROTO_HDRS})
################################################################################
# Compile definitions
################################################################################
target_compile_definitions(${TARGET_NAME}
    PRIVATE
    "BOOST_ALL_NO_LIB"
    )

################################################################################
# Include directories
################################################################################
target_include_directories(${TARGET_NAME}
    PRIVATE
    ${ARRUS_ROOT_DIR}
    ${CMAKE_CURRENT_BINARY_DIR})

################################################################################
# Dependencies
################################################################################
target_link_libraries(${TARGET_NAME}
    PRIVATE
    Us4::US4OEM
    Us4::HV256
    Us4::DBARLite
    Us4::DBARLitePcie
    Us4::Us4RDBAR
    Us4::Us4RPSC
    Boost::Boost
    protobuf::libprotobuf
    fmt::fmt
    Eigen3::Eigen3
    Microsoft.GSL::GSL
    ${ARRUS_OS_DEPS}
)
################################################################################
# Target compile options
################################################################################
# strict compile options defined for on the source level
target_compile_options(${TARGET_NAME} PRIVATE ${ARRUS_CPP_COMMON_COMPILE_OPTIONS})
target_link_options(${TARGET_NAME} PRIVATE ${ARRUS_CPP_COMMON_LINKER_OPTIONS})
target_compile_definitions(${TARGET_NAME} PRIVATE
    ${ARRUS_CPP_COMMON_COMPILE_DEFINITIONS}
    # MSVC dll export declspec
    ARRUS_CPP_API_BUILD_STAGE)
################################################################################
# Tests
################################################################################
if (ARRUS_RUN_TESTS)
    find_package(GTest REQUIRED)

    set(ARRUS_CORE_DEVICES_TESTS_SRCS devices/DeviceId.cpp common/logging.cpp)
    # core::devices test
    create_core_test(devices/DeviceIdTest.cpp devices/DeviceId.cpp)
    create_core_test(devices/utilsTest.cpp)
    create_core_test(devices/us4r/us4oem/Us4OEMSettingsValidatorTest.cpp "${ARRUS_CORE_DEVICES_TESTS_SRCS}")
    create_core_test(devices/us4r/probeadapter/ProbeAdapterSettingsValidatorTest.cpp devices/DeviceId.cpp)
    create_core_test(devices/probe/ProbeSettingsValidatorTest.cpp devices/DeviceId.cpp)
    set(US4OEM_FACTORY_IMPL_TEST_DEPS devices/DeviceId.cpp common/logging.cpp devices/us4r/us4oem/Us4OEMImpl.cpp
        devices/TxRxParameters.cpp devices/us4r/FrameChannelMappingImpl.cpp
        ops/us4r/DigitalDownConversion.cpp)
    create_core_test(devices/us4r/us4oem/Us4OEMFactoryImplTest.cpp "${US4OEM_FACTORY_IMPL_TEST_DEPS}")
    create_core_test(devices/us4r/Us4RSettingsConverterImplTest.cpp devices/DeviceId.cpp)
    create_core_test(devices/us4r/external/ius4oem/IUs4OEMInitializerImplTest.cpp)

    set(US4OEM_IMPL_TEST_DEPS common/logging.cpp devices/us4r/us4oem/Us4OEMImpl.cpp
        devices/TxRxParameters.cpp devices/DeviceId.cpp
        devices/us4r/FrameChannelMappingImpl.cpp
        ops/us4r/DigitalDownConversion.cpp)
    create_core_test(devices/us4r/us4oem/Us4OEMImplTest.cpp "${US4OEM_IMPL_TEST_DEPS}")
    create_core_test(devices/us4r/us4oem/Us4OEMTxRxValidatorTest.cpp "devices/TxRxParameters.cpp;devices/DeviceId.cpp;common/logging.cpp")
    create_core_test(devices/us4r/us4oem/Us4OEMRxMappingRegisterBuilderTest.cpp "${US4OEM_IMPL_TEST_DEPS}")

    set(ADAPTER_IMPL_TEST_DEPS
        devices/TxRxParameters.cpp
        devices/DeviceId.cpp
        devices/us4r/FrameChannelMappingImpl.cpp
        devices/us4r/mapping/AdapterToUs4OEMMappingConverter.h
        common/logging.cpp
    )

    create_core_test(devices/us4r/Us4OEMDataTransferRegistrarTest.cpp common/logging.cpp)
    create_core_test(devices/us4r/mapping/ProbeToAdapterMappingConverterTest.cpp
         "devices/us4r/mapping/ProbeToAdapterMappingConverter.h;devices/us4r/FrameChannelMappingImpl.cpp;common/logging.cpp;devices/DeviceId.cpp")
    create_core_test(devices/us4r/mapping/AdapterToUs4OEMMappingConverterTest.cpp "${ADAPTER_IMPL_TEST_DEPS}")

    set(US4R_IMPL_TEST_DEPS
        devices/TxRxParameters.cpp
        devices/DeviceId.cpp
        devices/us4r/FrameChannelMappingImpl.cpp
        common/logging.cpp
        devices/us4r/Us4RImpl.cpp
        ops/us4r/Scheme.cpp
        ops/us4r/DigitalDownConversion.cpp
    )
    create_core_test(devices/us4r/Us4RImplTest.cpp "${US4R_IMPL_TEST_DEPS}")
    # core::io tests
    set(ARRUS_CORE_IO_TEST_DATA ${CMAKE_CURRENT_SOURCE_DIR}/io/test-data)
    create_core_test(io/settingsTest.cpp
        "" # no additional source files
        "protobuf::libprotobuf;arrus-core"
        "-DARRUS_TEST_DATA_PATH=\"${ARRUS_CORE_IO_TEST_DATA}\"")
    create_core_test(devices/us4r/us4oem/IRQEventTest.cpp common/logging.cpp)

    create_core_test(devices/us4r/TxTimeoutRegisterFactoryTest.cpp common/logging.cpp)
    create_core_test(devices/us4r/Us4RSubsequenceTest.cpp "devices/us4r/FrameChannelMappingImpl.cpp;common/logging.cpp")
endif ()

################################################################################
# Configuration
################################################################################
# Create default configuration header.
file(READ "${PROJECT_SOURCE_DIR}/arrus/cfg/default.dict" ARRUS_DEFAULT_DICT)

# Split default dictionary string into multiple parts - necessary due to
# relatively small string length limitations in MSVC.
string(LENGTH ${ARRUS_DEFAULT_DICT} ARRUS_DEFAULT_DICT_LEN)
set(ARRUS_DEFAULT_DICT_CURRENT_POS 0)
set(ARRUS_DEFAULT_DICT_PART_SIZE 16000)
set(ARRUS_DEFAULT_DICT_VALUE "")
while(${ARRUS_DEFAULT_DICT_CURRENT_POS} LESS_EQUAL ${ARRUS_DEFAULT_DICT_LEN})
    string(SUBSTRING ${ARRUS_DEFAULT_DICT} ${ARRUS_DEFAULT_DICT_CURRENT_POS} ${ARRUS_DEFAULT_DICT_PART_SIZE} ARRUS_DEFAULT_DICT_PART)
    set(ARRUS_DEFAULT_DICT_VALUE "${ARRUS_DEFAULT_DICT_VALUE} R\"\"\"\"(${ARRUS_DEFAULT_DICT_PART})\"\"\"\"")
    math(EXPR ARRUS_DEFAULT_DICT_CURRENT_POS "${ARRUS_DEFAULT_DICT_CURRENT_POS} + ${ARRUS_DEFAULT_DICT_PART_SIZE}" OUTPUT_FORMAT DECIMAL)
endwhile()
# Splitting done
configure_file(${CMAKE_CURRENT_SOURCE_DIR}/cfg/default.h.in ${CMAKE_CURRENT_BINARY_DIR}/cfg/default.h)

################################################################################
# Installation
################################################################################
install(
    TARGETS
    ${TARGET_NAME}
    DESTINATION
    ${ARRUS_LIB_INSTALL_DIR}
)

install(
    DIRECTORY
    api
    DESTINATION
    ${ARRUS_INCLUDE_INSTALL_DIR}/arrus/core
)

install(
    DIRECTORY
    examples
    DESTINATION
    .
)
################################################################################
# Examples
################################################################################
add_executable(pwi-example examples/PwiExample.cpp)
target_link_libraries(pwi-example PRIVATE arrus-core)
target_include_directories(pwi-example PRIVATE ${ARRUS_ROOT_DIR})<|MERGE_RESOLUTION|>--- conflicted
+++ resolved
@@ -201,12 +201,9 @@
     api/devices/us4r/HVPSMeasurement.h
     api/devices/us4r/Us4RTxRxLimits.h
     devices/us4r/TxTimeoutRegister.h
-<<<<<<< HEAD
-    api/devices/us4r/WatchdogSettings.h
-=======
     devices/us4r/Us4RSubsequence.h
     devices/us4r/types.h
->>>>>>> 5bf3066f
+    api/devices/us4r/WatchdogSettings.h
 )
 
 set_source_files_properties(${SRC_FILES} PROPERTIES COMPILE_FLAGS
