--- conflicted
+++ resolved
@@ -424,13 +424,7 @@
             // 2. Try to use ARRUS_PATH, if available.
             const char *arrusP = std::getenv(ARRUS_PATH_KEY);
             if(arrusP != nullptr) {
-<<<<<<< HEAD
                 boost::filesystem::path arrusDicP{arrusP};
-=======
-                logger->log(LogSeverity::DEBUG,
-                            ::arrus::format("Using ARRUS_PATH = {}", arrusP));
-                std::filesystem::path arrusDicP{arrusP};
->>>>>>> c24578fb
                 arrusDicP = arrusDicP / s->dictionary_file();
                 if(boost::filesystem::is_regular_file(arrusDicP)) {
                     dictionaryPathStr = arrusDicP.string();
