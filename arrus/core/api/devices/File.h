--- conflicted
+++ resolved
@@ -20,13 +20,10 @@
     void trigger() override = 0;
     float getSamplingFrequency() const override = 0;
     float getCurrentSamplingFrequency() const override = 0;
-<<<<<<< HEAD
-=======
-    Probe *getProbe(Ordinal ordinal) override = 0;
+    arrus::devices::Probe *getProbe(Ordinal ordinal) override = 0;
 
     std::pair<std::shared_ptr<framework::Buffer>, std::shared_ptr<session::Metadata>>
     setSubsequence(uint16 start, uint16 end, const std::optional<float> &sri) override = 0;
->>>>>>> 052bfb22
 };
 
 }
