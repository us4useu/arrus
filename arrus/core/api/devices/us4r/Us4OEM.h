#ifndef ARRUS_CORE_API_DEVICES_US4R_US4OEM_H
#define ARRUS_CORE_API_DEVICES_US4R_US4OEM_H

#include <memory>
#include "arrus/core/api/devices/Device.h"
#include "arrus/core/api/common/types.h"
#include "arrus/core/api/devices/TriggerGenerator.h"

namespace arrus::devices {

class Us4OEM : public Device, public TriggerGenerator {
public:
    using Handle = std::unique_ptr<Us4OEM>;
    using RawHandle = PtrHandle<Us4OEM>;

   /**
    * Us4OEM ADC test pattern state.
    */
    enum class RxTestPattern {
        OFF,
        /** Ramp (sawtooth data pattern). */
        RAMP,
    };

    ~Us4OEM() override = default;

    /**
     * Returns nominal sampling frequency on the us4OEM device.
     */
    virtual float getSamplingFrequency() = 0;

    /**
     * Returns current sampling frequency of the us4OEM device.
     */
    virtual float getCurrentSamplingFrequency() const = 0;

    /**
     * Returns temperature measured by Us4OEM's FPGA [Celsius].
     */
    virtual float getFPGATemperature() = 0;

    /**
     * Returns rail voltage measured by Us4OEM's UCD [V].
     *
     * @param rail UCD rail number
     */
    virtual float getUCDMeasuredVoltage(uint8_t rail) = 0;

    /**
    * Reads AFE register
    *
    * @param address: register address
    * @return: register value
    * @throws arrus::IllegalStateException when invalid input parameters detected
    */
	virtual uint16_t getAfe(uint8_t address) = 0;

    /**
    * Writes AFE register
    *
    * @param address: register address
    * @param value: register value
    * @throws arrus::IllegalStateException when invalid input parameters detected
    */
	virtual void setAfe(uint8_t address, uint16_t value) = 0;

    /**
    * Enables and configures AFE built-in demodulator
    *
    * @param demodulationFrequency: Demodulation frequency
    * @param decimationFactor: Decimation factor
    * @param firCoefficients: Pointer to Low pass filter coefficients buffer
    * @param nCoefficients: Number of FIR coefficients
    * @throws arrus::IllegalStateException when invalid input parameters detected
    */
    virtual void setAfeDemod(float demodulationFrequency, float decimationFactor, const float *firCoefficients,
                             size_t nCoefficients) = 0;

    /**
    * Disables AFE built-in demodulator
    *
    */
    virtual void disableAfeDemod() = 0;
<<<<<<< HEAD
	
=======

>>>>>>> 8348d3d9
    /**
     * Checks if the firmware version on the Us4OEM module is correct.
     *
     * @throws ::arrus::IllegalStateException when the incorrect version was detected.
     */
    virtual void checkFirmwareVersion() = 0;

    /**
     * Checks if the us4OEM is in the correct state (as seen by host PC).
     *
     * Note: currently only the firmware version is checked (to verify if the us4OEM module
     * memory space is still available for the us4OEM module).
     *
     * @throws arrus::IllegalStateException when the incorrect version was detected.
     */
    virtual void checkState() = 0;

    /**
     * Returns firmware version installed on the us4OEM module.
     */
    virtual uint32 getFirmwareVersion() = 0;

    /**
     * Returns Tx component firmware version installed on this us4OEM module.
     */
    virtual uint32 getTxFirmwareVersion() = 0;

    /**
     * Returns current FPGA wall clock (time passed since Init function was called).
     *
     * @return FPGA wall clock (seconds)
     */
    virtual float getFPGAWallclock() = 0;

    /**
     * Enables High-Pass Filter and sets a given corner frequency.
     *
     * Available corner frequency values (Hz): 4520'000, 2420'000, 1200'000, 600'000, 300'000, 180'000,
     * 80'000, 40'000, 20'000.
     *
     * @param frequency corner high-pass filter frequency to set
     */
    virtual void setHpfCornerFrequency(uint32_t frequency) = 0;

    /**
     * Disables digital high-pass filter.
     */
    virtual void disableHpf() = 0;

    Us4OEM(Us4OEM const&) = delete;
    Us4OEM(Us4OEM const&&) = delete;
    void operator=(Us4OEM const&) = delete;
    void operator=(Us4OEM const&&) = delete;
protected:
    explicit Us4OEM(const DeviceId &id): Device(id) {}
};


}

#endif // ARRUS_CORE_API_DEVICES_US4R_US4OEM_H<|MERGE_RESOLUTION|>--- conflicted
+++ resolved
@@ -81,11 +81,7 @@
     *
     */
     virtual void disableAfeDemod() = 0;
-<<<<<<< HEAD
-	
-=======
 
->>>>>>> 8348d3d9
     /**
      * Checks if the firmware version on the Us4OEM module is correct.
      *
