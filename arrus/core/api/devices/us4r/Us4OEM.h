#ifndef ARRUS_CORE_API_DEVICES_US4R_US4OEM_H
#define ARRUS_CORE_API_DEVICES_US4R_US4OEM_H

#include <memory>
#include "arrus/core/api/devices/Device.h"
#include "arrus/core/api/common/types.h"
#include "arrus/core/api/devices/TriggerGenerator.h"

namespace arrus::devices {

class Us4OEM : public Device, public TriggerGenerator {
public:
    using Handle = std::unique_ptr<Us4OEM>;
    using RawHandle = PtrHandle<Us4OEM>;

   /**
    * Us4OEM ADC test pattern state.
    */
    enum class RxTestPattern {
        OFF,
        /** Ramp (sawtooth data pattern). */
        RAMP,
    };

    ~Us4OEM() override = default;

    /**
     * Returns nominal sampling frequency on the us4OEM device.
     */
    virtual float getSamplingFrequency() = 0;

    /**
     * Returns current sampling frequency of the us4OEM device.
     */
    virtual float getCurrentSamplingFrequency() const = 0;

    /**
     * Returns temperature measured by Us4OEM's FPGA [Celsius].
     */
    virtual float getFPGATemperature() = 0;

    /**
<<<<<<< HEAD
     * Returns rail voltage measured by Us4OEM's UCD [V].
     *
     * @param rail UCD rail number
     */
    virtual float getUCDMeasuredVoltage(uint8_t rail) = 0;

    /**
=======
    * Reads AFE register
    *
    * @param address: register address
    * @return: register value
    * @throws arrus::IllegalStateException when invalid input parameters detected
    */
	virtual uint16_t getAfe(uint8_t address) = 0;

    /**
    * Writes AFE register
    *
    * @param address: register address
    * @param value: register value
    * @throws arrus::IllegalStateException when invalid input parameters detected
    */
	virtual void setAfe(uint8_t address, uint16_t value) = 0;
    //virtual void setAfeFir(uint8_t address, uint16_t* coeffs, uint8_t length) = 0;

    /**
    * Enables and configures AFE built-in demodulator
    * 
    * @param demodulationFrequency: Demodulation frequency
    * @param decimationFactor: Decimation factor
    * @param firCoefficients: Pointer to Low pass filter coefficients buffer
    * @param nCoefficients: Number of FIR coefficients
    * @throws arrus::IllegalStateException when invalid input parameters detected
    */
    virtual void setAfeDemod(float demodulationFrequency, float decimationFactor, const int16 *firCoefficients,
                             size_t nCoefficients) = 0;

    /**
    * Enables and configures AFE built-in demodulator
    *
    * @param demodulationFrequency: Demodulation frequency
    * @param decimationFactor: Decimation factor
    * @param firCoefficients: Pointer to Low pass filter coefficients buffer
    * @param nCoefficients: Number of FIR coefficients
    * @throws arrus::IllegalStateException when invalid input parameters detected
    */
    virtual void setAfeDemod(float demodulationFrequency, float decimationFactor, const float *firCoefficients,
                             size_t nCoefficients) = 0;

    /**
    * Disables AFE built-in demodulator
    *
    */
    virtual void disableAfeDemod() = 0;
    /**
>>>>>>> d23b94ae
     * Checks if the firmware version on the Us4OEM module is correct.
     *
     * @throws ::arrus::IllegalStateException when the incorrect version was detected.
     */
    virtual void checkFirmwareVersion() = 0;

    /**
     * Checks if the us4OEM is in the correct state (as seen by host PC).
     *
     * Note: currently only the firmware version is checked (to verify if the us4OEM module
     * memory space is still available for the us4OEM module).
     *
     * @throws arrus::IllegalStateException when the incorrect version was detected.
     */
    virtual void checkState() = 0;

    /**
     * Returns firmware version installed on the us4OEM module.
     */
    virtual uint32 getFirmwareVersion() = 0;

    /**
     * Returns Tx component firmware version installed on this us4OEM module.
     */
    virtual uint32 getTxFirmwareVersion() = 0;

    Us4OEM(Us4OEM const&) = delete;
    Us4OEM(Us4OEM const&&) = delete;
    void operator=(Us4OEM const&) = delete;
    void operator=(Us4OEM const&&) = delete;
protected:
    explicit Us4OEM(const DeviceId &id): Device(id) {}
};


}

#endif // ARRUS_CORE_API_DEVICES_US4R_US4OEM_H<|MERGE_RESOLUTION|>--- conflicted
+++ resolved
@@ -40,7 +40,6 @@
     virtual float getFPGATemperature() = 0;
 
     /**
-<<<<<<< HEAD
      * Returns rail voltage measured by Us4OEM's UCD [V].
      *
      * @param rail UCD rail number
@@ -48,7 +47,6 @@
     virtual float getUCDMeasuredVoltage(uint8_t rail) = 0;
 
     /**
-=======
     * Reads AFE register
     *
     * @param address: register address
@@ -96,8 +94,8 @@
     *
     */
     virtual void disableAfeDemod() = 0;
+	
     /**
->>>>>>> d23b94ae
      * Checks if the firmware version on the Us4OEM module is correct.
      *
      * @throws ::arrus::IllegalStateException when the incorrect version was detected.
