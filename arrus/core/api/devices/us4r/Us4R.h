--- conflicted
+++ resolved
@@ -311,7 +311,6 @@
     std::pair<std::shared_ptr<framework::Buffer>, std::shared_ptr<session::Metadata>>
     setSubsequence(uint16 start, uint16 end, const std::optional<float> &sri) override = 0;
 
-<<<<<<< HEAD
     virtual void setIOBitstream(unsigned short id, const std::vector<unsigned char> &levels, const std::vector<unsigned short> &periods) = 0;
 
     /**
@@ -321,7 +320,7 @@
      * @return probe handle
      */
     Probe* getProbe(Ordinal ordinal) override = 0;
-=======
+
     /**
      * Sets maximum pulse length that can be set during the TX/RX sequence programming.
      * std::nullopt means to use up to 32 TX cycles.
@@ -329,7 +328,6 @@
      * @param maxLength maxium pulse length (s) nullopt means to use 32 TX cycles (legacy OEM constraint)
      */
     virtual void setMaximumPulseLength(std::optional<float> maxLength) = 0;
->>>>>>> e1fe9984
 
     Us4R(Us4R const &) = delete;
     Us4R(Us4R const &&) = delete;
