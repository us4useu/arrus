--- conflicted
+++ resolved
@@ -55,20 +55,12 @@
 
     /**
      * Sets HV voltage.
-<<<<<<< HEAD
-    *  The input vector describes what voltages should be set for each tx voltage level (rail).
-    *  voltages[0] are for the TX amplitude/state 1 (-/+), voltage[1] are for TX amplitude/state level 2 and so on.
-     *
-     *  For the legacy systems (using e.g. the legacy HV256 or us4rPSC) this method expects a list of voltages
-     *  {0, -/+ voltage}.
-=======
      * The input vector describes what voltages should be set for each tx voltage level (rail).
      *
      * voltages[0] are for the TX amplitude/state 1 (-/+), voltage[1] are for TX amplitude/state level 2 and so on.
      *
      * For the legacy systems (using e.g. the legacy HV256 or us4rPSC) this method expects a list of voltages
      * {0, -/+ voltage}.
->>>>>>> a3365e75
      *
      * @param voltages voltages to set [V]
      */
