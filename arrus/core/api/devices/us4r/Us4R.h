--- conflicted
+++ resolved
@@ -299,11 +299,6 @@
     virtual void setAfe(uint8_t reg, uint16_t val) = 0;
 
 
-<<<<<<< HEAD
-	virtual void hvpsSetVoltage(float voltage) = 0;
-
-=======
->>>>>>> c4b3902b
     /**
      * Disables digital high-pass filter.
      */
