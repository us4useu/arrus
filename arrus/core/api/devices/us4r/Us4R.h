#ifndef ARRUS_CORE_DEVICES_US4R_US4R_H
#define ARRUS_CORE_DEVICES_US4R_US4R_H

#include <memory>

#include "FrameChannelMapping.h"
#include "arrus/core/api/devices/Device.h"
#include "arrus/core/api/devices/DeviceWithComponents.h"
#include "arrus/core/api/devices/probe/Probe.h"
#include "arrus/core/api/devices/us4r/ProbeAdapter.h"
#include "arrus/core/api/devices/us4r/RxSettings.h"
#include "arrus/core/api/devices/us4r/Us4OEM.h"
#include "arrus/core/api/framework/Buffer.h"
#include "arrus/core/api/framework/DataBufferSpec.h"
#include "arrus/core/api/ops/us4r/Scheme.h"
#include "arrus/core/api/ops/us4r/TxRxSequence.h"

namespace arrus::devices {

/**
 * Us4R system: a group of Us4OEM modules and related components.
 *
 * By default system starts with IQ demodulator turned off.
 */
class Us4R : public DeviceWithComponents {
public:
    using Handle = std::unique_ptr<Us4R>;
    static constexpr long long INF_TIMEOUT = -1;

    explicit Us4R(const DeviceId &id) : DeviceWithComponents(id) {}

    ~Us4R() override = default;

    /**
     * Returns a handle to Us4OEM identified by given ordinal number.
     *
     * @param ordinal ordinal number of the us4oem to get
     * @return a handle to the us4oem module
     */
    virtual Us4OEM *getUs4OEM(Ordinal ordinal) = 0;

    /**
     * Returns a handle to an adapter identified by given ordinal number.
     *
     * @param ordinal ordinal number of the adapter to get
     * @return a handle to the adapter device
     */
    virtual ProbeAdapter::RawHandle getProbeAdapter(Ordinal ordinal) = 0;

    /**
     * Returns a handle to a probe identified by given ordinal number.
     *
     * @param ordinal ordinal number of the probe to get
     * @return a handle to the probe
     */
    virtual arrus::devices::Probe *getProbe(Ordinal ordinal) = 0;

<<<<<<< HEAD
    virtual std::pair<
        std::shared_ptr<arrus::framework::Buffer>,
        std::shared_ptr<arrus::devices::FrameChannelMapping>
    >
    upload(const ::arrus::ops::us4r::Scheme &scheme) = 0;
=======
    virtual std::pair<std::shared_ptr<arrus::framework::Buffer>, std::shared_ptr<arrus::devices::FrameChannelMapping>>
    upload(const ::arrus::ops::us4r::TxRxSequence &seq, unsigned short rxBufferSize,
           const ::arrus::ops::us4r::Scheme::WorkMode &workMode,
           const ::arrus::framework::DataBufferSpec &hostBufferSpec) = 0;
>>>>>>> b642a831

    /**
     * Sets HV voltage.
     *
     * @param voltage voltage to set [V]
     */
    virtual void setVoltage(Voltage voltage) = 0;

    /**
     * Returns configured HV voltage.
     *
     * @return hv voltage value configured on device [V]
     */
    virtual unsigned char getVoltage() = 0;

    /**
     * Returns measured HV voltage (plus).
     *
     * @return hv voltage measured by device [V]
     */
    virtual float getMeasuredPVoltage() = 0;

    /**
     * Returns measured HV voltage (minus).
     *
     * @return hv voltage measured by devivce [V]
     */
    virtual float getMeasuredMVoltage() = 0;

    /**
     * Disables HV voltage.
     */
    virtual void disableHV() = 0;

    /**
     * Equivalent to setTgcCurve(curve, true).
     */
    virtual void setTgcCurve(const std::vector<float> &tgcCurvePoints) = 0;

    /**
     * Sets TGC curve points asynchronously.
     *
     * Setting empty vector turns off analog TGC.
     * Setting non-empty vector turns off DTGC and turns on analog TGC.
     *
     * TGC curve can have up to 1022 samples.
     *
     * @param tgcCurvePoints tgc curve points to set.
     * @param applyCharacteristic set it to true if you want to compensate response characteristic (pre-computed
     * by us4us). If true, LNA and PGA gains should be set to 24 an 30 dB, respectively, otherwise an
     * ::arrus::IllegalArgumentException will be thrown.
     */
    virtual void setTgcCurve(const std::vector<float> &tgcCurvePoints, bool applyCharacteristic) = 0;

    /**
     * Sets PGA gain.
     *
     * See docs of arrus::devices::RxSettings for more information.
     */
    virtual void setPgaGain(uint16 value) = 0;

    /**
     * Sets LNA gain.
     *
     * See docs of arrus::devices::RxSettings for more information.
     */
    virtual void setLnaGain(uint16 value) = 0;

    /**
     * Sets LPF cutoff.
     *
     * See docs of arrus::devices::RxSettings for more information.
     */
    virtual void setLpfCutoff(uint32 value) = 0;

    /**
     * Sets DTGC attenuation.
     *
     * See docs of arrus::devices::RxSettings for more information.
     */
    virtual void setDtgcAttenuation(std::optional<uint16> value) = 0;

    /**
    * Sets active termination.
    *
    * See docs of arrus::devices::RxSettings for more information.
    */
    virtual void setActiveTermination(std::optional<uint16> value) = 0;

    /**
     * Sets a complete list of RxSettings on all Us4R components.
     *
     * @param settings settings to apply
     */
    virtual void setRxSettings(const RxSettings &settings) = 0;

    /**
     * If active is true, turns off probe's RX data acquisition and turns on test patterns generation.
     * Otherwise turns off test patterns generation and turns on probe's RX data acquisition.
     */
    virtual void setTestPattern(Us4OEM::RxTestPattern pattern) = 0;

    virtual void start() = 0;
    virtual void stop() = 0;

    virtual std::vector<unsigned short> getChannelsMask() = 0;

    /**
     * Returns the number of us4OEM modules that are used in this us4R system.
     */
    virtual uint8_t getNumberOfUs4OEMs() = 0;

    /**
     * Returns us4R device sampling frequency.
     */
    virtual float getSamplingFrequency() const = 0;

    /**
     * Checks state of the Us4R device. Currently checks if each us4OEM module is in
     * the correct state.
     *
     * @throws arrus::IllegalStateException when some inconsistent state was detected
     */
    virtual void checkState() const = 0;

    /**
     * Set the system to stop when (RX or host) buffer overflow is detected.
     *
     * This property is set by default to true.
     *
     * @param isStopOnOverflow whether the system should stop when buffer overflow is detected.
     */
    virtual void setStopOnOverflow(bool isStopOnOverflow) = 0;

    /**
     * Returns true if the system will be stopped when (RX of host) buffer overflow is detected.
     *
     * This property is set by default to true.
     *
     * @param isStopOnOverflow whether the system should stop when buffer overflow is detected.
     */
    virtual bool isStopOnOverflow() const = 0;

    /**
     * Enables digital IQ demodulator and sets given parameters.
     *
     * Note: this function must be called before uploading TX/RX sequence on the device.
     *
     * TODO(jrozb91) more details are required:
     * - what exceptions this method can throw (if any)?
     * - demodulationFrequency: what range of values is accepted? what if value outside of this range is given?
     *                          (validator exception?)
     * - decimationFactor: what range of values is accepted, int16 (min,max), or something else?
     * - fiCoefficients: what are the acceptable value? are there any restrictions, min max values?
     * - nCoefficients: how the number of coefficients depend on the decimation factor?.
     *                  What will happen if you will try to set incorrect number of coefficients (validator exception)
     *
     * @param demodulationFrequency: TODO
     * @param decimationFactor: TODO
     * @param firCoefficients: TODO
     * @param nCoefficients: TODO
     * @throw arrus::IllegalArgumentException: TODO when?
     */
    virtual void setAfeDemod(float demodulationFrequency, float decimationFactor, const int16 *firCoefficients,
                             size_t nCoefficients) = 0;

    /**
     * Enables digital IQ demodulator and sets given parameters.
     *
     * @see setAfeDemod(float demodulationFrequency, float decimationFactor, const int16 *firCoefficients,
     *                  size_t nCoefficients)
     */
    void setAfeDemod(float demodulationFrequency, float decimationFactor, const std::vector<int16> &firCoefficients) {
        setAfeDemod(demodulationFrequency, decimationFactor, firCoefficients.data(), firCoefficients.size());
    }

    /**
     * Disables digital IQ demodulator.
     *
     * TODO(jrozb91) detailed docs:
     * - when can this function be called? before starting acquisition? can IQ demodulator be enabled/disabled
     */
    virtual void disableAfeDemod() = 0;

    Us4R(Us4R const &) = delete;
    Us4R(Us4R const &&) = delete;
    void operator=(Us4R const &) = delete;
    void operator=(Us4R const &&) = delete;
};

}// namespace arrus::devices

#endif//ARRUS_CORE_DEVICES_US4R_US4R_H<|MERGE_RESOLUTION|>--- conflicted
+++ resolved
@@ -55,18 +55,11 @@
      */
     virtual arrus::devices::Probe *getProbe(Ordinal ordinal) = 0;
 
-<<<<<<< HEAD
     virtual std::pair<
         std::shared_ptr<arrus::framework::Buffer>,
         std::shared_ptr<arrus::devices::FrameChannelMapping>
     >
     upload(const ::arrus::ops::us4r::Scheme &scheme) = 0;
-=======
-    virtual std::pair<std::shared_ptr<arrus::framework::Buffer>, std::shared_ptr<arrus::devices::FrameChannelMapping>>
-    upload(const ::arrus::ops::us4r::TxRxSequence &seq, unsigned short rxBufferSize,
-           const ::arrus::ops::us4r::Scheme::WorkMode &workMode,
-           const ::arrus::framework::DataBufferSpec &hostBufferSpec) = 0;
->>>>>>> b642a831
 
     /**
      * Sets HV voltage.
