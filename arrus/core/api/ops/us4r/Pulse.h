--- conflicted
+++ resolved
@@ -24,21 +24,14 @@
 	 * @param centerFrequency center frequency of the transmitted pulse
 	 * @param nPeriods pulse number of periods, should be a multiple of 0.5
 	 * @param inverse if set to true - inverse the pulse polarity
-<<<<<<< HEAD
-	 * @param amplitudeLevel amplitude level to use, default: 1
+	 * @param amplitudeLevel amplitude level to use, default: 2 (HVM/P 0)
 	 */
-    Pulse(float centerFrequency, float nPeriods, bool inverse, AmplitudeLevel amplitudeLevel = 1)
+    Pulse(float centerFrequency, float nPeriods, bool inverse, AmplitudeLevel amplitudeLevel = 2)
         : centerFrequency(centerFrequency), nPeriods(nPeriods), inverse(inverse), amplitudeLevel(amplitudeLevel) {
         if(! (amplitudeLevel == 1 || amplitudeLevel == 2)) {
             throw IllegalArgumentException("Pulse amplitude level should be 1 or 2");
         }
     }
-=======
-	 * @param amplitudeLevel amplitude level to use, default: 2 (HVM/P 0)
-	 */
-    Pulse(float centerFrequency, float nPeriods, bool inverse, AmplitudeLevel amplitudeLevel = 2)
-        : centerFrequency(centerFrequency), nPeriods(nPeriods), inverse(inverse), amplitudeLevel(amplitudeLevel) {}
->>>>>>> 66bcd8a8
 
     float getCenterFrequency() const {
         return centerFrequency;
