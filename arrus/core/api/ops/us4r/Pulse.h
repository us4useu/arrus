#ifndef ARRUS_CORE_API_OPS_US4R_PULSE_H
#define ARRUS_CORE_API_OPS_US4R_PULSE_H

#include <cmath>
#include <algorithm>

#include "Waveform.h"

namespace arrus::ops::us4r {

/**
 * A single pulse (sine wave) produced by us4r device.
 *
 * DEPRECATED: please use the arrus::ops::us4r::Waveform
 */
class Pulse {
public:
    using State = uint8;

    /**
	 * Pulse constructor.
	 *
	 * @param centerFrequency center frequency of the transmitted pulse
	 * @param nPeriods pulse number of periods, should be a multiple of 0.5
	 * @param inverse if set to true - inverse the pulse polarity
<<<<<<< HEAD
	 * @param amplitude amplitude level to use, default: 2 (HVM/P 0)
	 */
    Pulse(float centerFrequency, float nPeriods, bool inverse, State amplitude = 2)
        : centerFrequency(centerFrequency), nPeriods(nPeriods), inverse(inverse), amplitude(amplitude) {}
=======
	 * @param amplitudeLevel amplitude level to use, default: 2 (HVM/P 0)
	 */
    Pulse(float centerFrequency, float nPeriods, bool inverse, AmplitudeLevel amplitudeLevel = 2)
        : centerFrequency(centerFrequency), nPeriods(nPeriods), inverse(inverse), amplitudeLevel(amplitudeLevel) {
        if(! (amplitudeLevel == 1 || amplitudeLevel == 2)) {
            throw IllegalArgumentException("Pulse amplitude level should be 1 or 2");
        }
    }
>>>>>>> a3365e75

    float getCenterFrequency() const {
        return centerFrequency;
    }

    float getNPeriods() const {
        return nPeriods;
    }

    bool isInverse() const { return inverse; }

    State getAmplitude() const { return amplitude; }

    bool operator==(const Pulse &rhs) const {
        return centerFrequency == rhs.centerFrequency
               && nPeriods == rhs.nPeriods
               && inverse == rhs.inverse
               && amplitude == rhs.amplitude;
    }

    bool operator!=(const Pulse &rhs) const {
        return !(rhs == *this);
    }

    float getPulseLength() const {
        return nPeriods/centerFrequency;
    }

    Waveform toWaveform() const {
        WaveformBuilder wb;
        float t = 1.0f/getCenterFrequency();
        int8 polarity = isInverse() ? -1: 1;

        auto currentNPeriods = getNPeriods();

        if(currentNPeriods >= 1.0f) {
            WaveformSegment segment{
                {t/2, t/2},
                {(int8)(polarity* amplitude), (int8)(-1*polarity* amplitude)}
            };
            float integral, fractional;
            fractional = std::modf(nPeriods, &integral);
            auto nRepetitions = static_cast<size_t>(integral);
            wb.add(segment, nRepetitions);
            currentNPeriods = fractional;
        }
        if(currentNPeriods > 0.0f) {
            auto rest = std::clamp(currentNPeriods, 0.0f, 0.5f);
            WaveformSegment rem1{
                {rest *t},
                {(int8)(polarity* amplitude)}
            };
            wb.add(rem1);
            rest = currentNPeriods- rest;
            if(rest > 0.0f) {
                WaveformSegment rem2{
                    {rest *t},
                    {(int8)(-1*polarity* amplitude)}
                };
                wb.add(rem2);
            }
        }
        return wb.build();
    }

    /**
     * Converts the input waveform to a pulse.
     * The conversion is possible only when the structure of the waveform is conformant with the output
     * of the toWaveform method -- the nullopt is returned otherwise.
     *
     * @return pulse recovered from the input waveform or std::nullopt, if it was not possible to convert the
     * waveform to the Pulse object
     */
    static std::optional<Pulse> fromWaveform(const Waveform& waveform) {
        if(waveform.getSegments().empty() || waveform.getSegments().size() > 3) {
            return std::nullopt;
        }
        const auto &seg0 = waveform.getSegments().at(0);
        float period = 0.0f;
        bool isInverse = false;
        float nCycles = 0.0f;
        uint8 level = 0;

        if(seg0.getState().size() > 2) {
            // We expect at most two states.
            return std::nullopt;
        }

        if(seg0.getState().size() == 2) {
            // two states -- at least a single full period.
            if(seg0.getState().at(0) != -1*seg0.getState().at(1)) {
                // amplitude -> -amplitude sequence is expected
                return std::nullopt;
            }
            auto signedState = seg0.getState().at(0);
            auto state = abs(signedState);
            if(state != 1 && state != 2) {
                // Unacceptable state in the beginning of the waveform.
                return std::nullopt;
            }
            if(seg0.getDuration().at(0) != seg0.getDuration().at(1)) {
                // t/2 -> t/2 is expected
                return std::nullopt;
            }
            level = static_cast<uint8>(state);
            period = seg0.getDuration().at(0) * 2.0f;
            nCycles = static_cast<float>(waveform.getNRepetitions().at(0));
            isInverse = seg0.getState().at(0) < 0;

            // If we have more segments -- make sure the rest is compatible with the current parameters, and update
            // ncycles appropriately
            if(waveform.getSegments().size() >= 2) {
                // full cycle, 0.5, rest
                const auto &seg1 = waveform.getSegments().at(1);
                auto t1Update = getNCyclesFractional(seg1, signedState, period);
                if(!t1Update.has_value()) {
                    return std::nullopt;
                }
                else {
                    // NOTE: we are ignoring here the situation where t < 0.5!
                    nCycles += t1Update.value();
                }

                if(waveform.getSegments().size() == 3) {
                    const auto &seg2 = waveform.getSegments().at(2);
                    auto t2Update = getNCyclesFractional(seg2, -signedState, period);
                    if(!t2Update.has_value()) {
                        return std::nullopt;
                    }
                    else {
                        nCycles += t2Update.value();
                    }
                }
            }
        }
        else {
            if(waveform.getSegments().size() > 2) {
                // We expect only two segments (up and down)
                return std::nullopt;
            }
            auto signedState = seg0.getState().at(0);
            auto state = abs(signedState);
            if(state != 1 && state != 2) {
                // Unacceptable state in the beginning of the waveform.
                return std::nullopt;
            }
            level = static_cast<uint8>(state);
            isInverse = seg0.getState().at(0) < 0;
            period = seg0.getDuration().at(0) * 2.0f;
            nCycles = 0.5f;

            if(waveform.getSegments().size() == 2) {
                const auto &seg1 = waveform.getSegments().at(1);
                if(seg1.getState().size() != 1) {
                    // A single state is expected
                    return std::nullopt;
                }
                if(seg1.getState().at(0) != -signedState) {
                    // Opposite state is expected.
                    return std::nullopt;
                }
                if(seg1.getDuration().at(0) > seg0.getDuration().at(0)) {
                    // The second state should not be longer that the first state.
                    return std::nullopt;
                }
                nCycles += seg1.getDuration().at(0)/seg0.getDuration().at(0)*0.5f;
            }
        }
        return Pulse{
            1/period,
            nCycles,
            isInverse,
            level
        };
    }

private:
    static bool areAlmostEqual(float a, float b, float atol) {
        return std::fabs(a - b) < atol;
    }

    static std::optional<float> getNCyclesFractional(const WaveformSegment &segment, int8 expectedState, float period) {
        if(segment.getDuration().size() > 1) {
            // Each segment should contain a single state
            return std::nullopt;
        }
        auto t = segment.getDuration().at(0);
        auto s = segment.getState().at(0);
        if(s != expectedState) {
            // s1 and s2 should be the same as the states of the first segments
            return std::nullopt;
        }
        if(t > 0.5*period) {
            // should not be higher than 0.5 T
            return std::nullopt;
        }
        if(areAlmostEqual(t, 0.5, 1e-2f)) {
            // Set exactly 0.5 -- this is value acceptable by the legacy OEMs.
            return 0.5f;
        }
        else {
            return t/period;
        }
    }

    float centerFrequency;
    float nPeriods;
    bool inverse;
<<<<<<< HEAD
    State amplitude {2};
=======
    AmplitudeLevel amplitudeLevel = 2;
>>>>>>> a3365e75
};

}

#endif //ARRUS_CORE_API_OPS_US4R_PULSE_H<|MERGE_RESOLUTION|>--- conflicted
+++ resolved
@@ -15,7 +15,7 @@
  */
 class Pulse {
 public:
-    using State = uint8;
+    using AmplitudeLevel = uint8;
 
     /**
 	 * Pulse constructor.
@@ -23,12 +23,6 @@
 	 * @param centerFrequency center frequency of the transmitted pulse
 	 * @param nPeriods pulse number of periods, should be a multiple of 0.5
 	 * @param inverse if set to true - inverse the pulse polarity
-<<<<<<< HEAD
-	 * @param amplitude amplitude level to use, default: 2 (HVM/P 0)
-	 */
-    Pulse(float centerFrequency, float nPeriods, bool inverse, State amplitude = 2)
-        : centerFrequency(centerFrequency), nPeriods(nPeriods), inverse(inverse), amplitude(amplitude) {}
-=======
 	 * @param amplitudeLevel amplitude level to use, default: 2 (HVM/P 0)
 	 */
     Pulse(float centerFrequency, float nPeriods, bool inverse, AmplitudeLevel amplitudeLevel = 2)
@@ -37,7 +31,6 @@
             throw IllegalArgumentException("Pulse amplitude level should be 1 or 2");
         }
     }
->>>>>>> a3365e75
 
     float getCenterFrequency() const {
         return centerFrequency;
@@ -49,13 +42,13 @@
 
     bool isInverse() const { return inverse; }
 
-    State getAmplitude() const { return amplitude; }
+    AmplitudeLevel getAmplitudeLevel() const { return amplitudeLevel; }
 
     bool operator==(const Pulse &rhs) const {
         return centerFrequency == rhs.centerFrequency
                && nPeriods == rhs.nPeriods
                && inverse == rhs.inverse
-               && amplitude == rhs.amplitude;
+               && amplitudeLevel == rhs.amplitudeLevel;
     }
 
     bool operator!=(const Pulse &rhs) const {
@@ -76,7 +69,7 @@
         if(currentNPeriods >= 1.0f) {
             WaveformSegment segment{
                 {t/2, t/2},
-                {(int8)(polarity* amplitude), (int8)(-1*polarity* amplitude)}
+                {(int8)(polarity*amplitudeLevel), (int8)(-1*polarity*amplitudeLevel)}
             };
             float integral, fractional;
             fractional = std::modf(nPeriods, &integral);
@@ -88,14 +81,14 @@
             auto rest = std::clamp(currentNPeriods, 0.0f, 0.5f);
             WaveformSegment rem1{
                 {rest *t},
-                {(int8)(polarity* amplitude)}
+                {(int8)(polarity*amplitudeLevel)}
             };
             wb.add(rem1);
             rest = currentNPeriods- rest;
             if(rest > 0.0f) {
                 WaveformSegment rem2{
                     {rest *t},
-                    {(int8)(-1*polarity* amplitude)}
+                    {(int8)(-1*polarity*amplitudeLevel)}
                 };
                 wb.add(rem2);
             }
@@ -219,7 +212,8 @@
         return std::fabs(a - b) < atol;
     }
 
-    static std::optional<float> getNCyclesFractional(const WaveformSegment &segment, int8 expectedState, float period) {
+    static std::optional<float> getNCyclesFractional(
+        const WaveformSegment &segment, int8 expectedState, float period) {
         if(segment.getDuration().size() > 1) {
             // Each segment should contain a single state
             return std::nullopt;
@@ -246,11 +240,7 @@
     float centerFrequency;
     float nPeriods;
     bool inverse;
-<<<<<<< HEAD
-    State amplitude {2};
-=======
     AmplitudeLevel amplitudeLevel = 2;
->>>>>>> a3365e75
 };
 
 }
