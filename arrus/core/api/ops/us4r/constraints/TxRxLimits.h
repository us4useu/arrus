--- conflicted
+++ resolved
@@ -14,22 +14,14 @@
 public:
     TxRxLimits(TxLimits tx1, TxLimits tx2, RxLimits rx, const Interval<float> &pri) : tx1(std::move(tx1)), tx2(std::move(tx2)), rx(std::move(rx)), pri(pri) {}
 
-<<<<<<< HEAD
     /**
      * TX limits for HV rail amplitude 1, i.e. HVM/P 1.
      */
     const TxLimits &getTx1() const { return tx1; }
-
     /**
      * TX limits for HV rail amplitude 2, i.e. HVM/P 0.
      */
     const TxLimits &getTx2() const { return tx2; }
-
-
-=======
-    const TxLimits &getTx1() const { return tx1; }
-    const TxLimits &getTx2() const { return tx2; }
->>>>>>> a3365e75
     const RxLimits &getRx() const { return rx; }
     const Interval<float> &getPri() const { return pri; }
 
