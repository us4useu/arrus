--- conflicted
+++ resolved
@@ -35,13 +35,8 @@
 public:
     explicit TxRxSequenceLimitsBuilder(TxRxSequenceLimits limits): limits(std::move(limits)) {}
 
-<<<<<<< HEAD
-    TxRxSequenceLimitsBuilder& setTxRxLimits(const TxLimits &txLimits1, const TxLimits &txLimits2,
-                                             const RxLimits &rxLimits, const Interval<float> &pri) {
-=======
     TxRxSequenceLimitsBuilder& setTxRxLimits(const TxLimits &txLimits1, const TxLimits &txLimits2, const RxLimits &rxLimits,
                                           const Interval<float> &pri) {
->>>>>>> a3365e75
         limits->txrx = TxRxLimits{txLimits1, txLimits2, rxLimits, pri};
         return *this;
     }
