#ifndef ARRUS_CORE_COMMON_COLLECTIONS_H
#define ARRUS_CORE_COMMON_COLLECTIONS_H

#include <string>
#include <vector>
#include <numeric>
#include <unordered_set>
#include <type_traits>
#include <bitset>
#include <stdexcept>
#include <iterator>

#include <gsl/span>
#include <boost/range/combine.hpp>

#include "arrus/core/api/arrus.h"

namespace arrus {

template <typename T> inline T&& identity(T&& t) { return std::forward<T>(t); }

/**
 * Returns an array of range [start, end).
 */
template<typename T>
inline std::vector<T> getRange(T start, T end, T step = 1) {
    std::vector<T> values;
    for(T i = start; i < end; i += step) {
        values.push_back(i);
    }
    return values;
}

template<typename Out, typename In>
inline std::vector<Out> castTo(std::vector<In> values) {
    std::vector<Out> result(values.size());
    std::transform(
        std::begin(values), std::end(values),
        std::begin(result),
        [](In &value) { return Out(value); }
    );
    return result;
}

template<typename Out, typename Iterator>
inline std::vector<Out> castTo(const Iterator begin, const Iterator end) {
    std::vector<Out> result;
    std::transform(begin, end, std::back_inserter(result),
                   [](auto &value) { return Out(value); });
    return result;
}

/**
 * Returns an array that holds given value n times.
 */
template<typename T>
inline std::vector<T> getNTimes(const T value, size_t n) {
    std::vector<T> values;
    for(size_t i = 0; i < n; ++i) {
        values.push_back(value);
    }
    return values;
}

template<typename T>
inline size_t countUnique(const std::vector<T> &values) {
    return std::unordered_set<T>(std::begin(values), std::end(values)).size();
}

template<typename T>
inline bool
setContains(const std::unordered_set<T> &set, const T &value) {
    return set.find(value) != set.end();
}

template<typename T, typename U>
inline std::vector<std::pair<T, U>>
zip(const std::vector<T> &a, const std::vector<U> &b) {
    if(a.size() != b.size()) {
        throw std::runtime_error("Zipped vectors should have the same size.");
    }
    std::vector<std::pair<T, U>> res;
    res.reserve(a.size());
    for(const auto &[x, y] : boost::combine(a, b)) {
        res.emplace_back(x, y);
    }
    return res;
}

template<typename R>
inline std::vector<R>
generate(size_t nElements, std::function<R(size_t)> transformation) {
    std::vector<R> result;
    result.reserve(nElements);
    for(size_t i = 0; i < nElements; ++i) {
        result.emplace_back(transformation(i));
    }
    return result;
}

template<typename T>
inline std::vector<T>
concat(const std::vector<T> &a, const std::vector<T> &b) {
    std::vector<T> result;
    result.reserve(a.size() + b.size());
    result.insert(std::begin(result), std::begin(a), std::end(a));
    result.insert(std::end(result), std::begin(b), std::end(b));
    return result;

}

template<typename T>
inline std::vector<T>
concat(const std::vector<std::vector<T>> &a) {
    std::vector<T> result;
    size_t totalSize = 0;
    for(const auto &v : a) {
        totalSize += v.size();
    }
    result.reserve(totalSize);
    for(const auto &vec : a) {
        result.insert(std::end(result), std::begin(vec), std::end(vec));
    }
    return result;
}

template<typename T>
inline std::vector<T>
permute(const std::vector<T> &input, const std::vector<unsigned short> &perm) {
    std::vector<T> output(perm.size());
    for(size_t i = 0; i < static_cast<size_t>(perm.size()); ++i) {
        output[perm[i]] = input[i];
    }
    return output;
}

template<int size>
inline std::bitset<size>
toBitset(const std::vector<bool> &in) {
    std::bitset<size> result;
    for(size_t i = 0; i < size; ++i) {
        result[i] = in[i];
    }
    return result;
}

template<typename Map, typename K>
inline bool containsKey(Map map, const K &key) {
    return map.find(key) != std::end(map);
}

template<typename T>
inline void setValuesInRange(std::vector<T> &container, size_t start, size_t end, const T &value) {
    for(size_t i = start; i < end; ++i) {
        container[i] = value;
    }
}

template<size_t N>
inline void setValuesInRange(std::bitset<N> &container, size_t start, size_t end, const bool &value) {
    for(size_t i = start; i < end; ++i) {
        container[i] = value;
    }
}

template<typename T>
inline void setValuesInRange(std::vector<T> &container, size_t start, size_t end,
                             const std::function<T(size_t)> &generator) {
    for(size_t i = start; i < end; ++i) {
        container[i] = generator(i);
    }
}

template<typename T>
inline void setValuesInRange(std::vector<T> &container, size_t start, size_t end,
                             const std::vector<T>& source) {
    if(source.size != end-start) {
        throw std::runtime_error("Source vector should have exactly "
                            + std::to_string(end-start) + " elements "
                          "when assigning it to the selected range.");
    }
    for(size_t i = start; i < end; ++i) {
        container[i] = source[i-start];
    }
}

template<class InputIt, class T, class BinaryOp>
inline T reduce(InputIt first, InputIt last, T init, BinaryOp binaryOp) {
    T result = init;
    for(auto it = first; it != last; ++it) {
        result = binaryOp(result, *it);
    }
    return result;
}

<<<<<<< HEAD
template <typename T, typename V>
inline V getUnique(const std::vector<T> &input, std::function<V(const T&)> accessor = ::arrus::identity) {
    std::unordered_set<V> values;
    std::transform(std::begin(input), std::end(input), std::inserter(values, std::end(values)), accessor);
    if (values.size() > 1) {
        throw IllegalArgumentException("Non unique input values.");
    }
    // This is the size of a single element produced by this us4oem.
    return *std::begin(values);
}

=======
template<typename T>
std::vector<size_t> rank(const std::vector<T> &values) {
    using ValueWithPos = std::pair<T, size_t>;
    std::vector<ValueWithPos> values_sorted(values.size());
    std::vector<size_t> result(values.size());

    if (values.empty()) {
        return result;
    }

    for(size_t i = 0; i < values.size(); ++i) {
        values_sorted[i] = std::make_pair(values[i], i);
    }
    std::sort(std::begin(values_sorted), std::end(values_sorted),
              [](const ValueWithPos &a, const ValueWithPos &b){return a.first < b.first;});
    ValueWithPos prev{values_sorted[0].first, static_cast<size_t>(0)};
    for(size_t i = 0; i < result.size(); ++i) {
        auto &v = values_sorted[i];
        if(prev.first != v.first) {
            prev = std::make_pair(v.first, i);
        }
        result[v.second] = prev.second;
    }
    return result;
}


>>>>>>> 8d206564
}

#endif //ARRUS_CORE_COMMON_COLLECTIONS_H<|MERGE_RESOLUTION|>--- conflicted
+++ resolved
@@ -193,7 +193,6 @@
     return result;
 }
 
-<<<<<<< HEAD
 template <typename T, typename V>
 inline V getUnique(const std::vector<T> &input, std::function<V(const T&)> accessor = ::arrus::identity) {
     std::unordered_set<V> values;
@@ -205,7 +204,6 @@
     return *std::begin(values);
 }
 
-=======
 template<typename T>
 std::vector<size_t> rank(const std::vector<T> &values) {
     using ValueWithPos = std::pair<T, size_t>;
@@ -232,8 +230,6 @@
     return result;
 }
 
-
->>>>>>> 8d206564
 }
 
 #endif //ARRUS_CORE_COMMON_COLLECTIONS_H