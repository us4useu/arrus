#ifndef ARRUS_CORE_DEVICES_FILE_FILEIMPL_H
#define ARRUS_CORE_DEVICES_FILE_FILEIMPL_H

#include <array>
#include <condition_variable>
#include <mutex>
#include <optional>
#include <thread>
#include <utility>

#include "arrus/core/api/devices/File.h"
#include "arrus/core/api/devices/Ultrasound.h"
#include "arrus/core/api/framework/Buffer.h"
#include "arrus/core/api/session/Metadata.h"
#include "arrus/core/api/devices/FileSettings.h"
#include "arrus/core/api/framework/NdArray.h"
#include "arrus/core/devices/file/FileBuffer.h"
#include "arrus/core/devices/file/FileBufferElement.h"
#include "arrus/core/api/common/Parameters.h"

namespace arrus::devices {

class FileProbe: public Probe {
public:
    FileProbe(const DeviceId &id, ProbeModel model) : Probe(id), model(std::move(model)) {}
    const ProbeModel &getModel() const override { return model; }

private:
    ProbeModel model;
};

class FileImpl : public File {
public:
    enum class State { STARTED, STOPPED };

    ~FileImpl() override = default;
    FileImpl(const DeviceId &id, const FileSettings &settings);
    FileImpl(FileImpl const &) = delete;
    FileImpl(FileImpl const &&) = delete;

    void start() override;
    void stop() override;
    void trigger() override;
    float getSamplingFrequency() const override;
    float getCurrentSamplingFrequency() const override;
    std::pair<framework::Buffer::SharedHandle, std::vector<session::Metadata::SharedHandle>>
    upload(const ops::us4r::Scheme &scheme) override;
    Probe::RawHandle getProbe(Ordinal ordinal) override;
    void setParameters(const Parameters &params) override;
<<<<<<< HEAD
    int getNumberOfProbes() const override;
=======

    std::pair<std::shared_ptr<framework::Buffer>, std::shared_ptr<session::Metadata>>
    setSubsequence(uint16 start, uint16 end, const std::optional<float> &sri) override;
>>>>>>> 052bfb22

private:
    using Frame = std::vector<int16_t>;
    std::vector<Frame> readDataset(const std::string &filepath);

    void producer();
    void consumer();

    State state{State::STOPPED};
    Logger::Handle logger;
    std::mutex deviceStateMutex;
    std::thread producerThread;
    std::thread consumerThread;
    FileSettings settings;
    std::vector<Frame> dataset;
    arrus::framework::NdArray::Shape frameShape;
    std::optional<ops::us4r::Scheme> currentScheme;
    float currentFs;
    std::shared_ptr<FileBuffer> buffer;
    FileProbe::Handle probe;

    std::mutex parametersMutex;
    std::optional<int> pendingSliceBegin;
    std::optional<int> pendingSliceEnd;
    int txBegin, txEnd;
};

}// namespace arrus::devices


#endif//ARRUS_CORE_DEVICES_FILE_FILEIMPL_H<|MERGE_RESOLUTION|>--- conflicted
+++ resolved
@@ -47,13 +47,10 @@
     upload(const ops::us4r::Scheme &scheme) override;
     Probe::RawHandle getProbe(Ordinal ordinal) override;
     void setParameters(const Parameters &params) override;
-<<<<<<< HEAD
     int getNumberOfProbes() const override;
-=======
-
     std::pair<std::shared_ptr<framework::Buffer>, std::shared_ptr<session::Metadata>>
     setSubsequence(uint16 start, uint16 end, const std::optional<float> &sri) override;
->>>>>>> 052bfb22
+
 
 private:
     using Frame = std::vector<int16_t>;
