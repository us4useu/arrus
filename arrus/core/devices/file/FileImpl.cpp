#include "FileImpl.h"
#include "arrus/common/format.h"
#include "arrus/core/common/collections.h"
#include "arrus/core/common/logging.h"
#include "arrus/core/api/common/exceptions.h"
#include <cmath>
#include <utility>
#include <ctime>

namespace arrus::devices {

using namespace arrus::framework;
using namespace arrus::session;

FileImpl::FileImpl(const DeviceId &id, const FileSettings &settings)
    : File(id), logger{getLoggerFactory()->getLogger()}, settings(settings) {
    INIT_ARRUS_DEVICE_LOGGER(logger, id.toString());
    this->logger->log(LogSeverity::INFO, ::arrus::format("File device, path: {}", settings.getFilepath()));
    this->dataset = readDataset(settings.getFilepath());
    this->probe = std::make_unique<FileProbe>(id, settings.getProbeModel());
}

std::vector<FileImpl::Frame> FileImpl::readDataset(const std::string &filepath) {
    logger->log(LogSeverity::INFO, "Reading input dataset...");
    std::ifstream file{filepath, std::ios::in | std::ios::binary};
    // Read input file size.
    file.unsetf(std::ios::skipws);
    file.seekg(0, std::ios::end);
    std::streampos fileSize = file.tellg();
    file.seekg(0, std::ios::beg);
    logger->log(LogSeverity::INFO, format("Input file size: {} MiB", float(fileSize) / (1 << 20)));
    if (fileSize == 0) {
        throw ArrusException("Empty input file. Is your input file correct?");
    }
    if (fileSize % sizeof(int16_t) != 0) {
        throw ArrusException("Invalid input data size: the number of read bytes is not divisible by 2 (int16_t). "
                             "Is your input file correct?");
    }
    std::vector<int16_t> all(fileSize / sizeof(int16_t));
    if (all.size() % settings.getNFrames() != 0) {
        throw ArrusException(format("Invalid input data size: the number of int16_t values {} is not divisible by {}. "
                                    "(the number of declared frames). Is your input file correct?",
                                    all.size(), settings.getNFrames()));
    }
    file.read((char *) all.data(), fileSize);
    size_t frameSize = all.size() / settings.getNFrames();
    std::vector<Frame> result;
    for (size_t i = 0; i < settings.getNFrames(); ++i) {
        Frame frame(std::begin(all) + i * frameSize, std::begin(all) + (i + 1) * frameSize);
        result.push_back(std::move(frame));
    }
    logger->log(LogSeverity::INFO, "Data ready.");
    return result;
}

std::pair<Buffer::SharedHandle, std::vector<Metadata::SharedHandle>> FileImpl::upload(const ops::us4r::Scheme &scheme) {
    this->currentScheme = scheme;
    auto &seq = this->currentScheme->getTxRxSequence();

    // Determine dimensions of each frame.
    // NOTE: assuming that each RX has the same number of channels and samples.
    size_t nTx = seq.getOps().size();
    auto [startSample, stopSample] = seq.getOps().at(0).getRx().getSampleRange();
    size_t nSamples = stopSample - startSample;
    auto &rxAperture = seq.getOps()[0].getRx().getAperture();
    size_t nRx = std::accumulate(std::begin(rxAperture), std::end(rxAperture), 0);
    nRx += seq.getOps()[0].getRx().getPadding().first;
    nRx += seq.getOps()[0].getRx().getPadding().second;
    size_t nValues = this->currentScheme->getDigitalDownConversion().has_value() ? 2 : 1;// I/Q or raw data.
    this->frameShape = NdArray::Shape{1, nTx, nRx, nSamples, nValues};
    this->txBegin = 0;
    this->txEnd = (int) nTx;
    // Check if the frame size from the dataset corresponds corresponds to the given frame shape.
    if (this->frameShape.product() != dataset.at(0).size()) {
        throw ArrusException(
            format("The provided sequence (output dimensions: nTx: {}, nRx: {}, nSamples: {}, nComponents: {})) "
                   "does not correspond to the data from the file (number of int16_t values: {}). "
                   "Please make sure you are uploading the correct sequence.",
                   nTx, nRx, nSamples, nValues, dataset.at(0).size()));
    }

    // Determine current sampling frequency
    if (this->currentScheme->getDigitalDownConversion().has_value()) {
        auto dec = this->currentScheme->getDigitalDownConversion().value().getDecimationFactor();
        this->currentFs = this->getSamplingFrequency() / dec;
    } else {
        auto dec = seq.getOps().at(0).getRx().getDownsamplingFactor();
        this->currentFs = this->getSamplingFrequency() / dec;
    }
    this->buffer = std::make_shared<FileBuffer>(this->settings.getNFrames(), this->frameShape);
    // Metadata
    MetadataBuilder metadataBuilder;
    std::vector<Metadata::SharedHandle> metadatas = {metadataBuilder.buildPtr()};
    return std::make_pair(this->buffer, std::move(metadatas));
}
Probe::RawHandle FileImpl::getProbe(Ordinal ordinal) {
    if(ordinal == 0) {
        return probe.get();
    }
    else {
        throw IllegalArgumentException("Probe ordinal outside of acceptable range.");
    }
}

void FileImpl::start() {
    std::unique_lock<std::mutex> guard(deviceStateMutex);
    if (this->state == State::STARTED) {
        logger->log(LogSeverity::INFO, "Already started.");
    } else {
        this->state = State::STARTED;
        this->producerThread = std::thread(&FileImpl::producer, this);
        this->consumerThread = std::thread(&FileImpl::consumer, this);
    }
}

void FileImpl::stop() {
    std::unique_lock<std::mutex> guard(deviceStateMutex);
    if(this->state == State::STOPPED) {
        logger->log(LogSeverity::INFO, "Already stopped.");
    }
    else {
        this->state = State::STOPPED;
        this->buffer->close();
        guard.unlock();
        this->producerThread.join();
        this->consumerThread.join();
    }
}

void FileImpl::producer() {
    size_t elementNr = 0;
    size_t frameNr = 0;
    logger->log(LogSeverity::INFO, "Starting producer.");
    while(this->state == State::STARTED) {
        bool cont = buffer->write(elementNr, [this, &frameNr] (const framework::BufferElement::SharedHandle &element) {
            auto &frame = this->dataset.at(frameNr);
            auto fileBufferElement = std::dynamic_pointer_cast<FileBufferElement>(element);
            std::memcpy(fileBufferElement->getAllData().getInt16(), frame.data(), frame.size()*sizeof(int16_t));

            // Write us4R specific metadata
            // Zero metadata row: (32 int16)
            for(int i = 0; i < 32; ++i) {
                size_t offset = i*this->frameShape[3]*this->frameShape[4];
                *(element->getData().get<int16_t>()+offset) = 0;
            }
            size_t beginOffset = 8*this->frameShape[3]*this->frameShape[4];
            size_t endOffset = 9*this->frameShape[3]*this->frameShape[4];
            size_t timestampOffset = 4*this->frameShape[3]*this->frameShape[4];
            *(element->getData().get<int16_t>()+beginOffset) = (int16_t)this->txBegin;
            *(element->getData().get<int16_t>()+endOffset) = (int16_t)this->txEnd;
            *((int16_t*)(element->getData().get<int16_t>()+timestampOffset)) = (int16_t)std::time(nullptr);
            using namespace std::chrono_literals;
            std::this_thread::sleep_for(50ms);
        });
        if(!cont) {
            break;
        }
        elementNr = (elementNr+1) % buffer->getNumberOfElements();
        frameNr = (frameNr+1) % dataset.size();
        // Update sequence parameters.
        {
            std::unique_lock<std::mutex> lock(parametersMutex);
            if(pendingSliceBegin.has_value() || pendingSliceEnd.has_value()) {
                int sliceBegin=0, sliceEnd=-1;

                if(pendingSliceBegin.has_value()) {
                    sliceBegin = pendingSliceBegin.value();
                    this->txBegin = sliceBegin;
                    pendingSliceBegin.reset();
                }
                if(pendingSliceEnd.has_value()) {
                    sliceEnd = pendingSliceEnd.value();
                    this->txEnd = sliceEnd;
                    pendingSliceEnd.reset();
                }
                buffer->slice(1, sliceBegin, sliceEnd);
            }
        }
    }
    logger->log(LogSeverity::INFO, "File producer stopped.");
}

void FileImpl::consumer() {
    size_t elementNr = 0;
    logger->log(LogSeverity::INFO, "Starting consumer.");
    while(this->state == State::STARTED) {
        bool cont = buffer->read(elementNr, [this] (const framework::BufferElement::SharedHandle &element) {
            this->buffer->getOnNewDataCallback()(element);
        });
        if(!cont) {
            break;
        }
        elementNr = (elementNr+1) % buffer->getNumberOfElements();
    }
    logger->log(LogSeverity::INFO, "File consumer stopped.");
}

void FileImpl::trigger() {
    throw std::runtime_error("File::trigger: NYI");
}

void FileImpl::setParameters(const Parameters &params) {
    std::unique_lock<std::mutex> lock(parametersMutex);
    for (auto &item : params.items()) {
        auto &key = item.first;
        auto value = item.second;
        if (key == "/sequence:0/begin") {
            if (value < 0) {
                throw ::arrus::IllegalArgumentException(::arrus::format("{} should be not less than 0", key));
            }
            pendingSliceBegin = value;
        } else if (key == "/sequence:0/end") {
            int currentNTx = (int) frameShape.get(1);
            if (value >= currentNTx) {
                throw ::arrus::IllegalArgumentException(::arrus::format("{} should be less than {}", key, currentNTx));
            }
            pendingSliceEnd = value;
        } else {
            throw ::arrus::IllegalArgumentException("Unsupported setting: " + key);
        }
    }
}
<<<<<<< HEAD
int FileImpl::getNumberOfProbes() const {
    return 1;
=======
std::pair<std::shared_ptr<Buffer>, std::shared_ptr<Metadata>>
FileImpl::setSubsequence(uint16, uint16, const std::optional<float> &) {
    throw std::runtime_error("Not implemented.");
>>>>>>> 052bfb22
}

float FileImpl::getSamplingFrequency() const { return 65e6; }
float FileImpl::getCurrentSamplingFrequency() const { return this->currentFs; }

}// namespace arrus::devices<|MERGE_RESOLUTION|>--- conflicted
+++ resolved
@@ -220,16 +220,13 @@
         }
     }
 }
-<<<<<<< HEAD
 int FileImpl::getNumberOfProbes() const {
     return 1;
-=======
+}
 std::pair<std::shared_ptr<Buffer>, std::shared_ptr<Metadata>>
 FileImpl::setSubsequence(uint16, uint16, const std::optional<float> &) {
     throw std::runtime_error("Not implemented.");
->>>>>>> 052bfb22
-}
-
+}
 float FileImpl::getSamplingFrequency() const { return 65e6; }
 float FileImpl::getCurrentSamplingFrequency() const { return this->currentFs; }
 
