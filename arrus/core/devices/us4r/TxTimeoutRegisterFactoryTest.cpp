--- conflicted
+++ resolved
@@ -142,10 +142,7 @@
                 x.rxAperture = rxAperture,
                 x.txDelays = delays0,
                 x.pulse = pulse0
-<<<<<<< HEAD
                 // TOTAL TX TIME: 300 us + 10 us
-=======
->>>>>>> 66bcd8a8
                 )
                 ).getTxRx(),
     };
