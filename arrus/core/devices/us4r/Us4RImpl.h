#ifndef ARRUS_CORE_DEVICES_US4R_US4RIMPL_H
#define ARRUS_CORE_DEVICES_US4R_US4RIMPL_H

#include <mutex>
#include <unordered_map>
#include <utility>
#include <thread>

#include <boost/algorithm/string.hpp>

#include "TxTimeoutRegister.h"
#include "BlockingQueue.h"
#include "Us4REvent.h"
#include "Us4RSubsequence.h"
#include "arrus/common/asserts.h"
#include "arrus/common/cache.h"
#include "arrus/core/api/common/exceptions.h"
#include "arrus/core/api/devices/DeviceWithComponents.h"
#include "arrus/core/api/devices/us4r/Us4R.h"
#include "arrus/core/api/framework/Buffer.h"
#include "arrus/core/api/framework/DataBufferSpec.h"
#include "arrus/core/common/logging.h"
#include "arrus/core/devices/us4r/RxSettings.h"
#include "arrus/core/devices/us4r/Us4OEMDataTransferRegistrar.h"
#include "arrus/core/devices/us4r/backplane/DigitalBackplane.h"
#include "arrus/core/devices/us4r/hv/HighVoltageSupplier.h"
#include "arrus/core/devices/us4r/us4oem/Us4OEMImpl.h"
#include "arrus/core/devices/us4r/BlockingQueue.h"
#include "arrus/core/devices/utils.h"

namespace arrus::devices {

class Us4RImpl : public Us4R {
public:
    using Us4OEMs = std::vector<Us4OEMImplBase::Handle>;

    enum class State { START_IN_PROGRESS, STARTED, STOP_IN_PROGRESS, STOPPED };

    static float getRxDelay(const ops::us4r::TxRx &op, const std::function<float(float)> &actualTxFunc);

    ~Us4RImpl() override;

    Us4RImpl(const DeviceId &id, Us4OEMs us4oems, std::vector<ProbeSettings> probeSettings,
             ProbeAdapterSettings probeAdapterSettings, std::vector<HighVoltageSupplier::Handle> hv,
             const RxSettings &rxSettings, std::vector<std::unordered_set<unsigned short>> channelsMask,
             std::optional<DigitalBackplane::Handle> backplane, std::vector<Bitstream> bitstreams,
             bool hasIOBitstreamAddressing, const us4r::IOSettings &ioSettings, bool isExternalTrigger);

    Us4RImpl(Us4RImpl const &) = delete;

    Us4RImpl(Us4RImpl const &&) = delete;

    Device::RawHandle getDevice(const std::string &path) override {
        auto [root, tail] = getPathRoot(path);
        boost::algorithm::trim(root);
        boost::algorithm::trim(tail);
        if (!tail.empty()) {
            throw IllegalArgumentException(arrus::format(
                "Us4R devices allows access only to the top-level devices (got relative path: '{}')", path));
        }
        DeviceId componentId = DeviceId::parse(root);
        return getDevice(componentId);
    }

    Device::RawHandle getDevice(const DeviceId &deviceId) {
        auto ordinal = deviceId.getOrdinal();
        switch (deviceId.getDeviceType()) {
        case DeviceType::Us4OEM: return getUs4OEM(ordinal);
        default: throw DeviceNotFoundException(deviceId);
        }
    }

    Us4OEM::RawHandle getUs4OEM(Ordinal ordinal) override {
        if (ordinal >= us4oems.size()) {
            throw DeviceNotFoundException(DeviceId(DeviceType::Us4OEM, ordinal));
        }
        return us4oems.at(ordinal).get();
    }

    bool isUs4OEMPlus() {
        return this->getMasterOEM()->getDescriptor().isUs4OEMPlus();
    }

    std::pair<Buffer::SharedHandle, std::vector<session::Metadata::SharedHandle>>
    upload(const ops::us4r::Scheme &scheme) override;

    void start() override;

    void stop() override;

    void trigger(bool sync, std::optional<long long> timeout) override;

    void sync(std::optional<long long> timeout) override;

    void setVoltage(Voltage voltage) override;
    void setVoltage(const std::vector<HVVoltage> &voltages) override;

    void disableHV() override;
    void cleanupBuffers(bool cleanupSequencerTransfers = false);

    void setTgcCurve(const std::vector<float> &tgcCurvePoints, bool applyCharacteristic) override;
    void setTgcCurve(const std::vector<float> &x, const std::vector<float> &y, bool applyCharacteristic) override;

    void setTgcCurve(const std::vector<float> &tgcCurvePoints) override;
    std::vector<float> getTgcCurvePoints(float endSample) const override;

    void setRxSettings(const RxSettings &settings) override;
    void setPgaGain(uint16 value) override;
    uint16 getPgaGain() override;
    void setLnaGain(uint16 value) override;
    uint16 getLnaGain() override;
    void setLpfCutoff(uint32 value) override;
    void setDtgcAttenuation(std::optional<uint16> value) override;
    void setActiveTermination(std::optional<uint16> value) override;
    uint8_t getNumberOfUs4OEMs() override;
    void setTestPattern(Us4OEM::RxTestPattern pattern) override;
    float getSamplingFrequency() const override;
    float getCurrentSamplingFrequency() const override;
    void checkState() const override;
    void checkVoltage(Voltage voltageMinus, Voltage voltagePlus, float tolerance, int retries, bool isUS4PSC);
    unsigned char getVoltage() override;
    float getMeasuredPVoltage() override;
    float getMeasuredMVoltage() override;
    float getMeasuredHVPVoltage(uint8_t oemId) override;
    float getMeasuredHVMVoltage(uint8_t oemId) override;
    void setStopOnOverflow(bool isStopOnOverflow) override;
    bool isStopOnOverflow() const override;
    void setHpfCornerFrequency(uint32_t frequency) override;
    void disableHpf() override;

    uint16_t getAfe(uint8_t reg) override;
    void setAfe(uint8_t reg, uint16_t val) override;

    void registerOutputBuffer(Us4ROutputBuffer *outputBuffer, const std::vector<Us4OEMBuffer> &srcBuffers,
                              arrus::ops::us4r::Scheme::WorkMode workMode);
    void unregisterOutputBuffer(bool cleanSequencer);
    const char *getBackplaneSerialNumber() override;
    const char *getBackplaneRevision() override;
    void setParameters(const Parameters &parameters) override;
    void setIOBitstream(BitstreamId id, const std::vector<uint8_t> &levels,
                        const std::vector<uint16_t> &periods) override;
    std::vector<std::vector<uint8_t>> getOEMMappings() const;
    std::optional<Ordinal> getFrameMetadataOEM(const us4r::IOSettings &settings);

    std::vector<unsigned short> getChannelsMask(Ordinal probeNumber) override;
    int getNumberOfProbes() const override;

    Probe::RawHandle getProbe(Ordinal ordinal) override {
        return probes.at(ordinal).get();
    }

    std::pair<std::shared_ptr<Buffer>, std::shared_ptr<session::Metadata>>
    setSubsequence(SequenceId sequenceId, uint16 start, uint16 end, const std::optional<float> &sri) override;

    void setMaximumPulseLength(std::optional<float> maxLength) override;
    float getActualTxFrequency(float frequency) override;

private:
    struct VoltageLogbook {
        enum class Polarity { MINUS, PLUS };

        std::string name;
        float voltage;
        Polarity polarity;
    };
    std::vector<VoltageLogbook> logVoltages(bool isHV256);

    void stopDevice();

    std::tuple<
        std::vector<Us4OEMBuffer>,
        std::vector<FrameChannelMappingImpl::Handle>,
        float,
        std::vector<LogicalToPhysicalOp>,
        std::vector<std::vector<::arrus::devices::us4r::TxRxParametersSequence>>
    >
    uploadSequences(const std::vector<ops::us4r::TxRxSequence> &sequences, uint16_t bufferSize,
                    ops::us4r::Scheme::WorkMode workMode, const std::optional<ops::us4r::DigitalDownConversion> &ddc,
                    const std::vector<framework::NdArray> &txDelayProfiles);
    us4r::TxRxParameters createBitstreamSequenceSelectPreamble(const ops::us4r::TxRxSequence &sequence);
    std::vector<us4r::TxRxParametersSequence>
    convertToInternalSequences(
        const std::vector<ops::us4r::TxRxSequence> &sequences,
        const TxTimeoutRegister &timeoutRegister,
        const std::vector<std::vector<float>> &rxDelays
    );

    /**
     * Applies a given function on all functions.
     * If there was some exception thrown on execution of a given function,
     * an appropriate logging message will printed out, and the result exception,
     * TODO consider implementing rollback mechanism?
     */
    void applyForAllUs4OEMs(const std::function<void(Us4OEM *us4oem)> &func, const std::string &funcName);
    void disableAfeDemod();
    void setAfeDemod(float demodulationFrequency, float decimationFactor, const float *firCoefficients,
                     size_t nCoefficients);

    void registerOutputBuffer(Us4ROutputBuffer *bufferDst, const Us4OEMBuffer &bufferSrc,
                              Us4OEMImplBase::RawHandle us4oem, ::arrus::ops::us4r::Scheme::WorkMode workMode);
    size_t getUniqueUs4OEMBufferElementSize(const Us4OEMBuffer &us4oemBuffer) const;

    std::function<void()> createReleaseCallback(::arrus::ops::us4r::Scheme::WorkMode workMode, uint16 startFiring,
                                                uint16 stopFiring);
    std::function<void()> createOnReceiveOverflowCallback(::arrus::ops::us4r::Scheme::WorkMode workMode,
                                                          Us4ROutputBuffer *buffer, bool isMaster);
    std::function<void()> createOnTransferOverflowCallback(::arrus::ops::us4r::Scheme::WorkMode workMode,
                                                           Us4ROutputBuffer *buffer, bool isMaster);

    BitstreamId addIOBitstream(const std::vector<uint8_t> &levels, const std::vector<uint16_t> &periods);
    Us4OEMImplBase::RawHandle getMasterOEM() const { return this->us4oems[0].get(); }
    float getRxDelay(const ::arrus::ops::us4r::TxRx &op);
    void registerPulserIRQCallback();
    void handleEvents();
    void handlePulserInterrupt();

    void prepareHostBuffer(unsigned hostBufNElements, ::arrus::ops::us4r::Scheme::WorkMode workMode, std::vector<Us4OEMBuffer> buffers,
                           bool cleanupSequencerTransfers = false);
    std::vector<arrus::session::Metadata::SharedHandle>
    createMetadata(std::vector<FrameChannelMappingImpl::Handle> fcms, float rxTimeOffset) const;

    std::mutex deviceStateMutex;
    Logger::Handle logger;
    Us4OEMs us4oems;
    std::optional<DigitalBackplane::Handle> digitalBackplane;
    std::vector<HighVoltageSupplier::Handle> hv;
    // Settings.
    State state{State::STOPPED};
    // AFE parameters.
    std::mutex afeParamsMutex;
    std::optional<RxSettings> rxSettings;
    std::vector<Probe::Handle> probes;
    std::vector<ProbeSettings> probeSettings;
    ProbeAdapterSettings probeAdapterSettings;
    std::vector<std::unordered_set<ChannelIdx>> channelsMask;
    bool stopOnOverflow{true};
    // Buffers.
    std::vector<Us4OEMBuffer> oemBuffers;
    std::shared_ptr<Us4ROutputBuffer> buffer;
    std::vector<std::shared_ptr<Us4OEMDataTransferRegistrar>> transferRegistrar;
    // Other.
    std::vector<Bitstream> bitstreams;
    bool hasIOBitstreamAdressing{false};
    std::optional<Ordinal> frameMetadataOEM{Ordinal(0)};
    bool isExternalTrigger;
<<<<<<< HEAD
    std::vector<std::vector<float>> getRxDelays(const std::vector<arrus::ops::us4r::TxRxSequence> &seqs);
=======

    std::optional<Us4RSubsequenceFactory> subsequenceFactory;
    std::optional<Us4RSubsequence> currentSubsequenceParams;
    /** The currently uploaded scheme */
    std::optional<::arrus::ops::us4r::Scheme> currentScheme;
    std::optional<float> currentRxTimeOffset;
>>>>>>> 6398d7c1
};

}// namespace arrus::devices

#endif//ARRUS_CORE_DEVICES_US4R_US4RIMPL_H<|MERGE_RESOLUTION|>--- conflicted
+++ resolved
@@ -243,16 +243,13 @@
     bool hasIOBitstreamAdressing{false};
     std::optional<Ordinal> frameMetadataOEM{Ordinal(0)};
     bool isExternalTrigger;
-<<<<<<< HEAD
-    std::vector<std::vector<float>> getRxDelays(const std::vector<arrus::ops::us4r::TxRxSequence> &seqs);
-=======
 
     std::optional<Us4RSubsequenceFactory> subsequenceFactory;
     std::optional<Us4RSubsequence> currentSubsequenceParams;
     /** The currently uploaded scheme */
     std::optional<::arrus::ops::us4r::Scheme> currentScheme;
     std::optional<float> currentRxTimeOffset;
->>>>>>> 6398d7c1
+    std::vector<std::vector<float>> getRxDelays(const std::vector<arrus::ops::us4r::TxRxSequence> &seqs);
 };
 
 }// namespace arrus::devices
