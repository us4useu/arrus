--- conflicted
+++ resolved
@@ -36,7 +36,6 @@
     ~Us4RImpl() override;
 
     Us4RImpl(const DeviceId &id, Us4OEMs us4oems, std::vector<HighVoltageSupplier::Handle> hv,
-<<<<<<< HEAD
              std::vector<unsigned short> channelsMask,
              std::optional<DigitalBackplane::Handle> backplane
              );
@@ -46,13 +45,6 @@
              std::vector<unsigned short> channelsMask,
              std::optional<DigitalBackplane::Handle> backplane
              );
-=======
-             std::vector<unsigned short> channelsMask);
-
-    Us4RImpl(const DeviceId &id, Us4OEMs us4oems, ProbeAdapterImplBase::Handle &probeAdapter,
-             ProbeImplBase::Handle &probe, std::vector<HighVoltageSupplier::Handle> hv, const RxSettings &rxSettings,
-             std::vector<unsigned short> channelsMask);
->>>>>>> c4b3902b
 
     Us4RImpl(Us4RImpl const &) = delete;
 
@@ -146,8 +138,6 @@
     void setHpfCornerFrequency(uint32_t frequency) override;
     void disableHpf() override;
 
-	void hvpsSetVoltage(float voltage) override;
-
     uint16_t getAfe(uint8_t reg) override;
     void setAfe(uint8_t reg, uint16_t val) override;
 
@@ -198,10 +188,7 @@
     Us4OEMs us4oems;
     std::optional<ProbeAdapterImplBase::Handle> probeAdapter;
     std::optional<ProbeImplBase::Handle> probe;
-<<<<<<< HEAD
     std::optional<DigitalBackplane::Handle> digitalBackplane;
-=======
->>>>>>> c4b3902b
     std::vector<HighVoltageSupplier::Handle> hv;
     std::unique_ptr<Us4RBuffer> us4rBuffer;
     std::shared_ptr<Us4ROutputBuffer> buffer;
