#ifndef ARRUS_CORE_DEVICES_US4R_US4RIMPL_H
#define ARRUS_CORE_DEVICES_US4R_US4RIMPL_H

#include <mutex>
#include <unordered_map>
#include <utility>
#include <thread>

#include <boost/algorithm/string.hpp>
#include <vector>

#include "BlockingQueue.h"
#include "TxTimeoutRegister.h"
#include "Us4REvent.h"
#include "Us4RSubsequence.h"
#include "arrus/common/asserts.h"
#include "arrus/common/cache.h"
#include "arrus/core/api/common/exceptions.h"
#include "arrus/core/api/devices/DeviceWithComponents.h"
#include "arrus/core/api/devices/us4r/RxSettings.h"
#include "arrus/core/api/devices/us4r/Us4R.h"
#include "arrus/core/api/framework/Buffer.h"
#include "arrus/core/api/framework/DataBufferSpec.h"
#include "arrus/core/common/logging.h"
#include "arrus/core/devices/us4r/BlockingQueue.h"
#include "arrus/core/devices/us4r/Us4OEMDataTransferRegistrar.h"
#include "arrus/core/devices/us4r/backplane/DigitalBackplane.h"
#include "arrus/core/devices/us4r/hv/HighVoltageSupplier.h"
#include "arrus/core/devices/us4r/us4oem/Us4OEMImpl.h"
#include "arrus/core/devices/utils.h"

namespace arrus::devices {

class Us4RImpl : public Us4R {
public:
    using Us4OEMs = std::vector<Us4OEMImplBase::Handle>;

    enum class State { START_IN_PROGRESS, STARTED, STOP_IN_PROGRESS, STOPPED };

    static float getRxDelay(const ::arrus::ops::us4r::TxRx &op);

    ~Us4RImpl() override;

    Us4RImpl(const DeviceId &id, Us4OEMs us4oems, std::vector<ProbeSettings> probeSettings,
             ProbeAdapterSettings probeAdapterSettings, std::vector<HighVoltageSupplier::Handle> hv,
             const RxSettings &rxSettings, std::vector<std::unordered_set<unsigned short>> channelsMask,
             std::optional<DigitalBackplane::Handle> backplane, std::vector<Bitstream> bitstreams,
             bool hasIOBitstreamAddressing, const us4r::IOSettings &ioSettings, bool isExternalTrigger);

    Us4RImpl(Us4RImpl const &) = delete;

    Us4RImpl(Us4RImpl const &&) = delete;

    Device::RawHandle getDevice(const std::string &path) override {
        auto [root, tail] = getPathRoot(path);
        boost::algorithm::trim(root);
        boost::algorithm::trim(tail);
        if (!tail.empty()) {
            throw IllegalArgumentException(arrus::format(
                "Us4R devices allows access only to the top-level devices (got relative path: '{}')", path));
        }
        DeviceId componentId = DeviceId::parse(root);
        return getDevice(componentId);
    }

    Device::RawHandle getDevice(const DeviceId &deviceId) {
        auto ordinal = deviceId.getOrdinal();
        switch (deviceId.getDeviceType()) {
        case DeviceType::Us4OEM: return getUs4OEM(ordinal);
        default: throw DeviceNotFoundException(deviceId);
        }
    }

    Us4OEM::RawHandle getUs4OEM(Ordinal ordinal) override {
        if (ordinal >= us4oems.size()) {
            throw DeviceNotFoundException(DeviceId(DeviceType::Us4OEM, ordinal));
        }
        return us4oems.at(ordinal).get();
    }

    bool isUs4OEMPlus() {
        return this->getMasterOEM()->getDescriptor().isUs4OEMPlus();
    }

    std::pair<Buffer::SharedHandle, std::vector<session::Metadata::SharedHandle>>
    upload(const ops::us4r::Scheme &scheme) override;

    void start() override;

    void stop() override;

    void trigger(bool sync, std::optional<long long> timeout) override;

    void sync(std::optional<long long> timeout) override;

    void setVoltage(Voltage voltage) override;
    void setVoltage(const std::vector<HVVoltage> &voltages) override;

    void disableHV() override;
    void cleanupBuffers(bool cleanupSequencerTransfers = false);

    void setTgcCurve(const std::vector<float> &tgcCurvePoints, bool applyCharacteristic) override;
    void setTgcCurve(const std::vector<float> &x, const std::vector<float> &y, bool applyCharacteristic) override;

    void setTgcCurve(const std::vector<float> &tgcCurvePoints) override;
    std::vector<float> getTgcCurvePoints(float endSample) const override;

    void setRxSettings(const RxSettings &settings) override;
    void setPgaGain(uint16 value) override;
    uint16 getPgaGain() override;
    void setLnaGain(uint16 value) override;
    uint16 getLnaGain() override;
    void setLpfCutoff(uint32 value) override;
    void setDtgcAttenuation(std::optional<uint16> value) override;
    void setActiveTermination(std::optional<uint16> value) override;
    uint8_t getNumberOfUs4OEMs() override;
    void setTestPattern(Us4OEM::RxTestPattern pattern) override;
    float getSamplingFrequency() const override;
    float getCurrentSamplingFrequency() const override;
    void checkState() const override;
    void checkVoltage(Voltage voltageMinus, Voltage voltagePlus, float tolerance, int retries, HVModelId hvModel, bool isHVPS);
    unsigned char getVoltage() override;
    float getMeasuredPVoltage() override;
    float getMeasuredMVoltage() override;
    float getMeasuredHVPVoltage(uint8_t oemId) override;
    float getMeasuredHVMVoltage(uint8_t oemId) override;
    void setStopOnOverflow(bool isStopOnOverflow) override;
    bool isStopOnOverflow() const override;
    void setLnaHpfCornerFrequency(uint32_t frequency) override;
    void disableLnaHpf() override;
    void setAdcHpfCornerFrequency(uint32_t frequency) override;
    void disableAdcHpf() override;

    uint16_t getAfe(uint8_t reg) override;
    void setAfe(uint8_t reg, uint16_t val) override;

    void registerOutputBuffer(Us4ROutputBuffer *outputBuffer, const std::vector<Us4OEMBuffer> &srcBuffers,
                              arrus::ops::us4r::Scheme::WorkMode workMode);
    void unregisterOutputBuffer(bool cleanSequencer);
    const char *getBackplaneSerialNumber() override;
    const char *getBackplaneRevision() override;
    void setParameters(const Parameters &parameters) override;
    void setIOBitstream(BitstreamId id, const std::vector<uint8_t> &levels,
                        const std::vector<uint16_t> &periods) override;
    std::vector<std::vector<uint8_t>> getOEMMappings() const;
    std::optional<Ordinal> getFrameMetadataOEM(const us4r::IOSettings &settings);

    std::vector<unsigned short> getChannelsMask(Ordinal probeNumber) override;
    int getNumberOfProbes() const override;

    Probe::RawHandle getProbe(Ordinal ordinal) override {
        return probes.at(ordinal).get();
    }

    std::pair<std::shared_ptr<Buffer>, std::shared_ptr<session::Metadata>>
    setSubsequence(SequenceId sequenceId, uint16 start, uint16 end, const std::optional<float> &sri) override;

    void setMaximumPulseLength(std::optional<float> maxLength) override;
    float getActualTxFrequency(float frequency) override;
    std::string getDescription() const override;
    float getMinimumTGCValue() const override;

    /**
     * Returns maximum available TGC value, according to the currently set parameters.
     */
    float getMaximumTGCValue() const override;

    std::pair<float, float> getTGCValueRange() const;
    void setVcat(const std::vector<float> &t, const std::vector<float> &y, bool applyCharacteristic) override;
    void setVcat(const std::vector<float> &attenuation) override;
    void setVcat(const std::vector<float> &tgcCurvePoints, bool applyCharacteristic) override;

private:
    struct VoltageLogbook {
        enum class Polarity { MINUS, PLUS };

        std::string name;
        float voltage;
        Polarity polarity;
    };
<<<<<<< HEAD


    std::vector<VoltageLogbook> logVoltages(bool isHV256);
=======
    std::vector<VoltageLogbook> logVoltages(HVModelId hvModel, bool isOEMPlus);
>>>>>>> 397fa9a9

    void stopDevice();

    std::tuple<
        std::vector<Us4OEMBuffer>,
        std::vector<FrameChannelMappingImpl::Handle>,
        float,
        std::vector<LogicalToPhysicalOp>,
        std::vector<std::vector<::arrus::devices::us4r::TxRxParametersSequence>>
    >
    uploadSequences(const std::vector<ops::us4r::TxRxSequence> &sequences, uint16_t bufferSize,
                    ops::us4r::Scheme::WorkMode workMode, const std::optional<ops::us4r::DigitalDownConversion> &ddc,
                    const std::vector<framework::NdArray> &txDelayProfiles);
    us4r::TxRxParameters createBitstreamSequenceSelectPreamble(const ops::us4r::TxRxSequence &sequence);
    std::vector<us4r::TxRxParametersSequence>
    convertToInternalSequences(
        const std::vector<ops::us4r::TxRxSequence> &sequences,
        const TxTimeoutRegister &timeoutRegister,
        const std::vector<std::vector<float>> &rxDelays
    );

    /**
     * Applies a given function on all functions.
     * If there was some exception thrown on execution of a given function,
     * an appropriate logging message will printed out, and the result exception,
     * TODO consider implementing rollback mechanism?
     */
    void applyForAllUs4OEMs(const std::function<void(Us4OEM *us4oem)> &func, const std::string &funcName);
    void disableAfeDemod();
    void setAfeDemod(float demodulationFrequency, float decimationFactor, const float *firCoefficients,
                     size_t nCoefficients);

    void registerOutputBuffer(Us4ROutputBuffer *bufferDst, const Us4OEMBuffer &bufferSrc,
                              Us4OEMImplBase::RawHandle us4oem, ::arrus::ops::us4r::Scheme::WorkMode workMode);
    size_t getUniqueUs4OEMBufferElementSize(const Us4OEMBuffer &us4oemBuffer) const;

    std::function<void()> createReleaseCallback(::arrus::ops::us4r::Scheme::WorkMode workMode, uint16 startFiring,
                                                uint16 stopFiring);
    std::function<void()> createOnReceiveOverflowCallback(::arrus::ops::us4r::Scheme::WorkMode workMode,
                                                          Us4ROutputBuffer *buffer, bool isMaster);
    std::function<void()> createOnTransferOverflowCallback(::arrus::ops::us4r::Scheme::WorkMode workMode,
                                                           Us4ROutputBuffer *buffer, bool isMaster);

    BitstreamId addIOBitstream(const std::vector<uint8_t> &levels, const std::vector<uint16_t> &periods);
    Us4OEMImplBase::RawHandle getMasterOEM() const { return this->us4oems[0].get(); }
    std::vector<float> interpolateToSystemTGC(const std::vector<float> &t, const std::vector<float> &y) const;
    void handlePulserInterrupt();
    void setVoltage(const std::vector<std::optional<HVVoltage>> &voltages);

    void prepareHostBuffer(unsigned hostBufNElements, ::arrus::ops::us4r::Scheme::WorkMode workMode, std::vector<Us4OEMBuffer> buffers,
                           bool cleanupSequencerTransfers = false);
    std::vector<arrus::session::Metadata::SharedHandle>
    createMetadata(std::vector<FrameChannelMappingImpl::Handle> fcms, float rxTimeOffset) const;

    std::mutex deviceStateMutex;
    Logger::Handle logger;
    Us4OEMs us4oems;
    std::optional<DigitalBackplane::Handle> digitalBackplane;
    std::vector<HighVoltageSupplier::Handle> hv;
    // Settings.
    State state{State::STOPPED};
    // AFE parameters.
    std::mutex afeParamsMutex;
    std::optional<RxSettings> rxSettings;
    std::vector<Probe::Handle> probes;
    std::vector<ProbeSettings> probeSettings;
    ProbeAdapterSettings probeAdapterSettings;
    std::vector<std::unordered_set<ChannelIdx>> channelsMask;
    bool stopOnOverflow{true};
    // Buffers.
    std::vector<Us4OEMBuffer> oemBuffers;
    std::shared_ptr<Us4ROutputBuffer> buffer;
    std::vector<std::shared_ptr<Us4OEMDataTransferRegistrar>> transferRegistrar;
    // Other.
    std::vector<Bitstream> bitstreams;
    bool hasIOBitstreamAdressing{false};
    std::optional<Ordinal> frameMetadataOEM{Ordinal(0)};
    bool isExternalTrigger;

    std::optional<Us4RSubsequenceFactory> subsequenceFactory;
    std::optional<Us4RSubsequence> currentSubsequenceParams;
    /** The currently uploaded scheme */
    std::optional<::arrus::ops::us4r::Scheme> currentScheme;
    std::optional<float> currentRxTimeOffset;
    std::vector<std::vector<float>> getRxDelays(const std::vector<arrus::ops::us4r::TxRxSequence> &seqs);
};

}// namespace arrus::devices

#endif//ARRUS_CORE_DEVICES_US4R_US4RIMPL_H<|MERGE_RESOLUTION|>--- conflicted
+++ resolved
@@ -178,13 +178,7 @@
         float voltage;
         Polarity polarity;
     };
-<<<<<<< HEAD
-
-
-    std::vector<VoltageLogbook> logVoltages(bool isHV256);
-=======
     std::vector<VoltageLogbook> logVoltages(HVModelId hvModel, bool isOEMPlus);
->>>>>>> 397fa9a9
 
     void stopDevice();
 
