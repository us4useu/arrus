#ifndef ARRUS_CORE_DEVICES_US4R_US4RIMPL_H
#define ARRUS_CORE_DEVICES_US4R_US4RIMPL_H

#include <mutex>
#include <unordered_map>
#include <utility>

#include <boost/algorithm/string.hpp>

#include "TxTimeoutRegister.h"
<<<<<<< HEAD
#include "Us4RSubsequence.h"
=======
>>>>>>> 57cb2878
#include "arrus/common/asserts.h"
#include "arrus/common/cache.h"
#include "arrus/core/api/common/exceptions.h"
#include "arrus/core/api/devices/DeviceWithComponents.h"
#include "arrus/core/api/devices/us4r/Us4R.h"
#include "arrus/core/api/framework/Buffer.h"
#include "arrus/core/api/framework/DataBufferSpec.h"
#include "arrus/core/common/logging.h"
#include "arrus/core/devices/us4r/RxSettings.h"
#include "arrus/core/devices/us4r/Us4OEMDataTransferRegistrar.h"
#include "arrus/core/devices/us4r/backplane/DigitalBackplane.h"
#include "arrus/core/devices/us4r/hv/HighVoltageSupplier.h"
#include "arrus/core/devices/us4r/us4oem/Us4OEMImpl.h"
#include "arrus/core/devices/utils.h"

namespace arrus::devices {

class Us4RImpl : public Us4R {
public:
    using Us4OEMs = std::vector<Us4OEMImplBase::Handle>;

    enum class State { START_IN_PROGRESS, STARTED, STOP_IN_PROGRESS, STOPPED };

    static float getRxDelay(const ops::us4r::TxRx &op, const std::function<float(float)> &actualTxFunc);

    ~Us4RImpl() override;

    Us4RImpl(const DeviceId &id, Us4OEMs us4oems, std::vector<ProbeSettings> probeSettings,
             ProbeAdapterSettings probeAdapterSettings, std::vector<HighVoltageSupplier::Handle> hv,
             const RxSettings &rxSettings, std::vector<std::unordered_set<unsigned short>> channelsMask,
             std::optional<DigitalBackplane::Handle> backplane, std::vector<Bitstream> bitstreams,
             bool hasIOBitstreamAddressing, const us4r::IOSettings &ioSettings);

    Us4RImpl(Us4RImpl const &) = delete;

    Us4RImpl(Us4RImpl const &&) = delete;

    Device::RawHandle getDevice(const std::string &path) override {
        auto [root, tail] = getPathRoot(path);
        boost::algorithm::trim(root);
        boost::algorithm::trim(tail);
        if (!tail.empty()) {
            throw IllegalArgumentException(arrus::format(
                "Us4R devices allows access only to the top-level devices (got relative path: '{}')", path));
        }
        DeviceId componentId = DeviceId::parse(root);
        return getDevice(componentId);
    }

    Device::RawHandle getDevice(const DeviceId &deviceId) {
        auto ordinal = deviceId.getOrdinal();
        switch (deviceId.getDeviceType()) {
        case DeviceType::Us4OEM: return getUs4OEM(ordinal);
        default: throw DeviceNotFoundException(deviceId);
        }
    }

    Us4OEM::RawHandle getUs4OEM(Ordinal ordinal) override {
        if (ordinal >= us4oems.size()) {
            throw DeviceNotFoundException(DeviceId(DeviceType::Us4OEM, ordinal));
        }
        return us4oems.at(ordinal).get();
    }

    std::pair<Buffer::SharedHandle, std::vector<session::Metadata::SharedHandle>>
    upload(const ops::us4r::Scheme &scheme) override;

    void start() override;

    void stop() override;

    void trigger(bool sync, std::optional<long long> timeout) override;

    void sync(std::optional<long long> timeout) override;

    void setVoltage(Voltage voltage) override;
    void setVoltage(const std::vector<HVVoltage> &voltages) override;

    void disableHV() override;
    void cleanupBuffers();

    void setTgcCurve(const std::vector<float> &tgcCurvePoints, bool applyCharacteristic) override;
    void setTgcCurve(const std::vector<float> &x, const std::vector<float> &y, bool applyCharacteristic) override;

    void setTgcCurve(const std::vector<float> &tgcCurvePoints) override;
    std::vector<float> getTgcCurvePoints(float endSample) const override;

    void setRxSettings(const RxSettings &settings) override;
    void setPgaGain(uint16 value) override;
    uint16 getPgaGain() override;
    void setLnaGain(uint16 value) override;
    uint16 getLnaGain() override;
    void setLpfCutoff(uint32 value) override;
    void setDtgcAttenuation(std::optional<uint16> value) override;
    void setActiveTermination(std::optional<uint16> value) override;
    uint8_t getNumberOfUs4OEMs() override;
    void setTestPattern(Us4OEM::RxTestPattern pattern) override;
    float getSamplingFrequency() const override;
    float getCurrentSamplingFrequency() const override;
    void checkState() const override;
    void checkVoltage(Voltage voltageMinus, Voltage voltagePlus, float tolerance, int retries, bool isUS4PSC);
    unsigned char getVoltage() override;
    float getMeasuredPVoltage() override;
    float getMeasuredMVoltage() override;
    float getUCDMeasuredHVPVoltage(uint8_t oemId) override;
    float getUCDMeasuredHVMVoltage(uint8_t oemId) override;
    void setStopOnOverflow(bool isStopOnOverflow) override;
    bool isStopOnOverflow() const override;
    void setHpfCornerFrequency(uint32_t frequency) override;
    void disableHpf() override;

    uint16_t getAfe(uint8_t reg) override;
    void setAfe(uint8_t reg, uint16_t val) override;

    void registerOutputBuffer(Us4ROutputBuffer *outputBuffer, const std::vector<Us4OEMBuffer> &srcBuffers,
                              arrus::ops::us4r::Scheme::WorkMode workMode);
    void unregisterOutputBuffer(bool cleanSequencer);
    const char *getBackplaneSerialNumber() override;
    const char *getBackplaneRevision() override;
    void setParameters(const Parameters &parameters) override;
    void setIOBitstream(BitstreamId id, const std::vector<uint8_t> &levels,
                        const std::vector<uint16_t> &periods) override;
    std::vector<std::vector<uint8_t>> getOEMMappings() const;
    std::optional<Ordinal> getFrameMetadataOEM(const us4r::IOSettings &settings);

    std::vector<unsigned short> getChannelsMask(Ordinal probeNumber) override;
    int getNumberOfProbes() const override;

    Probe::RawHandle getProbe(Ordinal ordinal) override {
        return probes.at(ordinal).get();
    }

    std::pair<std::shared_ptr<Buffer>, std::shared_ptr<session::Metadata>>
    setSubsequence(SequenceId sequenceId, uint16 start, uint16 end, const std::optional<float> &sri) override;

    void setMaximumPulseLength(std::optional<float> maxLength) override;
    float getActualTxFrequency(float frequency) override;

private:
    struct VoltageLogbook {
        enum class Polarity { MINUS, PLUS };

        std::string name;
        float voltage;
        Polarity polarity;
    };
    std::vector<VoltageLogbook> logVoltages(bool isHV256);

    void stopDevice();

<<<<<<< HEAD
    std::tuple<
        std::vector<Us4OEMBuffer>,
        std::vector<FrameChannelMapping::Handle>,
        std::vector<LogicalToPhysicalOp>,
        std::vector<::arrus::devices::us4r::TxRxParametersSequence>
    >
=======
    std::tuple<std::vector<Us4OEMBuffer>, std::vector<FrameChannelMapping::Handle>, float>
>>>>>>> 57cb2878
    uploadSequences(const std::vector<ops::us4r::TxRxSequence> &sequences, uint16_t bufferSize,
                    ops::us4r::Scheme::WorkMode workMode, const std::optional<ops::us4r::DigitalDownConversion> &ddc,
                    const std::vector<framework::NdArray> &txDelayProfiles);
    us4r::TxRxParameters createBitstreamSequenceSelectPreamble(const ops::us4r::TxRxSequence &sequence);
    std::vector<us4r::TxRxParametersSequence>
    convertToInternalSequences(const std::vector<ops::us4r::TxRxSequence> &sequences,
                               const TxTimeoutRegister &timeoutRegister);

    /**
     * Applies a given function on all functions.
     * If there was some exception thrown on execution of a given function,
     * an appropriate logging message will printed out, and the result exception,
     * TODO consider implementing rollback mechanism?
     */
    void applyForAllUs4OEMs(const std::function<void(Us4OEM *us4oem)> &func, const std::string &funcName);
    void disableAfeDemod();
    void setAfeDemod(float demodulationFrequency, float decimationFactor, const float *firCoefficients,
                     size_t nCoefficients);

    void registerOutputBuffer(Us4ROutputBuffer *bufferDst, const Us4OEMBuffer &bufferSrc,
                              Us4OEMImplBase::RawHandle us4oem, ::arrus::ops::us4r::Scheme::WorkMode workMode);
    size_t getUniqueUs4OEMBufferElementSize(const Us4OEMBuffer &us4oemBuffer) const;

    std::function<void()> createReleaseCallback(::arrus::ops::us4r::Scheme::WorkMode workMode, uint16 startFiring,
                                                uint16 stopFiring);
    std::function<void()> createOnReceiveOverflowCallback(::arrus::ops::us4r::Scheme::WorkMode workMode,
                                                          Us4ROutputBuffer *buffer, bool isMaster);
    std::function<void()> createOnTransferOverflowCallback(::arrus::ops::us4r::Scheme::WorkMode workMode,
                                                           Us4ROutputBuffer *buffer, bool isMaster);

    BitstreamId addIOBitstream(const std::vector<uint8_t> &levels, const std::vector<uint16_t> &periods);
    Us4OEMImplBase::RawHandle getMasterOEM() const { return this->us4oems[0].get(); }
    float getRxDelay(const ::arrus::ops::us4r::TxRx &op);
    void registerPulserIRQCallback();
<<<<<<< HEAD
    void prepareHostBuffer(unsigned hostBufNElements, ::arrus::ops::us4r::Scheme::WorkMode workMode,
                           std::vector<Us4OEMBuffer> buffers);
    std::vector<arrus::session::Metadata::SharedHandle>
    createMetadata(std::vector<FrameChannelMapping::Handle> fcms) const;
=======
>>>>>>> 57cb2878

    std::mutex deviceStateMutex;
    Logger::Handle logger;
    Us4OEMs us4oems;
    std::optional<DigitalBackplane::Handle> digitalBackplane;
    std::vector<HighVoltageSupplier::Handle> hv;
    // Settings.
    State state{State::STOPPED};
    // AFE parameters.
    std::mutex afeParamsMutex;
    std::optional<RxSettings> rxSettings;
    std::vector<Probe::Handle> probes;
    std::vector<ProbeSettings> probeSettings;
    ProbeAdapterSettings probeAdapterSettings;
    std::vector<std::unordered_set<ChannelIdx>> channelsMask;
    bool stopOnOverflow{true};
    // Buffers.
    std::vector<Us4OEMBuffer> oemBuffers;
    std::shared_ptr<Us4ROutputBuffer> buffer;
    std::vector<std::shared_ptr<Us4OEMDataTransferRegistrar>> transferRegistrar;
    // Other.
    std::vector<Bitstream> bitstreams;
    bool hasIOBitstreamAdressing{false};
<<<<<<< HEAD
    std::optional<Ordinal> frameMetadataOEM{0};
    std::optional<Us4RSubsequenceFactory> subsequenceFactory;
    std::optional<Us4RSubsequence> currentSubsequenceParams;
    /** The currently uploaded scheme */
    std::optional<::arrus::ops::us4r::Scheme> currentScheme;

=======
    std::optional<Ordinal> frameMetadataOEM{Ordinal(0)};
>>>>>>> 57cb2878
};

}// namespace arrus::devices

#endif//ARRUS_CORE_DEVICES_US4R_US4RIMPL_H<|MERGE_RESOLUTION|>--- conflicted
+++ resolved
@@ -8,10 +8,7 @@
 #include <boost/algorithm/string.hpp>
 
 #include "TxTimeoutRegister.h"
-<<<<<<< HEAD
 #include "Us4RSubsequence.h"
-=======
->>>>>>> 57cb2878
 #include "arrus/common/asserts.h"
 #include "arrus/common/cache.h"
 #include "arrus/core/api/common/exceptions.h"
@@ -162,16 +159,13 @@
 
     void stopDevice();
 
-<<<<<<< HEAD
     std::tuple<
         std::vector<Us4OEMBuffer>,
         std::vector<FrameChannelMapping::Handle>,
+        float,
         std::vector<LogicalToPhysicalOp>,
         std::vector<::arrus::devices::us4r::TxRxParametersSequence>
     >
-=======
-    std::tuple<std::vector<Us4OEMBuffer>, std::vector<FrameChannelMapping::Handle>, float>
->>>>>>> 57cb2878
     uploadSequences(const std::vector<ops::us4r::TxRxSequence> &sequences, uint16_t bufferSize,
                     ops::us4r::Scheme::WorkMode workMode, const std::optional<ops::us4r::DigitalDownConversion> &ddc,
                     const std::vector<framework::NdArray> &txDelayProfiles);
@@ -206,13 +200,10 @@
     Us4OEMImplBase::RawHandle getMasterOEM() const { return this->us4oems[0].get(); }
     float getRxDelay(const ::arrus::ops::us4r::TxRx &op);
     void registerPulserIRQCallback();
-<<<<<<< HEAD
     void prepareHostBuffer(unsigned hostBufNElements, ::arrus::ops::us4r::Scheme::WorkMode workMode,
                            std::vector<Us4OEMBuffer> buffers);
     std::vector<arrus::session::Metadata::SharedHandle>
     createMetadata(std::vector<FrameChannelMapping::Handle> fcms) const;
-=======
->>>>>>> 57cb2878
 
     std::mutex deviceStateMutex;
     Logger::Handle logger;
@@ -236,16 +227,12 @@
     // Other.
     std::vector<Bitstream> bitstreams;
     bool hasIOBitstreamAdressing{false};
-<<<<<<< HEAD
-    std::optional<Ordinal> frameMetadataOEM{0};
+    std::optional<Ordinal> frameMetadataOEM{Ordinal(0)};
     std::optional<Us4RSubsequenceFactory> subsequenceFactory;
     std::optional<Us4RSubsequence> currentSubsequenceParams;
     /** The currently uploaded scheme */
     std::optional<::arrus::ops::us4r::Scheme> currentScheme;
 
-=======
-    std::optional<Ordinal> frameMetadataOEM{Ordinal(0)};
->>>>>>> 57cb2878
 };
 
 }// namespace arrus::devices
