--- conflicted
+++ resolved
@@ -147,7 +147,6 @@
 private:
     void stopDevice();
 
-<<<<<<< HEAD
     std::pair<std::vector<Us4OEMBuffer>, std::vector<FrameChannelMapping::Handle>>
     uploadSequences(const std::vector<ops::us4r::TxRxSequence> &sequences, uint16_t bufferSize,
                     ops::us4r::Scheme::WorkMode workMode, const std::optional<ops::us4r::DigitalDownConversion> &ddc,
@@ -155,13 +154,6 @@
     us4r::TxRxParameters createBitstreamSequenceSelectPreamble(const ops::us4r::TxRxSequence &sequence);
     std::vector<us4r::TxRxParametersSequence>
     convertToInternalSequences(const std::vector<ops::us4r::TxRxSequence> &sequences);
-=======
-    std::tuple<Us4RBuffer::Handle, FrameChannelMapping::Handle>
-    uploadSequence(const ops::us4r::TxRxSequence &seq, uint16_t bufferSize, uint16_t batchSize,
-                   arrus::ops::us4r::Scheme::WorkMode workMode,
-                   const std::optional<ops::us4r::DigitalDownConversion> &ddc,
-                   const std::vector<framework::NdArray> &txDelayProfiles);
->>>>>>> e1fe9984
 
     /**
      * Applies a given function on all functions.
