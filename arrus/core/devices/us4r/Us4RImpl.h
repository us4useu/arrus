--- conflicted
+++ resolved
@@ -86,15 +86,8 @@
         return probe.value().get();
     }
 
-<<<<<<< HEAD
     std::pair<std::shared_ptr<arrus::framework::Buffer>,std::shared_ptr<arrus::devices::FrameChannelMapping>>
     upload(const ::arrus::ops::us4r::Scheme &scheme) override;
-=======
-    std::pair<std::shared_ptr<arrus::framework::Buffer>, std::shared_ptr<arrus::devices::FrameChannelMapping>>
-    upload(const ops::us4r::TxRxSequence &seq, unsigned short rxBufferNElements,
-           const ::arrus::ops::us4r::Scheme::WorkMode &workMode,
-           const ::arrus::framework::DataBufferSpec &outputBufferSpec) override;
->>>>>>> b642a831
 
     void start() override;
 
