#include "common.h"

#include <algorithm>
#include <numeric>
#include <tuple>
#include <limits>

#include "arrus/core/common/aperture.h"

namespace arrus::devices {

static ChannelIdx getMaximumRxAperture(const std::vector<TxRxParamsSequence> &seqs) {
    ChannelIdx maxElementSize = 0;
    for(const auto& seq: seqs) {
        for(const auto &op : seq) {
            ChannelIdx n = getNumberOfActiveChannels(op.getRxAperture());
            if(n > maxElementSize) {
                maxElementSize = n;
            }
        }
    }
    return maxElementSize;
}

static FrameChannelMapping::FrameNumber
getNumberOfFrames(const std::vector<TxRxParamsSequence> &seqs) {
    FrameChannelMapping::FrameNumber numberOfFrames = 0;
    auto numberOfOps = seqs[0].size();
    for(size_t opIdx = 0; opIdx < numberOfOps; ++opIdx) {
        for(const auto & seq : seqs) {
            if(!seq[opIdx].isRxNOP()) {
                ++numberOfFrames;
                break;
            }
        }
    }
    return numberOfFrames;
}

template<typename T>
std::vector<T> revertMapping(const std::vector<T> &mapping) {
    std::vector<T> result(mapping.size());
    for(size_t i = 0; i < mapping.size(); ++i) {
        result[mapping[i]] = (uint8_t) i;
    }
    return result;
}

/**
 *
 * @param seqs  us4oem ordinal -> tx/rx sequence
 * @param us4oemL2PMappings us4oem ordinal -> us4oem logical to physical mapping
 * @return
 */
std::tuple<
    std::vector<TxRxParamsSequence>,
    Eigen::Tensor<FrameChannelMapping::FrameNumber, 3>,
    Eigen::Tensor<int8, 3>
>
splitRxAperturesIfNecessary(const std::vector<TxRxParamsSequence> &seqs,
                            const std::vector<std::vector<uint8_t>> &us4oemL2PMappings) {
    using FrameNumber = FrameChannelMapping::FrameNumber;
    // All sequences must have the same length.
    ARRUS_REQUIRES_NON_EMPTY_IAE(seqs);
    size_t seqLength = seqs[0].size();
    for(const auto &seq : seqs) {
        ARRUS_REQUIRES_EQUAL_IAE(seqLength, seq.size());
    }
    std::vector<TxRxParamsSequence> result;

    // Find the maximum rx aperture size
    ChannelIdx maxRxApertureSize = getMaximumRxAperture(seqs);
    FrameChannelMapping::FrameNumber numberOfFrames = getNumberOfFrames(seqs);
    // (module, logical frame, logical rx channel) -> physical frame
    Eigen::Tensor<FrameChannelMapping::FrameNumber, 3> opDestOp(seqs.size(), numberOfFrames, maxRxApertureSize);
    // (module, logical frame, logical rx channel) -> physical rx channel
    Eigen::Tensor<int8, 3> opDestChannel(seqs.size(), numberOfFrames, maxRxApertureSize);
    opDestOp.setZero();
    opDestChannel.setConstant(FrameChannelMapping::UNAVAILABLE);

    constexpr ChannelIdx N_RX_CHANNELS = Us4OEMImpl::N_RX_CHANNELS;
    constexpr ChannelIdx N_GROUPS =
        Us4OEMImpl::N_ADDR_CHANNELS / Us4OEMImpl::N_RX_CHANNELS;
    constexpr ChannelIdx N_ADDR_CHANNELS = Us4OEMImpl::N_ADDR_CHANNELS;

    for(const auto &seq : seqs) {
        TxRxParamsSequence resSeq;
        resSeq.reserve(seq.size());
        result.push_back(resSeq);
    }

    std::vector<std::vector<uint8_t>> us4oemP2LMappings(us4oemL2PMappings.size());
    int i = 0;
    for(auto &mapping: us4oemL2PMappings) {
        us4oemP2LMappings[i++] = revertMapping<uint8_t>(mapping);
    }

    // us4oem ordinal number -> current frame idx
    std::vector<FrameNumber> currentFrameIdx(seqs.size(), 0);
    // For each operation
    for(size_t opIdx = 0; opIdx < seqLength; ++opIdx) {
        // For each module
        for(size_t seqIdx = 0; seqIdx < seqs.size(); ++seqIdx) {
            const auto &seq = seqs[seqIdx];
            const auto &op = seq[opIdx];

            // Split rx aperture, if necessary.
            // subaperture number starts from 1, 0 means that the channel
            // should be inactive.
            std::vector<ChannelIdx> subapertureIdxs(op.getRxAperture().size());
            for(ChannelIdx ch = 0; ch < N_RX_CHANNELS; ++ch) {
                ChannelIdx subaperture = 1;
                for(ChannelIdx group = 0; group < N_GROUPS; ++group) {
                    // Us4OEM Physical address
                    ChannelIdx physicalIdx = group*N_RX_CHANNELS + ch;
                    // Us4OEM Logical address
                    ChannelIdx logicalIdx = us4oemP2LMappings[seqIdx][physicalIdx];
                    if(op.getRxAperture()[logicalIdx]) {
                        // channel active
                        subapertureIdxs[logicalIdx] = subaperture++;
                    } else {
                        // channel inactive
                        subapertureIdxs[logicalIdx] = 0;
                    }
                }
            }
            ChannelIdx maxSubapertureIdx = *std::max_element(
                std::begin(subapertureIdxs), std::end(subapertureIdxs));
            if(maxSubapertureIdx > 1) {
                // Split aperture into smaller subapertures.
                std::vector<BitMask> rxSubapertures(maxSubapertureIdx);
                for(auto &subaperture : rxSubapertures) {
                    subaperture.resize(N_ADDR_CHANNELS);
                }

                long long opActiveChannel = 0;
                std::vector<ChannelIdx> subopActiveChannels(maxSubapertureIdx, 0);
                for(size_t ch = 0; ch < subapertureIdxs.size(); ++ch) {
                    auto subapIdx = subapertureIdxs[ch];
                    if(subapIdx > 0) {
                        rxSubapertures[subapIdx-1][ch] = true;
                        // FC mapping
                        // -1 because subapIdx starts from one
                        opDestOp(seqIdx, opIdx, opActiveChannel) = FrameNumber(currentFrameIdx[seqIdx] + subapIdx - 1);
                        ARRUS_REQUIRES_TRUE_E(
                            opActiveChannel <= (std::numeric_limits<int8>::max)(),
                            arrus::ArrusException(
                                "Number of active rx elements should not exceed 32."));
                        opDestChannel(seqIdx, opIdx, opActiveChannel) =
                            static_cast<int8>(subopActiveChannels[subapIdx-1]);
                        ++opActiveChannel;
                        ++subopActiveChannels[subapIdx-1];
                    }
                }
                // generate ops from subapertures
                for(auto &subaperture : rxSubapertures) {
                    result[seqIdx].emplace_back(
                        op.getTxAperture(), op.getTxDelays(), op.getTxPulse(),
                        subaperture, // Modified
                        op.getRxSampleRange(), op.getRxDecimationFactor(), op.getPri(),
                        op.getRxPadding());
                }
            } else {
                // we have a single rx aperture, or all rx channels are empty,
                // just pass the operator as is
                // NOTE: we push_back even if the op is rx nop
                result[seqIdx].push_back(op);
                // FC mapping
                ChannelIdx opActiveChannel = 0;
                for(auto bit : op.getRxAperture()) {
                    if(bit) {
                        opDestOp(seqIdx, opIdx, opActiveChannel) =
                            currentFrameIdx[seqIdx];
                        ARRUS_REQUIRES_TRUE_E(
                            opActiveChannel <= (std::numeric_limits<int8>::max)(),
                            arrus::ArrusException(
                                "Number of active rx elements should not exceed 32."));
                        opDestChannel(seqIdx, opIdx, opActiveChannel)
                            = static_cast<int8>(opActiveChannel);
                        ++opActiveChannel;
                    }
                }
            }
            currentFrameIdx[seqIdx] += maxSubapertureIdx;
        }
        // Check if all seqs have the same size.
        // If not, pad them with a rx NOP.
        std::vector<size_t> currentSeqSizes;
        std::transform(std::begin(result), std::end(result),
                       std::back_inserter(currentSeqSizes),
                       [](auto &v) { return v.size(); });
        size_t maxSize = *std::max_element(std::begin(currentSeqSizes),
                                           std::end(currentSeqSizes));
<<<<<<< HEAD
        int us4oemOrdinal = 0;
=======
>>>>>>> c57fc8e3
        for(auto& resSeq : result) {
            if(resSeq.size() < maxSize) {
                // create rxnop copy from the last element of this sequence
                // note, that even if the last element is rx nop it should be added
                // in this method in some of the code above.
                resSeq.resize(maxSize, TxRxParameters::createRxNOPCopy(resSeq[resSeq.size()-1]));
            }
            us4oemOrdinal++;
        }
        // NOTE: for us4OEM:0, even if it is RX nop, the results of this
        // rx NOP will be transferred from us4OEM to host memory,
        // to get the frame metadata. Therefore we need to increase
        // the number of frames a given element contains.
        currentFrameIdx[0] = FrameNumber(maxSize);
    }
    return std::make_tuple(result, opDestOp, opDestChannel);
}

}
<|MERGE_RESOLUTION|>--- conflicted
+++ resolved
@@ -191,10 +191,6 @@
                        [](auto &v) { return v.size(); });
         size_t maxSize = *std::max_element(std::begin(currentSeqSizes),
                                            std::end(currentSeqSizes));
-<<<<<<< HEAD
-        int us4oemOrdinal = 0;
-=======
->>>>>>> c57fc8e3
         for(auto& resSeq : result) {
             if(resSeq.size() < maxSize) {
                 // create rxnop copy from the last element of this sequence
@@ -202,7 +198,6 @@
                 // in this method in some of the code above.
                 resSeq.resize(maxSize, TxRxParameters::createRxNOPCopy(resSeq[resSeq.size()-1]));
             }
-            us4oemOrdinal++;
         }
         // NOTE: for us4OEM:0, even if it is RX nop, the results of this
         // rx NOP will be transferred from us4OEM to host memory,
