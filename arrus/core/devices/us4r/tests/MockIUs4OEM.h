--- conflicted
+++ resolved
@@ -179,8 +179,6 @@
     MOCK_METHOD(void, AfeSoftReset, (uint8_t), (override));
     MOCK_METHOD(void, AfeSoftReset, (), (override));
     MOCK_METHOD(void, WaitForPendingInterrupts, (), (override));
-<<<<<<< HEAD
-=======
     MOCK_METHOD(uint32_t, GetSequencerConfRegister, (), (override));
     MOCK_METHOD(uint32_t, GetSequencerCtrlRegister, (), (override));
     MOCK_METHOD(void, SetStandardIODriveMode, (), (override));
@@ -191,7 +189,6 @@
     MOCK_METHOD(void, ListPeriphs, (), (override));
     MOCK_METHOD(void, DumpPeriph, (std::string, uint32_t), (override));
     MOCK_METHOD(size_t, GetBaseAddr, (), (override));
->>>>>>> 7cbef503
 };
 
 #define GET_MOCK_PTR(sptr) *(MockIUs4OEM *) (sptr.get())
