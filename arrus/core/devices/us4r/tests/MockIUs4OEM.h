--- conflicted
+++ resolved
@@ -121,10 +121,6 @@
     MOCK_METHOD(void, ResetCallbacks, (), (override));
     MOCK_METHOD(float, GetFPGATemp, (), (override));
     MOCK_METHOD(void, WaitForPendingTransfers, (), (override));
-<<<<<<< HEAD
-    MOCK_METHOD(void, SetTxFrequencyRange, (int range), (override));
-    MOCK_METHOD(int, GetTxFrequencyRange, (), (override));
-=======
     MOCK_METHOD(void, ClearUCDFaults, (), (override));
     MOCK_METHOD(unsigned short, GetUCDStatus, (), (override));
     MOCK_METHOD(unsigned char, GetUCDStatusByte, (), (override));
@@ -206,7 +202,8 @@
     MOCK_METHOD(void, AfeDemodConfig, (uint8_t, uint8_t, uint8_t, const float*, uint16_t, float), (override));
     MOCK_METHOD(void, DisableWaitOnReceiveOverflow, (), (override));
     MOCK_METHOD(void, DisableWaitOnTransferOverflow, (), (override));
->>>>>>> cf2fbd68
+    MOCK_METHOD(void, SetTxFrequencyRange, (int range), (override));
+    MOCK_METHOD(int, GetTxFrequencyRange, (), (override));
 };
 
 #define GET_MOCK_PTR(sptr) *(MockIUs4OEM *) (sptr.get())
