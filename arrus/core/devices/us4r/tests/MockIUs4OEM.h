#ifndef ARRUS_CORE_DEVICES_US4R_TESTS_MOCKIUS4OEM_H
#define ARRUS_CORE_DEVICES_US4R_TESTS_MOCKIUS4OEM_H

#include <gtest/gtest.h>
#include <gmock/gmock.h>
#include <ius4oem.h>

class MockIUs4OEM : public IUs4OEM {
public:
    MOCK_METHOD(unsigned int, GetID, (), (override));
    MOCK_METHOD(uint32_t, GetFirmwareVersion, (), (override));
    MOCK_METHOD(uint32_t, GetTxFirmwareVersion, (), (override));
    MOCK_METHOD(void, CheckFirmwareVersion, (), (override));
    MOCK_METHOD(bool, IsPowereddown, (), (override));
    MOCK_METHOD(void, Initialize, (int), (override));
    MOCK_METHOD(void, Synchronize, (), (override));
    MOCK_METHOD(void, ScheduleReceive,
            (const size_t firing, const size_t address, const size_t length, const uint32_t start, const uint32_t decimation, const size_t rxMapId, const std::function<void()>& callback),
    (override));
    MOCK_METHOD(void, ClearScheduledReceive, (), (override));
    MOCK_METHOD(void, TransferRXBufferToHost,
            (unsigned char * dstAddress, size_t length, size_t srcAddress, bool isGpu),
    (override));
    MOCK_METHOD(void, ReleaseTransferRxBufferToHost,
        (unsigned char * dstAddress, size_t length, size_t srcAddress),
    (override));
    MOCK_METHOD(void, SetPGAGain, (::us4r::afe58jd18::PGA_GAIN gain), (override));
    MOCK_METHOD(void, SetLPFCutoff, (::us4r::afe58jd18::LPF_PROG cutoff),
    (override));
    MOCK_METHOD(void, SetActiveTermination,
            (::us4r::afe58jd18::ACTIVE_TERM_EN endis, ::us4r::afe58jd18::GBL_ACTIVE_TERM term),
    (override));
    MOCK_METHOD(void, SetLNAGain, (::us4r::afe58jd18::LNA_GAIN_GBL gain),
    (override));
    MOCK_METHOD(void, SetDTGC,
            (::us4r::afe58jd18::EN_DIG_TGC endis, ::us4r::afe58jd18::DIG_TGC_ATTENUATION att),
    (override));
    MOCK_METHOD(void, InitializeTX, (), (override));
    MOCK_METHOD(void, SetNumberOfFirings, (const unsigned short nFirings),
    (override));
    MOCK_METHOD(float, SetTxDelay,
            (const unsigned char channel, const float value, const unsigned short firing),
    (override));
    MOCK_METHOD(float, SetTxDelay,
        (const unsigned char channel, const float value, const unsigned short firing, size_t profile),
    (override));
    MOCK_METHOD(void, SetTxDelays, (size_t profile), (override));
    MOCK_METHOD(float, SetTxFreqency,
            (const float frequency, const unsigned short firing),
    (override));
    MOCK_METHOD(uint32_t, SetTxHalfPeriods,
            (uint32_t nop, const unsigned short firing), (override));
    MOCK_METHOD(void, SetTxInvert, (bool onoff, const unsigned short firing),
    (override));
    MOCK_METHOD(void, SetTxCw, (bool onoff, const unsigned short firing),
    (override));
    MOCK_METHOD(void, SetRxAperture,
            (const std::bitset<NCH>& aperture, const unsigned short firing),
    (override));
    MOCK_METHOD(void, SetTxAperture,
            (const std::bitset<NCH>& aperture, const unsigned short firing),
    (override));
    MOCK_METHOD(void, SetActiveChannelGroup,
            (const std::bitset<NCH / 8>& group, const unsigned short firing),
    (override));
    MOCK_METHOD(void, SetRxTime,
            (const float time, const unsigned short firing), (override));
    MOCK_METHOD(void, SetRxDelay,
            (const float delay, const unsigned short firing), (override));
    MOCK_METHOD(void, EnableTransmit, (), (override));
    MOCK_METHOD(void, EnableSequencer, (bool txConfOnTrigger, bool resetSequencerPointer), (override));
    MOCK_METHOD(void, SetRxChannelMapping,
            ( const std::vector<uint8_t> & mapping, const uint16_t rxMapId),
    (override));
    MOCK_METHOD(void, SetTxChannelMapping,
            (const unsigned char srcChannel, const unsigned char dstChannel),
    (override));
    MOCK_METHOD(void, TGCEnable, (), (override));
    MOCK_METHOD(void, TGCDisable, (), (override));
    MOCK_METHOD(void, TGCSetSamples,
            (const std::vector<float> & samples, const int firing),
    (override));
    MOCK_METHOD(void, TriggerStart, (), (override));
    MOCK_METHOD(void, TriggerStop, (), (override));
    MOCK_METHOD(void, TriggerSync, (), (override));
    MOCK_METHOD(void, SetNTriggers, (unsigned short n), (override));
    MOCK_METHOD(void, SetTrigger,
            (unsigned int timeToNextTrigger, bool syncReq, unsigned short idx, bool syncMode, bool irqDone),
    (override));
    MOCK_METHOD(void, UpdateFirmware, (const char * filename), (override));
    MOCK_METHOD(float, GetUpdateFirmwareProgress, (), (override));
    MOCK_METHOD(const char *, GetUpdateFirmwareStatus, (), (override));
    MOCK_METHOD(int, UpdateTxFirmware,
            (const char * seaFilename, const char * sedFilename),
    (override));
    MOCK_METHOD(float, GetUpdateTxFirmwareProgress, (), (override));
    MOCK_METHOD(const char *, GetUpdateTxFirmwareStatus, (), (override));
    MOCK_METHOD(void, SWTrigger, (), (override));
    MOCK_METHOD(void, SWNextTX, (), (override));
    MOCK_METHOD(void, EnableTestPatterns, (), (override));
    MOCK_METHOD(void, DisableTestPatterns, (), (override));
    MOCK_METHOD(void, SyncTestPatterns, (), (override));
    MOCK_METHOD(void, LockDMABuffer, (unsigned char * address, size_t length, bool isGpu),
    (override));
    MOCK_METHOD(void, ReleaseDMABuffer, (unsigned char * address), (override));
    MOCK_METHOD(void, ScheduleTransferRXBufferToHost, (const size_t, unsigned char *, size_t, size_t,
        const std::function<void (void)> &));
    MOCK_METHOD(void, SyncTransfer, (), (override));
    MOCK_METHOD(void, ScheduleTransferRXBufferToHost, (const size_t,const size_t,const std::function<void (void)> &), (override));
    MOCK_METHOD(void, PrepareTransferRXBufferToHost, (const size_t,unsigned char *,size_t,size_t, bool isGpu), (override));
    MOCK_METHOD(void, PrepareHostBuffer, (unsigned char *,size_t,size_t, bool isGpu), (override));
    MOCK_METHOD(void, MarkEntriesAsReadyForReceive, (unsigned short,unsigned short), (override));
    MOCK_METHOD(void, MarkEntriesAsReadyForTransfer, (unsigned short,unsigned short), (override));
    MOCK_METHOD(void, RegisterReceiveOverflowCallback, (const std::function<void (void)> &), (override));
    MOCK_METHOD(void, RegisterTransferOverflowCallback, (const std::function<void (void)> &), (override));
    MOCK_METHOD(void, RegisterCallback, (IUs4OEM::MSINumber, const std::function<void (void)> &), (override));
    MOCK_METHOD(void, EnableWaitOnReceiveOverflow, (), (override));
    MOCK_METHOD(void, EnableWaitOnTransferOverflow, (), (override));
    MOCK_METHOD(void, SyncReceive, (), (override));
    MOCK_METHOD(void, ResetCallbacks, (), (override));
    MOCK_METHOD(float, GetFPGATemp, (), (override));
    MOCK_METHOD(void, WaitForPendingTransfers, (), (override));
    MOCK_METHOD(void, ClearUCDFaults, (), (override));
    MOCK_METHOD(unsigned short, GetUCDStatus, (), (override));
    MOCK_METHOD(unsigned char, GetUCDStatusByte, (), (override));
    MOCK_METHOD(float, GetUCDTemp, (), (override));
    MOCK_METHOD(float, GetUCDExtTemp, (), (override));
    MOCK_METHOD(float, GetUCDVOUT, (unsigned char), (override));
    MOCK_METHOD(float, GetUCDIOUT, (unsigned char), (override));
    MOCK_METHOD(unsigned char, GetUCDVOUTStatus, (unsigned char), (override));
    MOCK_METHOD(unsigned char, GetUCDIOUTStatus, (unsigned char), (override));
    MOCK_METHOD(unsigned char, GetUCDCMLStatus, (unsigned char), (override));
    MOCK_METHOD(std::vector<unsigned char>, GetUCDMFRStatus, (unsigned char), (override));
    MOCK_METHOD(std::vector<unsigned char>, GetUCDRunTime, (), (override));
    MOCK_METHOD(std::vector<unsigned char>, GetUCDBlackBox, (), (override));
    MOCK_METHOD(std::vector<unsigned char>, GetUCDLog, (), (override));
    MOCK_METHOD(void, ClearUCDLog, (), (override));
    MOCK_METHOD(bool, CheckUCDLogNotEmpty, (), (override));
    MOCK_METHOD(void, ClearUCDBlackBox, (), (override));
    MOCK_METHOD(void, EnableInterrupts, (), (override));
    MOCK_METHOD(void, DisableInterrupts, (), (override));

    MOCK_METHOD(void, SetActiveTermination, (::us4r::afe58jd18::ACTIVE_TERM_EN, ::us4r::afe58jd18::ACT_TERM_IND_RES), (override));
    MOCK_METHOD(void, AfeWriteRegister, (uint8_t, uint8_t, uint16_t), (override));
    MOCK_METHOD(void, AfeDemodEnable, (), (override));
    MOCK_METHOD(void, AfeDemodEnable, (uint8_t), (override));
    MOCK_METHOD(void, AfeDemodDisable, (), (override));
    MOCK_METHOD(void, AfeDemodDisable, (uint8_t), (override));
    MOCK_METHOD(void, AfeDemodSetDefault, (), (override));
    MOCK_METHOD(void, AfeDemodSetDecimationFactor, (uint8_t), (override));
    MOCK_METHOD(void, AfeDemodSetDecimationFactorQuarters, (uint8_t, uint8_t), (override));
    MOCK_METHOD(void, AfeDemodSetDemodFrequency, (float), (override));
    MOCK_METHOD(void, AfeDemodSetDemodFrequency, (float, float), (override));
    MOCK_METHOD(void, AfeDemodFsweepEnable, (), (override));
    MOCK_METHOD(void, AfeDemodFsweepDisable, (), (override));
    MOCK_METHOD(void, AfeDemodSetFsweepROI, (uint16_t, uint16_t), (override));
    MOCK_METHOD(void, AfeDemodSetFirCoeffsBank, (uint8_t, uint8_t), (override));
    MOCK_METHOD(void, AfeDemodWriteFirCoeffs, (const int16_t*, uint16_t), (override));
    MOCK_METHOD(void, AfeDemodWriteFirCoeffs, (const float*, uint16_t), (override));
    MOCK_METHOD(void, AfeDemodSetDefault, (uint8_t), (override));
    MOCK_METHOD(void, AfeDemodSetDecimationFactor, (uint8_t, uint8_t), (override));
    MOCK_METHOD(void, AfeDemodSetDecimationFactorQuarters, (uint8_t, uint8_t, uint8_t), (override));
    MOCK_METHOD(void, AfeDemodSetDemodFrequency, (uint8_t, float), (override));
    MOCK_METHOD(void, AfeDemodSetDemodFrequency, (uint8_t, float, float), (override));
    MOCK_METHOD(float, AfeDemodGetStartFrequency, (), (override));
    MOCK_METHOD(float, AfeDemodGetStopFrequency, (), (override));
    MOCK_METHOD(float, AfeDemodGetStartFrequency, (uint8_t), (override));
    MOCK_METHOD(float, AfeDemodGetStopFrequency, (uint8_t), (override));
    MOCK_METHOD(void, AfeDemodFsweepEnable, (uint8_t), (override));
    MOCK_METHOD(void, AfeDemodFsweepDisable, (uint8_t), (override));
    MOCK_METHOD(void, AfeDemodSetFsweepROI, (uint8_t, uint16_t, uint16_t), (override));
    MOCK_METHOD(void, AfeDemodWriteFirCoeffsBank, (uint8_t, uint32_t*), (override));
    MOCK_METHOD(void, AfeDemodWriteFirCoeffs, (uint8_t, const int16_t*, uint16_t), (override));
    MOCK_METHOD(void, AfeDemodWriteFirCoeffs, (uint8_t, const float*, uint16_t), (override));
    MOCK_METHOD(uint16_t, AfeReadRegister, (uint8_t, uint8_t), (override));
    MOCK_METHOD(void, AfeSoftReset, (uint8_t), (override));
    MOCK_METHOD(void, AfeSoftReset, (), (override));
    MOCK_METHOD(void, WaitForPendingInterrupts, (), (override));
    MOCK_METHOD(uint32_t, GetSequencerConfRegister, (), (override));
    MOCK_METHOD(uint32_t, GetSequencerCtrlRegister, (), (override));
    MOCK_METHOD(void, SetStandardIODriveMode, (), (override));
    MOCK_METHOD(void, SetWaveformIODriveMode, (), (override));
    MOCK_METHOD(void, SetIOLevels, (uint8_t), (override));
    MOCK_METHOD(void, SetFiringIOBS, (uint32_t, uint16_t), (override));
    MOCK_METHOD(void, SetIOBSRegister, (uint16_t, uint8_t, bool, uint16_t), (override));
    MOCK_METHOD(uint32_t, GetIOBSRegister, (uint16_t), (override));
    MOCK_METHOD(void, ListPeriphs, (), (override));
    MOCK_METHOD(void, DumpPeriph, (std::string, uint32_t), (override));
    MOCK_METHOD(size_t, GetBaseAddr, (), (override));
    MOCK_METHOD(void, AfeSoftTrigger, (), (override));
    MOCK_METHOD(void, AfeEnableAutoOffsetRemoval, (), (override));
    MOCK_METHOD(void, AfeDisableAutoOffsetRemoval, (), (override));
    MOCK_METHOD(void, AfeSetAutoOffsetRemovalCycles, (uint8_t), (override));
    MOCK_METHOD(void, AfeSetAutoOffsetRemovalDelay, (uint8_t), (override));
    MOCK_METHOD(float, GetFPGAWallclock, (), (override));
    MOCK_METHOD(void, AfeEnableHPF, (), (override));
    MOCK_METHOD(void, AfeDisableHPF, (), (override));
    MOCK_METHOD(void, AfeSetHPFCornerFrequency, (uint8_t), (override));
    MOCK_METHOD(void, AfeDemodConfig, (uint8_t, uint8_t, const float*, uint16_t, float), (override));
    MOCK_METHOD(void, AfeDemodConfig, (uint8_t, uint8_t, uint8_t, const float*, uint16_t, float), (override));
    MOCK_METHOD(void, DisableWaitOnReceiveOverflow, (), (override));
    MOCK_METHOD(void, DisableWaitOnTransferOverflow, (), (override));
    MOCK_METHOD(void, VerifyFirmware, (const char*), (override));
    MOCK_METHOD(void, SetTxFrequencyRange, (int range), (override));
    MOCK_METHOD(float, GetMinTxFrequency, (), (const, override));
    MOCK_METHOD(float, GetMaxTxFrequency, (), (const, override));
    MOCK_METHOD(void, PulserWriteRegister, (uint8_t, uint16_t, uint16_t), (override));
    MOCK_METHOD(uint16_t, PulserReadRegister, (uint8_t, uint16_t), (override));
    MOCK_METHOD(uint32_t, GetOemVersion, (), (override));
    MOCK_METHOD(void, SequencerWriteRegister, (uint32_t, uint32_t), (override));
    MOCK_METHOD(uint32_t, SequencerReadRegister, (uint32_t), (override));
    MOCK_METHOD(void, AllPulsersWriteRegister, (uint16_t, uint16_t), (override));
    MOCK_METHOD(void, DBARLitePcieWriteReg, (uint8_t, uint8_t), (override));
    MOCK_METHOD(uint8_t, DBARLitePcieReadReg, (uint8_t), (override));
    MOCK_METHOD(void, DBARLitePcieWriteBuf, (uint8_t, std::vector<unsigned char>), (override));
    MOCK_METHOD(void, DBARLitePcieReadBuf, (uint8_t, std::vector<unsigned char>), (override));
    MOCK_METHOD(void, HVPSWriteRegister, (uint32_t, uint32_t), (override));
    MOCK_METHOD(uint32_t, HVPSReadRegister, (uint32_t), (override));
    MOCK_METHOD(void, HVPSSetVoltage, (float), (override));
    MOCK_METHOD(IHV*, getHVPS, (), (override));
    MOCK_METHOD(uint32_t, GetTxOffset, (), (override));
    MOCK_METHOD(std::string, GetSerialNumber, (), (override));
    MOCK_METHOD(std::string, GetRevisionNumber, (), (override));
    MOCK_METHOD(void, EnableProbeCheck, (uint8_t), (override));
    MOCK_METHOD(bool, CheckProbeConnected, (), (override));
    MOCK_METHOD(void, DisableProbeCheck, (), (override));
<<<<<<< HEAD
    MOCK_METHOD(float, GetMinTxPulseLength, (), (const, override));
    MOCK_METHOD(float, GetMaxTxPulseLength, (), (const, override));
=======
    MOCK_METHOD(void, SetSubsequence, (uint16_t start, uint16_t end, bool syncMode, uint32_t endTimeToNextTrigger), (override));
    MOCK_METHOD(void, ResetSequencer, (), (override));
    MOCK_METHOD(float, SetHVPSSyncMeasurement, (uint16_t, float), (override));
    MOCK_METHOD(HVPSMeasurements, GetHVPSMeasurements, (), (override));
    MOCK_METHOD(void, ClearCallbacks, (), (override));
    MOCK_METHOD(void, EnableHVPSMeasurementReadyIRQ, (), (override));
    MOCK_METHOD(void, DisableHVPSMeasurementReadyIRQ, (), (override));
    MOCK_METHOD(void, ClearTransferRXBufferToHost, (const size_t firing), (override));
>>>>>>> d39c22bf
};

#define GET_MOCK_PTR(sptr) *(MockIUs4OEM *) (sptr.get())

#endif //ARRUS_CORE_DEVICES_US4R_TESTS_MOCKIUS4OEM_H<|MERGE_RESOLUTION|>--- conflicted
+++ resolved
@@ -224,10 +224,8 @@
     MOCK_METHOD(void, EnableProbeCheck, (uint8_t), (override));
     MOCK_METHOD(bool, CheckProbeConnected, (), (override));
     MOCK_METHOD(void, DisableProbeCheck, (), (override));
-<<<<<<< HEAD
     MOCK_METHOD(float, GetMinTxPulseLength, (), (const, override));
     MOCK_METHOD(float, GetMaxTxPulseLength, (), (const, override));
-=======
     MOCK_METHOD(void, SetSubsequence, (uint16_t start, uint16_t end, bool syncMode, uint32_t endTimeToNextTrigger), (override));
     MOCK_METHOD(void, ResetSequencer, (), (override));
     MOCK_METHOD(float, SetHVPSSyncMeasurement, (uint16_t, float), (override));
@@ -236,7 +234,6 @@
     MOCK_METHOD(void, EnableHVPSMeasurementReadyIRQ, (), (override));
     MOCK_METHOD(void, DisableHVPSMeasurementReadyIRQ, (), (override));
     MOCK_METHOD(void, ClearTransferRXBufferToHost, (const size_t firing), (override));
->>>>>>> d39c22bf
 };
 
 #define GET_MOCK_PTR(sptr) *(MockIUs4OEM *) (sptr.get())
