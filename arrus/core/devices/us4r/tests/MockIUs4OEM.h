--- conflicted
+++ resolved
@@ -200,13 +200,10 @@
     MOCK_METHOD(void, AfeDemodConfig, (uint8_t, uint8_t, uint8_t, const float*, uint16_t, float), (override));
     MOCK_METHOD(void, DisableWaitOnReceiveOverflow, (), (override));
     MOCK_METHOD(void, DisableWaitOnTransferOverflow, (), (override));
-<<<<<<< HEAD
+    MOCK_METHOD(void, VerifyFirmware, (const char*), (override));
     MOCK_METHOD(void, SetTxFrequencyRange, (int range), (override));
     MOCK_METHOD(float, GetMinTxFrequency, (), (const override));
     MOCK_METHOD(float, GetMaxTxFrequency, (), (const override));
-=======
-    MOCK_METHOD(void, VerifyFirmware, (const char*), (override));
->>>>>>> 84a02be0
 };
 
 #define GET_MOCK_PTR(sptr) *(MockIUs4OEM *) (sptr.get())
