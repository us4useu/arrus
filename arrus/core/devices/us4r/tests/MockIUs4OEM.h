#ifndef ARRUS_CORE_DEVICES_US4R_TESTS_MOCKIUS4OEM_H
#define ARRUS_CORE_DEVICES_US4R_TESTS_MOCKIUS4OEM_H

#include <gtest/gtest.h>
#include <gmock/gmock.h>
#include <ius4oem.h>

class MockIUs4OEM : public IUs4OEM {
public:
    MOCK_METHOD(unsigned int, GetID, (), (override));
    MOCK_METHOD(uint32_t, GetFirmwareVersion, (), (override));
    MOCK_METHOD(uint32_t, GetTxFirmwareVersion, (), (override));
    MOCK_METHOD(void, CheckFirmwareVersion, (), (override));
    MOCK_METHOD(bool, IsPowereddown, (), (override));
    MOCK_METHOD(void, Initialize, (int), (override));
    MOCK_METHOD(void, Synchronize, (), (override));
    MOCK_METHOD(void, ScheduleReceive,
            (const size_t firing, const size_t address, const size_t length, const uint32_t start, const uint32_t decimation, const size_t rxMapId, const std::function<void()>& callback),
    (override));
    MOCK_METHOD(void, ClearScheduledReceive, (), (override));
    MOCK_METHOD(void, TransferRXBufferToHost,
            (unsigned char * dstAddress, size_t length, size_t srcAddress, bool isGpu),
    (override));
    MOCK_METHOD(void, ReleaseTransferRxBufferToHost,
        (unsigned char * dstAddress, size_t length, size_t srcAddress),
    (override));
    MOCK_METHOD(void, SetPGAGain, (::us4r::afe58jd18::PGA_GAIN gain), (override));
    MOCK_METHOD(void, SetLPFCutoff, (::us4r::afe58jd18::LPF_PROG cutoff),
    (override));
    MOCK_METHOD(void, SetActiveTermination,
            (::us4r::afe58jd18::ACTIVE_TERM_EN endis, ::us4r::afe58jd18::GBL_ACTIVE_TERM term),
    (override));
    MOCK_METHOD(void, SetLNAGain, (::us4r::afe58jd18::LNA_GAIN_GBL gain),
    (override));
    MOCK_METHOD(void, SetDTGC,
            (::us4r::afe58jd18::EN_DIG_TGC endis, ::us4r::afe58jd18::DIG_TGC_ATTENUATION att),
    (override));
    MOCK_METHOD(void, InitializeTX, (), (override));
    MOCK_METHOD(void, SetNumberOfFirings, (const unsigned short nFirings),
    (override));
    MOCK_METHOD(float, SetTxDelay,
            (const unsigned char channel, const float value, const unsigned short firing),
    (override));
    MOCK_METHOD(float, SetTxDelay,
        (const unsigned char channel, const float value, const unsigned short firing, size_t profile),
    (override));
    MOCK_METHOD(void, SetTxDelays, (size_t profile), (override));
    MOCK_METHOD(float, SetTxFreqency,
            (const float frequency, const unsigned short firing),
    (override));
    MOCK_METHOD(uint32_t, SetTxHalfPeriods,
            (uint32_t nop, const unsigned short firing), (override));
    MOCK_METHOD(void, SetTxInvert, (bool onoff, const unsigned short firing),
    (override));
    MOCK_METHOD(void, SetTxCw, (bool onoff, const unsigned short firing),
    (override));
    MOCK_METHOD(void, SetRxAperture,
            (const std::bitset<NCH>& aperture, const unsigned short firing),
    (override));
    MOCK_METHOD(void, SetTxAperture,
            (const std::bitset<NCH>& aperture, const unsigned short firing),
    (override));
    MOCK_METHOD(void, SetActiveChannelGroup,
            (const std::bitset<NCH / 8>& group, const unsigned short firing),
    (override));
    MOCK_METHOD(void, SetRxTime,
            (const float time, const unsigned short firing), (override));
    MOCK_METHOD(void, SetRxDelay,
            (const float delay, const unsigned short firing), (override));
    MOCK_METHOD(void, EnableTransmit, (), (override));
    MOCK_METHOD(void, EnableSequencer, (bool txConfOnTrigger, uint16_t startEntry), (override));
    MOCK_METHOD(void, SetRxChannelMapping,
            ( const std::vector<uint8_t> & mapping, const uint16_t rxMapId),
    (override));
    MOCK_METHOD(void, SetTxChannelMapping,
            (const unsigned char srcChannel, const unsigned char dstChannel),
    (override));
    MOCK_METHOD(void, TGCEnable, (), (override));
    MOCK_METHOD(void, TGCDisable, (), (override));
    MOCK_METHOD(void, TGCSetSamples,
            (const std::vector<float> & samples, const int firing),
    (override));
    MOCK_METHOD(void, TriggerStart, (), (override));
    MOCK_METHOD(void, TriggerStop, (), (override));
    MOCK_METHOD(void, TriggerSync, (), (override));
    MOCK_METHOD(void, SetNTriggers, (unsigned short n), (override));
    MOCK_METHOD(void, SetTrigger,
            (unsigned int timeToNextTrigger, bool syncReq, unsigned short idx, bool syncMode, bool irqDone),
    (override));
    MOCK_METHOD(void, UpdateFirmware, (const char * filename), (override));
    MOCK_METHOD(float, GetUpdateFirmwareProgress, (), (override));
    MOCK_METHOD(const char *, GetUpdateFirmwareStatus, (), (override));
    MOCK_METHOD(int, UpdateTxFirmware,
            (const char * seaFilename, const char * sedFilename),
    (override));
    MOCK_METHOD(float, GetUpdateTxFirmwareProgress, (), (override));
    MOCK_METHOD(const char *, GetUpdateTxFirmwareStatus, (), (override));
    MOCK_METHOD(void, SWTrigger, (), (override));
    MOCK_METHOD(void, SWNextTX, (), (override));
    MOCK_METHOD(void, EnableTestPatterns, (), (override));
    MOCK_METHOD(void, DisableTestPatterns, (), (override));
    MOCK_METHOD(void, SyncTestPatterns, (), (override));
    MOCK_METHOD(void, LockDMABuffer, (unsigned char * address, size_t length, bool isGpu),
    (override));
    MOCK_METHOD(void, ReleaseDMABuffer, (unsigned char * address), (override));
    MOCK_METHOD(void, ScheduleTransferRXBufferToHost, (const size_t, unsigned char *, size_t, size_t,
        const std::function<void (void)> &));
    MOCK_METHOD(void, SyncTransfer, (), (override));
    MOCK_METHOD(void, ScheduleTransferRXBufferToHost, (const size_t,const size_t,const std::function<void (void)> &), (override));
    MOCK_METHOD(void, PrepareTransferRXBufferToHost, (const size_t,unsigned char *,size_t,size_t, bool isGpu), (override));
    MOCK_METHOD(void, PrepareHostBuffer, (unsigned char *,size_t,size_t, bool isGpu), (override));
    MOCK_METHOD(void, MarkEntriesAsReadyForReceive, (unsigned short,unsigned short), (override));
    MOCK_METHOD(void, MarkEntriesAsReadyForTransfer, (unsigned short,unsigned short), (override));
    MOCK_METHOD(void, RegisterReceiveOverflowCallback, (const std::function<void (void)> &), (override));
    MOCK_METHOD(void, RegisterTransferOverflowCallback, (const std::function<void (void)> &), (override));
    MOCK_METHOD(void, RegisterCallback, (IUs4OEM::MSINumber, const std::function<void (void)> &), (override));
    MOCK_METHOD(void, EnableWaitOnReceiveOverflow, (), (override));
    MOCK_METHOD(void, EnableWaitOnTransferOverflow, (), (override));
    MOCK_METHOD(void, SyncReceive, (), (override));
    MOCK_METHOD(void, ResetCallbacks, (), (override));
    MOCK_METHOD(float, GetFPGATemp, (), (override));
    MOCK_METHOD(void, WaitForPendingTransfers, (), (override));
    MOCK_METHOD(void, ClearUCDFaults, (), (override));
    MOCK_METHOD(unsigned short, GetUCDStatus, (), (override));
    MOCK_METHOD(unsigned char, GetUCDStatusByte, (), (override));
    MOCK_METHOD(float, GetUCDTemp, (), (override));
    MOCK_METHOD(float, GetUCDExtTemp, (), (override));
    MOCK_METHOD(float, GetUCDVOUT, (unsigned char), (override));
    MOCK_METHOD(float, GetUCDIOUT, (unsigned char), (override));
    MOCK_METHOD(unsigned char, GetUCDVOUTStatus, (unsigned char), (override));
    MOCK_METHOD(unsigned char, GetUCDIOUTStatus, (unsigned char), (override));
    MOCK_METHOD(unsigned char, GetUCDCMLStatus, (unsigned char), (override));
    MOCK_METHOD(std::vector<unsigned char>, GetUCDMFRStatus, (unsigned char), (override));
    MOCK_METHOD(std::vector<unsigned char>, GetUCDRunTime, (), (override));
    MOCK_METHOD(std::vector<unsigned char>, GetUCDBlackBox, (), (override));
    MOCK_METHOD(std::vector<unsigned char>, GetUCDLog, (), (override));
    MOCK_METHOD(void, ClearUCDLog, (), (override));
    MOCK_METHOD(bool, CheckUCDLogNotEmpty, (), (override));
    MOCK_METHOD(void, ClearUCDBlackBox, (), (override));
    MOCK_METHOD(void, EnableInterrupts, (), (override));
    MOCK_METHOD(void, DisableInterrupts, (), (override));

    MOCK_METHOD(void, SetActiveTermination, (::us4r::afe58jd18::ACTIVE_TERM_EN, ::us4r::afe58jd18::ACT_TERM_IND_RES), (override));
    MOCK_METHOD(void, AfeWriteRegister, (uint8_t, uint8_t, uint16_t), (override));
    MOCK_METHOD(void, AfeDemodEnable, (), (override));
    MOCK_METHOD(void, AfeDemodEnable, (uint8_t), (override));
    MOCK_METHOD(void, AfeDemodDisable, (), (override));
    MOCK_METHOD(void, AfeDemodDisable, (uint8_t), (override));
    MOCK_METHOD(void, AfeDemodSetDefault, (), (override));
    MOCK_METHOD(void, AfeDemodSetDecimationFactor, (uint8_t), (override));
    MOCK_METHOD(void, AfeDemodSetDecimationFactorQuarters, (uint8_t, uint8_t), (override));
    MOCK_METHOD(void, AfeDemodSetDemodFrequency, (float), (override));
    MOCK_METHOD(void, AfeDemodSetDemodFrequency, (float, float), (override));
    MOCK_METHOD(void, AfeDemodFsweepEnable, (), (override));
    MOCK_METHOD(void, AfeDemodFsweepDisable, (), (override));
    MOCK_METHOD(void, AfeDemodSetFsweepROI, (uint16_t, uint16_t), (override));
    MOCK_METHOD(void, AfeDemodSetFirCoeffsBank, (uint8_t, uint8_t), (override));
    MOCK_METHOD(void, AfeDemodWriteFirCoeffs, (const int16_t*, uint16_t), (override));
    MOCK_METHOD(void, AfeDemodWriteFirCoeffs, (const float*, uint16_t), (override));
    MOCK_METHOD(void, AfeDemodSetDefault, (uint8_t), (override));
    MOCK_METHOD(void, AfeDemodSetDecimationFactor, (uint8_t, uint8_t), (override));
    MOCK_METHOD(void, AfeDemodSetDecimationFactorQuarters, (uint8_t, uint8_t, uint8_t), (override));
    MOCK_METHOD(void, AfeDemodSetDemodFrequency, (uint8_t, float), (override));
    MOCK_METHOD(void, AfeDemodSetDemodFrequency, (uint8_t, float, float), (override));
    MOCK_METHOD(float, AfeDemodGetStartFrequency, (), (override));
    MOCK_METHOD(float, AfeDemodGetStopFrequency, (), (override));
    MOCK_METHOD(float, AfeDemodGetStartFrequency, (uint8_t), (override));
    MOCK_METHOD(float, AfeDemodGetStopFrequency, (uint8_t), (override));
    MOCK_METHOD(void, AfeDemodFsweepEnable, (uint8_t), (override));
    MOCK_METHOD(void, AfeDemodFsweepDisable, (uint8_t), (override));
    MOCK_METHOD(void, AfeDemodSetFsweepROI, (uint8_t, uint16_t, uint16_t), (override));
    MOCK_METHOD(void, AfeDemodWriteFirCoeffsBank, (uint8_t, uint32_t*), (override));
    MOCK_METHOD(void, AfeDemodWriteFirCoeffs, (uint8_t, const int16_t*, uint16_t), (override));
    MOCK_METHOD(void, AfeDemodWriteFirCoeffs, (uint8_t, const float*, uint16_t), (override));
    MOCK_METHOD(uint16_t, AfeReadRegister, (uint8_t, uint8_t), (override));
    MOCK_METHOD(void, AfeSoftReset, (uint8_t), (override));
    MOCK_METHOD(void, AfeSoftReset, (), (override));
    MOCK_METHOD(void, WaitForPendingInterrupts, (), (override));
    MOCK_METHOD(uint32_t, GetSequencerConfRegister, (), (override));
    MOCK_METHOD(uint32_t, GetSequencerCtrlRegister, (), (override));
    MOCK_METHOD(void, SetStandardIODriveMode, (), (override));
    MOCK_METHOD(void, SetWaveformIODriveMode, (), (override));
    MOCK_METHOD(void, SetIOLevels, (uint8_t), (override));
    MOCK_METHOD(void, SetFiringIOBS, (uint32_t, uint16_t), (override));
    MOCK_METHOD(void, SetIOBSRegister, (uint16_t, uint8_t, bool, uint16_t), (override));
    MOCK_METHOD(uint32_t, GetIOBSRegister, (uint16_t), (override));
    MOCK_METHOD(void, ListPeriphs, (), (override));
    MOCK_METHOD(void, DumpPeriph, (std::string, uint32_t), (override));
    MOCK_METHOD(size_t, GetBaseAddr, (), (override));
    MOCK_METHOD(void, AfeSoftTrigger, (), (override));
    MOCK_METHOD(void, AfeEnableAutoOffsetRemoval, (), (override));
    MOCK_METHOD(void, AfeDisableAutoOffsetRemoval, (), (override));
    MOCK_METHOD(void, AfeSetAutoOffsetRemovalCycles, (uint8_t), (override));
    MOCK_METHOD(void, AfeSetAutoOffsetRemovalDelay, (uint8_t), (override));
    MOCK_METHOD(float, GetFPGAWallclock, (), (override));
    MOCK_METHOD(void, AfeEnableHPF, (), (override));
    MOCK_METHOD(void, AfeDisableHPF, (), (override));
    MOCK_METHOD(void, AfeSetHPFCornerFrequency, (uint8_t), (override));
    MOCK_METHOD(void, AfeDemodConfig, (uint8_t, uint8_t, const float*, uint16_t, float), (override));
    MOCK_METHOD(void, AfeDemodConfig, (uint8_t, uint8_t, uint8_t, const float*, uint16_t, float), (override));
    MOCK_METHOD(void, DisableWaitOnReceiveOverflow, (), (override));
    MOCK_METHOD(void, DisableWaitOnTransferOverflow, (), (override));
    MOCK_METHOD(void, VerifyFirmware, (const char*), (override));
    MOCK_METHOD(void, SetTxFrequencyRange, (int range), (override));
    MOCK_METHOD(float, GetMinTxFrequency, (), (const, override));
    MOCK_METHOD(float, GetMaxTxFrequency, (), (const, override));
    MOCK_METHOD(void, PulserWriteRegister, (uint8_t, uint16_t, uint16_t), (override));
    MOCK_METHOD(uint16_t, PulserReadRegister, (uint8_t, uint16_t), (override));
    MOCK_METHOD(uint32_t, GetOemVersion, (), (override));
    MOCK_METHOD(void, SequencerWriteRegister, (uint32_t, uint32_t), (override));
    MOCK_METHOD(uint32_t, SequencerReadRegister, (uint32_t), (override));
    MOCK_METHOD(void, AllPulsersWriteRegister, (uint16_t, uint16_t), (override));
    MOCK_METHOD(void, DBARLitePcieWriteReg, (uint8_t, uint8_t), (override));
    MOCK_METHOD(uint8_t, DBARLitePcieReadReg, (uint8_t), (override));
    MOCK_METHOD(void, DBARLitePcieWriteBuf, (uint8_t, std::vector<unsigned char>), (override));
    MOCK_METHOD(void, DBARLitePcieReadBuf, (uint8_t, std::vector<unsigned char>), (override));
    MOCK_METHOD(void, HVPSWriteRegister, (uint32_t, uint32_t), (override));
    MOCK_METHOD(uint32_t, HVPSReadRegister, (uint32_t), (override));
    MOCK_METHOD(void, HVPSSetVoltage, (float), (override));
    MOCK_METHOD(IHV*, getHVPS, (), (override));
    MOCK_METHOD(uint32_t, GetTxOffset, (), (override));
    MOCK_METHOD(std::string, GetSerialNumber, (), (override));
    MOCK_METHOD(std::string, GetRevisionNumber, (), (override));
    MOCK_METHOD(void, EnableProbeCheck, (uint8_t), (override));
    MOCK_METHOD(bool, CheckProbeConnected, (), (override));
    MOCK_METHOD(void, DisableProbeCheck, (), (override));
    MOCK_METHOD(float, GetMinTxPulseLength, (), (const, override));
    MOCK_METHOD(float, GetMaxTxPulseLength, (), (const, override));
    MOCK_METHOD(void, SetSubsequence, (uint16_t start, uint16_t end, bool syncMode, uint32_t endTimeToNextTrigger), (override));
    MOCK_METHOD(void, ResetSequencer, (), (override));
    MOCK_METHOD(float, SetHVPSSyncMeasurement, (uint16_t, float), (override));
    MOCK_METHOD(HVPSMeasurements, GetHVPSMeasurements, (), (override));
    MOCK_METHOD(void, ClearCallbacks, (), (override));
    MOCK_METHOD(void, EnableHVPSMeasurementReadyIRQ, (), (override));
    MOCK_METHOD(void, DisableHVPSMeasurementReadyIRQ, (), (override));
    MOCK_METHOD(void, ClearTransferRXBufferToHost, (const size_t firing), (override));
    MOCK_METHOD(void, VerifyTxWaveform, (), (override));
    MOCK_METHOD(void, EnableTxTimeout, (), (override));
    MOCK_METHOD(void, DisableTxTimeout, (), (override));
    MOCK_METHOD(void, SetTxTimeout, (uint8_t id, uint16_t timeoutUs), (override));
    MOCK_METHOD(void, SetFiringTxTimoutId, (uint16_t firing, uint8_t id), (override));
    MOCK_METHOD(void, SetTxVoltageLevel, (uint8_t level, uint16_t firing), (override));
    MOCK_METHOD(float, GetOCWSFrequency, (const float frequency), (override));
    MOCK_METHOD(void, LogPulsersInterruptRegister, (), (override));
<<<<<<< HEAD
    MOCK_METHOD(void, BuildSequenceWaveform, (const unsigned short  firing), (override));
=======
    MOCK_METHOD(float, GetMeasuredHVMVoltage, (), (override));
    MOCK_METHOD(float, GetMeasuredHVPVoltage, (), (override));
>>>>>>> 32410d38
};

#define GET_MOCK_PTR(sptr) *(MockIUs4OEM *) (sptr.get())

#endif //ARRUS_CORE_DEVICES_US4R_TESTS_MOCKIUS4OEM_H<|MERGE_RESOLUTION|>--- conflicted
+++ resolved
@@ -242,12 +242,9 @@
     MOCK_METHOD(void, SetTxVoltageLevel, (uint8_t level, uint16_t firing), (override));
     MOCK_METHOD(float, GetOCWSFrequency, (const float frequency), (override));
     MOCK_METHOD(void, LogPulsersInterruptRegister, (), (override));
-<<<<<<< HEAD
     MOCK_METHOD(void, BuildSequenceWaveform, (const unsigned short  firing), (override));
-=======
     MOCK_METHOD(float, GetMeasuredHVMVoltage, (), (override));
     MOCK_METHOD(float, GetMeasuredHVPVoltage, (), (override));
->>>>>>> 32410d38
 };
 
 #define GET_MOCK_PTR(sptr) *(MockIUs4OEM *) (sptr.get())
