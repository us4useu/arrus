--- conflicted
+++ resolved
@@ -231,15 +231,11 @@
     MOCK_METHOD(float, GetOCWSFrequency, (const float frequency), (override));
     MOCK_METHOD(void, LogPulsersInterruptRegister, (), (override));
     MOCK_METHOD(void, BuildSequenceWaveform, (const unsigned short  firing), (override));
-<<<<<<< HEAD
     MOCK_METHOD(void, SetCustomSequenceWaveform, (const unsigned short firing, const std::vector<uint32_t>&), (override));
-=======
     MOCK_METHOD(float, GetMeasuredHVMVoltage, (), (override));
     MOCK_METHOD(float, GetMeasuredHVPVoltage, (), (override));
->>>>>>> 39c7cb03
 };
 
-
 #define GET_MOCK_PTR(sptr) *(MockIUs4OEM *) (sptr.get())
 
 #endif //ARRUS_CORE_DEVICES_US4R_TESTS_MOCKIUS4OEM_H