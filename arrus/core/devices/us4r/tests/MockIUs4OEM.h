#ifndef ARRUS_CORE_DEVICES_US4R_TESTS_MOCKIUS4OEM_H
#define ARRUS_CORE_DEVICES_US4R_TESTS_MOCKIUS4OEM_H

#include <gtest/gtest.h>
#include <gmock/gmock.h>
#include <ius4oem.h>

class MockIUs4OEM : public IUs4OEM {
public:
    MOCK_METHOD(unsigned int, GetID, (), (override));
    MOCK_METHOD(bool, IsPowereddown, (), (override));
    MOCK_METHOD(void, Initialize, (int), (override));
    MOCK_METHOD(void, Synchronize, (), (override));
    MOCK_METHOD(void, ScheduleReceive,
            (const size_t firing, const size_t address, const size_t length, const uint32_t start, const uint32_t decimation, const size_t rxMapId, const std::function<void()>& callback),
    (override));
    MOCK_METHOD(void, ClearScheduledReceive, (), (override));
    MOCK_METHOD(void, TransferRXBufferToHost,
            (unsigned char * dstAddress, size_t length, size_t srcAddress),
    (override));
    MOCK_METHOD(void, SetPGAGain, (us4r::afe58jd18::PGA_GAIN gain), (override));
    MOCK_METHOD(void, SetLPFCutoff, (us4r::afe58jd18::LPF_PROG cutoff),
    (override));
    MOCK_METHOD(void, SetActiveTermination,
            (us4r::afe58jd18::ACTIVE_TERM_EN endis, us4r::afe58jd18::GBL_ACTIVE_TERM term),
    (override));
    MOCK_METHOD(void, SetLNAGain, (us4r::afe58jd18::LNA_GAIN_GBL gain),
    (override));
    MOCK_METHOD(void, SetDTGC,
            (us4r::afe58jd18::EN_DIG_TGC endis, us4r::afe58jd18::DIG_TGC_ATTENUATION att),
    (override));
    MOCK_METHOD(void, InitializeTX, (), (override));
    MOCK_METHOD(void, SetNumberOfFirings, (const unsigned short nFirings),
    (override));
    MOCK_METHOD(float, SetTxDelay,
            (const unsigned char channel, const float value, const unsigned short firing),
    (override));
    MOCK_METHOD(float, SetTxFreqency,
            (const float frequency, const unsigned short firing),
    (override));
    MOCK_METHOD(unsigned char, SetTxHalfPeriods,
            (unsigned char nop, const unsigned short firing), (override));
    MOCK_METHOD(void, SetTxInvert, (bool onoff, const unsigned short firing),
    (override));
    MOCK_METHOD(void, SetTxCw, (bool onoff, const unsigned short firing),
    (override));
    MOCK_METHOD(void, SetRxAperture,
            (const unsigned char origin, const unsigned char size, const unsigned short firing),
    (override));
    MOCK_METHOD(void, SetTxAperture,
            (const unsigned char origin, const unsigned char size, const unsigned short firing),
    (override));
    MOCK_METHOD(void, SetRxAperture,
            (const std::bitset<NCH>& aperture, const unsigned short firing),
    (override));
    MOCK_METHOD(void, SetTxAperture,
            (const std::bitset<NCH>& aperture, const unsigned short firing),
    (override));
    MOCK_METHOD(void, SetActiveChannelGroup,
            (const std::bitset<NCH / 8>& group, const unsigned short firing),
    (override));
    MOCK_METHOD(void, SetRxTime,
            (const float time, const unsigned short firing), (override));
    MOCK_METHOD(void, SetRxDelay,
            (const float delay, const unsigned short firing), (override));
    MOCK_METHOD(void, EnableTransmit, (), (override));
    MOCK_METHOD(void, EnableSequencer, (bool txConfOnTrigger), (override));
    MOCK_METHOD(void, SetRxChannelMapping,
            ( const std::vector<uint8_t> & mapping, const uint16_t rxMapId),
    (override));
    MOCK_METHOD(void, SetTxChannelMapping,
            (const unsigned char srcChannel, const unsigned char dstChannel),
    (override));
    MOCK_METHOD(void, TGCEnable, (), (override));
    MOCK_METHOD(void, TGCDisable, (), (override));
    MOCK_METHOD(void, TGCSetSamples,
            (const std::vector<float> & samples, const int firing),
    (override));
    MOCK_METHOD(void, TriggerStart, (), (override));
    MOCK_METHOD(void, TriggerStop, (), (override));
    MOCK_METHOD(void, TriggerSync, (), (override));
    MOCK_METHOD(void, SetNTriggers, (unsigned short n), (override));
    MOCK_METHOD(void, SetTrigger,
            (unsigned int timeToNextTrigger, bool syncReq, unsigned short idx),
    (override));
    MOCK_METHOD(void, UpdateFirmware, (const char * filename), (override));
    MOCK_METHOD(float, GetUpdateFirmwareProgress, (), (override));
    MOCK_METHOD(const char *, GetUpdateFirmwareStatus, (), (override));
    MOCK_METHOD(int, UpdateTxFirmware,
            (const char * seaFilename, const char * sedFilename),
    (override));
    MOCK_METHOD(float, GetUpdateTxFirmwareProgress, (), (override));
    MOCK_METHOD(const char *, GetUpdateTxFirmwareStatus, (), (override));
    MOCK_METHOD(void, SWTrigger, (), (override));
    MOCK_METHOD(void, SWNextTX, (), (override));
    MOCK_METHOD(void, EnableTestPatterns, (), (override));
    MOCK_METHOD(void, DisableTestPatterns, (), (override));
    MOCK_METHOD(void, SyncTestPatterns, (), (override));
    MOCK_METHOD(void, LockDMABuffer, (unsigned char * address, size_t length),
    (override));
    MOCK_METHOD(void, ReleaseDMABuffer, (unsigned char * address), (override));
    MOCK_METHOD(void, ScheduleTransferRXBufferToHost, (const size_t, unsigned char *, size_t, size_t,
        const std::function<void (void)> &));
    MOCK_METHOD(void, SyncTransfer, (), (override));
    MOCK_METHOD(void, ScheduleTransferRXBufferToHost, (const size_t,const size_t,const std::function<void (void)> &), (override));
    MOCK_METHOD(void, PrepareTransferRXBufferToHost, (const size_t,unsigned char *,size_t,size_t), (override));
    MOCK_METHOD(void, PrepareHostBuffer, (unsigned char *,size_t,size_t), (override));
    MOCK_METHOD(void, MarkEntriesAsReadyForReceive, (unsigned short,unsigned short), (override));
    MOCK_METHOD(void, MarkEntriesAsReadyForTransfer, (unsigned short,unsigned short), (override));
    MOCK_METHOD(void, RegisterReceiveOverflowCallback, (const std::function<void (void)> &), (override));
    MOCK_METHOD(void, RegisterTransferOverflowCallback, (const std::function<void (void)> &), (override));
    MOCK_METHOD(void, EnableWaitOnReceiveOverflow, (), (override));
    MOCK_METHOD(void, EnableWaitOnTransferOverflow, (), (override));
    MOCK_METHOD(void, SyncReceive, (), (override));
    MOCK_METHOD(void, ResetCallbacks, (), (override));
<<<<<<< HEAD
    MOCK_METHOD(uint32_t, GetFirmwareVersion, (), (override));
    MOCK_METHOD(uint32_t, GetTxFirmwareVersion, (), (override));
    MOCK_METHOD(void, ReleaseTransferRxBufferToHost, (unsigned char * dstAddress, size_t length, size_t srcAddress), (override));
=======
    MOCK_METHOD(float, GetFPGATemp, (), (override));
>>>>>>> 28e0082a
};

#define GET_MOCK_PTR(sptr) *(MockIUs4OEM *) (sptr.get())

#endif //ARRUS_CORE_DEVICES_US4R_TESTS_MOCKIUS4OEM_H<|MERGE_RESOLUTION|>--- conflicted
+++ resolved
@@ -8,6 +8,8 @@
 class MockIUs4OEM : public IUs4OEM {
 public:
     MOCK_METHOD(unsigned int, GetID, (), (override));
+    MOCK_METHOD(uint32_t, GetFirmwareVersion, (), (override));
+    MOCK_METHOD(uint32_t, GetTxFirmwareVersion, (), (override));
     MOCK_METHOD(bool, IsPowereddown, (), (override));
     MOCK_METHOD(void, Initialize, (int), (override));
     MOCK_METHOD(void, Synchronize, (), (override));
@@ -17,6 +19,9 @@
     MOCK_METHOD(void, ClearScheduledReceive, (), (override));
     MOCK_METHOD(void, TransferRXBufferToHost,
             (unsigned char * dstAddress, size_t length, size_t srcAddress),
+    (override));
+    MOCK_METHOD(void, ReleaseTransferRxBufferToHost,
+        (unsigned char * dstAddress, size_t length, size_t srcAddress),
     (override));
     MOCK_METHOD(void, SetPGAGain, (us4r::afe58jd18::PGA_GAIN gain), (override));
     MOCK_METHOD(void, SetLPFCutoff, (us4r::afe58jd18::LPF_PROG cutoff),
@@ -113,13 +118,7 @@
     MOCK_METHOD(void, EnableWaitOnTransferOverflow, (), (override));
     MOCK_METHOD(void, SyncReceive, (), (override));
     MOCK_METHOD(void, ResetCallbacks, (), (override));
-<<<<<<< HEAD
-    MOCK_METHOD(uint32_t, GetFirmwareVersion, (), (override));
-    MOCK_METHOD(uint32_t, GetTxFirmwareVersion, (), (override));
-    MOCK_METHOD(void, ReleaseTransferRxBufferToHost, (unsigned char * dstAddress, size_t length, size_t srcAddress), (override));
-=======
     MOCK_METHOD(float, GetFPGATemp, (), (override));
->>>>>>> 28e0082a
 };
 
 #define GET_MOCK_PTR(sptr) *(MockIUs4OEM *) (sptr.get())
