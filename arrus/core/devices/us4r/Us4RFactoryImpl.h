--- conflicted
+++ resolved
@@ -48,7 +48,7 @@
             ProbeAdapterSettingsValidator adapterValidator(0);
             adapterValidator.validate(probeAdapterSettings);
             adapterValidator.throwOnErrors();
-            // Probe
+            // Probes list
             auto probeSettings = settings.getProbeSettingsList();
             // TODO validate probe settings
             auto &rxSettings = settings.getRxSettings().value();
@@ -59,7 +59,19 @@
                 probeAdapterSettings, rxSettings, settings.getReprogrammingMode(), settings.getNumberOfUs4oems(),
                 settings.getAdapterToUs4RModuleNumber(), settings.getTxFrequencyRange());
 
-<<<<<<< HEAD
+            // Get IUs4OEM handles only, without initializing them.
+            // This is in order to enable internal trigger before
+            // OEMs are initialized.
+            auto ius4oemHandles = getIUS4OEMs((Ordinal)(us4OEMSettings.size()));
+            std::vector<IUs4OEM*> ius4oems;
+            for(auto &handle: ius4oemHandles) {
+                ius4oems.push_back(handle.get());
+            }
+            auto backplane = getBackplane(settings.getDigitalBackplaneSettings(), settings.getHVSettings(), ius4oems);
+            if(backplane.has_value()) {
+                backplane.value()->enableInternalTrigger();
+            }
+
             auto [us4oems, masterIUs4OEM] =
                 getUs4OEMs(us4OEMSettings, settings.isExternalTrigger(), probeAdapterSettings.getIOSettings());
             std::vector<Us4OEMImplBase::RawHandle> us4oemPtrs(us4oems.size());
@@ -82,8 +94,9 @@
             for (auto &us4oem : us4oems) {
                 ius4oems.push_back(us4oem->getIUs4OEM());
             }
-
-            auto backplane = getBackplane(settings.getDigitalBackplaneSettings(), settings.getHVSettings(), ius4oems);
+            if(backplane.has_value() && settings.isExternalTrigger()) {
+                backplane.value()->enableExternalTrigger();
+            }
             auto hv = getHV(settings.getHVSettings(), ius4oems, backplane);
             return std::make_unique<Us4RImpl>(
                 id, std::move(us4oems), std::move(probeSettings), std::move(adapterSettings), std::move(hv), rxSettings,
@@ -95,92 +108,10 @@
     }
 
 private:
-=======
-            auto ius4oemHandles = getIUS4OEMs((Ordinal)(us4OEMSettings.size()));
-
-            std::vector<IUs4OEM*> ius4oems;
-            for(auto &handle: ius4oemHandles) {
-                ius4oems.push_back(handle.get());
-            }
-
-            auto backplane = getBackplane(settings.getDigitalBackplaneSettings(), settings.getHVSettings(), ius4oems);
-            if(backplane.has_value()) {
-                backplane.value()->enableInternalTrigger();
-            }
-            auto[us4oems, masterIUs4OEM] = getUs4OEMs(us4OEMSettings, settings.isExternalTrigger(), probeAdapterSettings.getIOSettings(), ius4oemHandles);
-            std::vector<Us4OEMImplBase::RawHandle> us4oemPtrs(us4oems.size());
-            std::transform(std::begin(us4oems), std::end(us4oems), std::begin(us4oemPtrs),
-                [](const Us4OEMImplBase::Handle &ptr) { return ptr.get(); });
-            // Create adapter.
-            ProbeAdapterImplBase::Handle adapter = probeAdapterFactory->getProbeAdapter(adapterSettings, us4oemPtrs);
-            // Create probe.
-            ProbeImplBase::Handle probe = probeFactory->getProbe(probeSettings, adapter.get());
-            if(backplane.has_value() && settings.isExternalTrigger()) {
-                backplane.value()->enableExternalTrigger();
-            }
-            auto hv = getHV(settings.getHVSettings(), ius4oems, backplane);
-            return std::make_unique<Us4RImpl>(id, std::move(us4oems), adapter, probe, std::move(hv), rxSettings,
-                                              settings.getChannelsMask(), std::move(backplane));
-        } else {
-            // Custom Us4OEMs only
-            throw std::runtime_error("custom us4oems are no longer supported.");
-        }
-    }
-
- private:
-
-    void validateChannelsMasks(const std::vector<Us4OEMSettings> &us4oemSettings,
-                               const std::vector<std::vector<uint8>> &us4oemChannelsMasks) {
-        ARRUS_REQUIRES_TRUE_E(
-            us4oemSettings.size() == us4oemChannelsMasks.size(),
-            ::arrus::IllegalArgumentException(
-                format("There should be exactly {} us4oem channels masks in the system configuration.",
-                       us4oemSettings.size()))
-        );
-        for (unsigned i = 0; i < us4oemSettings.size(); ++i) {
-            auto &setting = us4oemSettings[i]; // inferred from probe element masking
-            std::unordered_set<uint8> us4oemMask(
-                    std::begin(us4oemChannelsMasks[i]),
-                    std::end(us4oemChannelsMasks[i])); // provided by user
-            if(!setting.getChannelsMask().empty() || !us4oemMask.empty()) {
-                if(us4oemMask.empty()) {
-                    // Avoid additional validation (for convenience) when no us4OEM channels were explicitly provided.
-                    getDefaultLogger()->log(LogSeverity::WARNING,
-                                            format("No channel masking provided explicitly for us4OEM {}, "
-                                            "I am skipping additional validation.", i));
-                }
-                else {
-                    ARRUS_REQUIRES_TRUE_E(
-                        setting.getChannelsMask() == us4oemMask,
-                        ::arrus::IllegalArgumentException(
-                            format(
-                            "The provided us4r channels masks does not match the provided us4oem channels masks, "
-                            "for us4oem {}", i)));
-                }
-            }
-        }
-    }
-
-
-    std::vector<IUs4OEMHandle> getIUS4OEMs(Ordinal nOEMs) {
-        ARRUS_REQUIRES_AT_LEAST(nOEMs, 1, "At least one us4oem should be configured.");
-        std::vector<IUs4OEMHandle> ius4oems = ius4oemFactory->getModules(nOEMs);
-        // Modifies input list - sorts ius4oems by ID in ascending order.
-        ius4oemInitializer->sortModulesById(ius4oems);
-        return ius4oems;
-    }
-
->>>>>>> 052bfb22
     /**
      * @return a pair: us4oems, master ius4oem
      */
     std::pair<std::vector<Us4OEMImplBase::Handle>, IUs4OEM *>
-<<<<<<< HEAD
-    getUs4OEMs(const std::vector<Us4OEMSettings> &us4oemCfgs, bool isExternalTrigger, const us4r::IOSettings &io) {
-        ARRUS_REQUIRES_AT_LEAST(us4oemCfgs.size(), 1, "At least one us4oem should be configured.");
-        auto nUs4oems = static_cast<Ordinal>(us4oemCfgs.size());
-
-=======
     getUs4OEMs(const std::vector<Us4OEMSettings> &us4oemCfgs, bool isExternalTrigger, const us4r::IOSettings& io,
                std::vector<IUs4OEMHandle> &ius4oems
     ) {
@@ -188,25 +119,11 @@
         for(size_t i = 0; i < us4oemCfgs.size(); ++i) {
             ius4oems[i]->SetTxFrequencyRange(us4oemCfgs[i].getTxFrequencyRange());
         }
->>>>>>> 052bfb22
         // Initialize Us4OEMs.
         // We need to initialize Us4OEMs on a Us4R system level.
         // This is because Us4OEM initialization procedure needs to consider
         // existence of some master module (by default it's the 'Us4OEM:0').
         // Check the initializeModules function to see why.
-<<<<<<< HEAD
-        std::vector<IUs4OEMHandle> ius4oems = ius4oemFactory->getModules(nUs4oems);
-
-        // Modifies input list - sorts ius4oems by ID in ascending order.
-        ius4oemInitializer->sortModulesById(ius4oems);
-
-        // Pre-configure us4oems.
-        for (size_t i = 0; i < us4oemCfgs.size(); ++i) {
-            ius4oems[i]->SetTxFrequencyRange(us4oemCfgs[i].getTxFrequencyRange());
-        }
-
-=======
->>>>>>> 052bfb22
         ius4oemInitializer->initModules(ius4oems);
         auto master = ius4oems[0].get();
 
@@ -219,7 +136,7 @@
         std::unordered_set<Ordinal> pulseCounterOems;
         if (io.hasFrameMetadataCapability()) {
             pulseCounterOems = io.getFrameMetadataCapabilityOEMs();
-        } 
+        }
         for (unsigned i = 0; i < ius4oems.size(); ++i) {
             // TODO(Us4R-10) use ius4oem->GetDeviceID() as an ordinal number, instead of value of i
             auto ordinal = static_cast<Ordinal>(i);
