#ifndef ARRUS_CORE_DEVICES_US4R_US4RFACTORYIMPL_H
#define ARRUS_CORE_DEVICES_US4R_US4RFACTORYIMPL_H

#include <numeric>
#include <stdexcept>
#include <boost/range/combine.hpp>

#include "arrus/core/devices/us4r/external/ius4oem/IUs4OEMInitializer.h"
#include "arrus/core/devices/us4r/probeadapter/ProbeAdapterFactory.h"
#include "arrus/core/devices/probe/ProbeFactory.h"
#include "arrus/common/asserts.h"
#include "arrus/core/devices/us4r/Us4RFactory.h"
#include "arrus/core/devices/us4r/us4oem/Us4OEMImpl.h"
#include "arrus/core/devices/us4r/Us4RImpl.h"
#include "arrus/core/devices/us4r/Us4RSettingsValidator.h"
#include "arrus/core/devices/us4r/probeadapter/ProbeAdapterSettingsValidator.h"
#include "arrus/core/devices/us4r/us4oem/Us4OEMFactory.h"

#include "arrus/core/devices/us4r/external/ius4oem/IUs4OEMFactory.h"
#include "arrus/core/devices/us4r/hv/HighVoltageSupplierFactory.h"
#include "arrus/core/devices/us4r/backplane/DigitalBackplaneFactory.h"
#include "arrus/core/devices/us4r/Us4RSettingsConverter.h"

namespace arrus::devices {

class Us4RFactoryImpl : public Us4RFactory {
 public:
    Us4RFactoryImpl(std::unique_ptr<Us4OEMFactory> us4oemFactory,
                    std::unique_ptr<ProbeAdapterFactory> adapterFactory,
                    std::unique_ptr<ProbeFactory> probeFactory,
                    std::unique_ptr<IUs4OEMFactory> ius4oemFactory,
                    std::unique_ptr<IUs4OEMInitializer> ius4oemInitializer,
                    std::unique_ptr<Us4RSettingsConverter> us4RSettingsConverter,
                    std::unique_ptr<HighVoltageSupplierFactory> hvFactory,
                    std::unique_ptr<DigitalBackplaneFactory> backplaneFactory)
        : ius4oemFactory(std::move(ius4oemFactory)),
          ius4oemInitializer(std::move(ius4oemInitializer)),
          us4oemFactory(std::move(us4oemFactory)),
          us4RSettingsConverter(std::move(us4RSettingsConverter)),
          probeAdapterFactory(std::move(adapterFactory)),
          probeFactory(std::move(probeFactory)),
          hvFactory(std::move(hvFactory)),
          backplaneFactory(std::move(backplaneFactory)){}

    Us4R::Handle getUs4R(Ordinal ordinal, const Us4RSettings &settings) override {
        DeviceId id(DeviceType::Us4R, ordinal);

        // Validate us4r settings (general).
        // TODO validate nus4oems and mapping
        Us4RSettingsValidator validator(ordinal);
        validator.validate(settings);
        validator.throwOnErrors();

        if (settings.getProbeAdapterSettings().has_value()) {
            // Probe, Adapter -> Us4OEM settings.
            // Adapter
            auto &probeAdapterSettings = settings.getProbeAdapterSettings().value();
            ProbeAdapterSettingsValidator adapterValidator(0);
            adapterValidator.validate(probeAdapterSettings);
            adapterValidator.throwOnErrors();
            // Probe
            auto &probeSettings = settings.getProbeSettings().value();
            // TODO validate probe settings
            auto &rxSettings = settings.getRxSettings().value();
            // Rx settings will be validated by a specific device
            // (Us4OEMs validator)
            // Convert to Us4OEM settings
            auto[us4OEMSettings, adapterSettings] = us4RSettingsConverter->convertToUs4OEMSettings(
                probeAdapterSettings, probeSettings, rxSettings,
                settings.getChannelsMask(),
                settings.getReprogrammingMode(),
                settings.getNumberOfUs4oems(),
                settings.getAdapterToUs4RModuleNumber(),
                settings.getTxFrequencyRange()
            );

            // verify if the generated us4oemSettings.channelsMask is equal to us4oemChannelsMask field
            validateChannelsMasks(us4OEMSettings, settings.getUs4OEMChannelsMask());

            auto[us4oems, masterIUs4OEM] =
                getUs4OEMs(us4OEMSettings, settings.isExternalTrigger(), probeAdapterSettings.getIOSettings());
            std::vector<Us4OEMImplBase::RawHandle> us4oemPtrs(us4oems.size());
            std::transform(std::begin(us4oems), std::end(us4oems), std::begin(us4oemPtrs),
                [](const Us4OEMImplBase::Handle &ptr) { return ptr.get(); });
            // Create adapter.
            ProbeAdapterImplBase::Handle adapter =probeAdapterFactory->getProbeAdapter(adapterSettings, us4oemPtrs);
            // Create probe.
            ProbeImplBase::Handle probe = probeFactory->getProbe(probeSettings, adapter.get());

            std::vector<IUs4OEM*> ius4oems;
            for(auto &us4oem: us4oems) {
                ius4oems.push_back(us4oem->getIUs4oem());
            }

            auto backplane = getBackplane(settings.getHVSettings(), ius4oems);
            auto hv = getHV(settings.getHVSettings(), ius4oems, backplane);
            return std::make_unique<Us4RImpl>(id, std::move(us4oems), adapter, probe, std::move(hv), rxSettings,
                                              settings.getChannelsMask(), std::move(backplane));
        } else {
            // Custom Us4OEMs only
<<<<<<< HEAD
            auto[us4oems, masterIUs4OEM] = getUs4OEMs(settings.getUs4OEMSettings(), false, us4r::IOSettings());
            auto hv = getHV(settings.getHVSettings(), masterIUs4OEM);
            return std::make_unique<Us4RImpl>(id, std::move(us4oems), std::move(hv), settings.getChannelsMask());
=======
            auto[us4oems, masterIUs4OEM] = getUs4OEMs(settings.getUs4OEMSettings(), false);
            std::vector<IUs4OEM*> ius4oems;
            for(auto &us4oem: us4oems) {
                ius4oems.push_back(us4oem->getIUs4oem());
            }

            auto backplane = getBackplane(settings.getHVSettings(), ius4oems);
            auto hv = getHV(settings.getHVSettings(), ius4oems, backplane);
            return std::make_unique<Us4RImpl>(id, std::move(us4oems), std::move(hv), settings.getChannelsMask(),
                                              std::move(backplane));
>>>>>>> f536b606
        }
    }

 private:

    void validateChannelsMasks(const std::vector<Us4OEMSettings> &us4oemSettings,
                               const std::vector<std::vector<uint8>> &us4oemChannelsMasks) {
        ARRUS_REQUIRES_TRUE_E(
            us4oemSettings.size() == us4oemChannelsMasks.size(),
            ::arrus::IllegalArgumentException(
                format("There should be exactly {} us4oem channels masks in the system configuration.",
                       us4oemSettings.size()))
        );
        for (unsigned i = 0; i < us4oemSettings.size(); ++i) {
            auto &setting = us4oemSettings[i]; // inferred from probe element masking
            std::unordered_set<uint8> us4oemMask(
                    std::begin(us4oemChannelsMasks[i]),
                    std::end(us4oemChannelsMasks[i])); // provided by user
            if(!setting.getChannelsMask().empty() || !us4oemMask.empty()) {
                if(us4oemMask.empty()) {
                    // Avoid additional validation (for convenience) when no us4OEM channels were explicitly provided.
                    getDefaultLogger()->log(LogSeverity::WARNING,
                                            format("No channel masking provided explicitly for us4OEM {}, "
                                            "I am skipping additional validation.", i));
                }
                else {
                    ARRUS_REQUIRES_TRUE_E(
                        setting.getChannelsMask() == us4oemMask,
                        ::arrus::IllegalArgumentException(
                            format(
                            "The provided us4r channels masks does not match the provided us4oem channels masks, "
                            "for us4oem {}", i)));
                }
            }
        }
    }

    /**
     * @return a pair: us4oems, master ius4oem
     */
    std::pair<std::vector<Us4OEMImplBase::Handle>, IUs4OEM *>
    getUs4OEMs(const std::vector<Us4OEMSettings> &us4oemCfgs, bool isExternalTrigger, const us4r::IOSettings io) {
        ARRUS_REQUIRES_AT_LEAST(us4oemCfgs.size(), 1,"At least one us4oem should be configured.");
        auto nUs4oems = static_cast<Ordinal>(us4oemCfgs.size());

        // Initialize Us4OEMs.
        // We need to initialize Us4OEMs on a Us4R system level.
        // This is because Us4OEM initialization procedure needs to consider
        // existence of some master module (by default it's the 'Us4OEM:0').
        // Check the initializeModules function to see why.
        std::vector<IUs4OEMHandle> ius4oems = ius4oemFactory->getModules(nUs4oems);

        // Modifies input list - sorts ius4oems by ID in ascending order.
        ius4oemInitializer->sortModulesById(ius4oems);

        // Pre-configure us4oems.
        for(size_t i = 0; i < us4oemCfgs.size(); ++i) {
            ius4oems[i]->SetTxFrequencyRange(us4oemCfgs[i].getTxFrequencyRange());
        }

        ius4oemInitializer->initModules(ius4oems);
        auto master = ius4oems[0].get();

        // Create Us4OEMs.
        Us4RImpl::Us4OEMs us4oems;
        ARRUS_REQUIRES_EQUAL(ius4oems.size(), us4oemCfgs.size(),
                             ArrusException("Values are not equal: ius4oem size, us4oem settings size"));

        for (unsigned i = 0; i < ius4oems.size(); ++i) {
            // TODO(Us4R-10) use ius4oem->GetDeviceID() as an ordinal number, instead of value of i
            us4oems.push_back(us4oemFactory->getUs4OEM(static_cast<ChannelIdx>(i), ius4oems[i], us4oemCfgs[i],
                                                       isExternalTrigger));
        }
        initCapabilities(us4oems, io);
        return {std::move(us4oems), master};
    }

    std::vector<HighVoltageSupplier::Handle> getHV(const std::optional<HVSettings> &settings,
                                                   std::vector<IUs4OEM *> &us4oems,
                                                   const std::optional<DigitalBackplane::Handle> &backplane) {
        if (settings.has_value()) {
            const auto &hvSettings = settings.value();
            return hvFactory->getHighVoltageSupplier(hvSettings, us4oems, backplane);
        } else {
            std::vector<HighVoltageSupplier::Handle> empty;
            return empty;
        }
    }

    std::optional<DigitalBackplane::Handle> getBackplane(const std::optional<HVSettings> &settings,
                                                         std::vector<IUs4OEM *> &us4oems) {
        if (settings.has_value()) {
            const auto &hvSettings = settings.value();
            return backplaneFactory->getDigitalBackplane(hvSettings, us4oems);
        } else {
            return std::nullopt;
        }
    }

    void initCapabilities(const Us4RImpl::Us4OEMs& us4oems, const us4r::IOSettings settings) {
        if(settings.hasProbeConnectedCheckCapability()) {
            auto addr = settings.getProbeConnectedCheckCapabilityAddress();
            if(addr.getUs4OEM() == 0){
                us4oems.at(addr.getUs4OEM())->getIUs4oem()->EnableProbeCheck(addr.getIO());
            }
            else {
                throw arrus::IllegalArgumentException("Probe check functionality must be connected to us4OEM #0");
            }
        }
    }


    std::unique_ptr<IUs4OEMFactory> ius4oemFactory;
    std::unique_ptr<IUs4OEMInitializer> ius4oemInitializer;
    std::unique_ptr<Us4OEMFactory> us4oemFactory;
    std::unique_ptr<Us4RSettingsConverter> us4RSettingsConverter;
    std::unique_ptr<ProbeAdapterFactory> probeAdapterFactory;
    std::unique_ptr<ProbeFactory> probeFactory;
    std::unique_ptr<HighVoltageSupplierFactory> hvFactory;
    std::unique_ptr<DigitalBackplaneFactory> backplaneFactory;
};

}

#endif //ARRUS_CORE_DEVICES_US4R_US4RFACTORYIMPL_H<|MERGE_RESOLUTION|>--- conflicted
+++ resolved
@@ -98,12 +98,7 @@
                                               settings.getChannelsMask(), std::move(backplane));
         } else {
             // Custom Us4OEMs only
-<<<<<<< HEAD
             auto[us4oems, masterIUs4OEM] = getUs4OEMs(settings.getUs4OEMSettings(), false, us4r::IOSettings());
-            auto hv = getHV(settings.getHVSettings(), masterIUs4OEM);
-            return std::make_unique<Us4RImpl>(id, std::move(us4oems), std::move(hv), settings.getChannelsMask());
-=======
-            auto[us4oems, masterIUs4OEM] = getUs4OEMs(settings.getUs4OEMSettings(), false);
             std::vector<IUs4OEM*> ius4oems;
             for(auto &us4oem: us4oems) {
                 ius4oems.push_back(us4oem->getIUs4oem());
@@ -113,7 +108,6 @@
             auto hv = getHV(settings.getHVSettings(), ius4oems, backplane);
             return std::make_unique<Us4RImpl>(id, std::move(us4oems), std::move(hv), settings.getChannelsMask(),
                                               std::move(backplane));
->>>>>>> f536b606
         }
     }
 
