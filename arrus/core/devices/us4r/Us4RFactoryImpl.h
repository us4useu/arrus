--- conflicted
+++ resolved
@@ -213,17 +213,6 @@
         }
     }
 
-<<<<<<< HEAD
-    void initCapabilities(const Us4RImpl::Us4OEMs& us4oems, const us4r::IOSettings settings) {
-        if(settings.hasProbeConnectedCheckCapability()) {
-            auto addr = settings.getProbeConnectedCheckCapabilityAddress();
-            std::cout << "Setting address: us4oem:" << addr.getUs4OEM() << ", " << addr.getIO() << " for us4oem: " << us4oems.at(addr.getUs4OEM())->getIUs4oem()->GetID() << std::endl;
-//            us4oems.at(addr.getUs4OEM())->getIUs4oem().SetProbeCheckIO(addr.getIO());
-        }
-    }
-
-
-=======
     std::optional<DigitalBackplane::Handle> getBackplane(const std::optional<HVSettings> &settings,
                                                          std::vector<IUs4OEM *> &us4oems) {
         if (settings.has_value()) {
@@ -234,7 +223,14 @@
         }
     }
 
->>>>>>> f536b606
+    void initCapabilities(const Us4RImpl::Us4OEMs& us4oems, const us4r::IOSettings settings) {
+        if(settings.hasProbeConnectedCheckCapability()) {
+            auto addr = settings.getProbeConnectedCheckCapabilityAddress();
+            std::cout << "Setting address: us4oem:" << addr.getUs4OEM() << ", " << addr.getIO() << " for us4oem: " << us4oems.at(addr.getUs4OEM())->getIUs4oem()->GetID() << std::endl;
+//            us4oems.at(addr.getUs4OEM())->getIUs4oem().SetProbeCheckIO(addr.getIO());
+        }
+    }
+
     std::unique_ptr<IUs4OEMFactory> ius4oemFactory;
     std::unique_ptr<IUs4OEMInitializer> ius4oemInitializer;
     std::unique_ptr<Us4OEMFactory> us4oemFactory;
