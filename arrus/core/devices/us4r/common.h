#ifndef ARRUS_CORE_DEVICES_US4R_COMMON_H
#define ARRUS_CORE_DEVICES_US4R_COMMON_H

#include <vector>
#include <tuple>

#include "arrus/core/api/common/types.h"
#include "arrus/common/asserts.h"
#include "arrus/core/devices/TxRxParameters.h"
#include "arrus/core/devices/us4r/us4oem/Us4OEMImpl.h"

#include "arrus/core/external/eigen/Tensor.h"

namespace arrus::devices {

/**
 * Splits each tx/rx operation into multiple ops so that each rx aperture
 * does not include the same rx channel multiple times.
 *
 * This function is intended to be used for Us4OEM TxRxs only!
 *
 * Note: us4oems have 32 rx channels, however 128 rx channels are addressable;
 * each addressable rx channel 'i' is connected to us4oem channel 'i modulo 32',
 * so for example us4oem channel 0 can handle the output addressable channels
 * 0, 32, 64, 96; only one of these channels can be set in a single Rx aperture.
 *
 * `Seqs` input parameter is a vector of sequences that will be loaded on
 * us4oem:0, us4oem:1, etc. This function outputs updated sequences so that
 * there are no conflicting rx channels. All of the output sequences have the
 * same length - e.g. if seqs[0] first tx/rx operation must be split into
 * 4 tx/rx ops, and seqs[1] first op must be split into 2 tx/rx ops only,
 * the second sequence will extended by NOP TxRxParameters.
 *
 * @param seqs tx/rx sequences to recalculate
 * @param mappings tx/rx us4oem mappings to apply - in order to determien
 * @return recalculated sequences,
 *         a mapping (module, input op index, rx channel) -> output frame number,
 *         a mapping (module, input op index, rx channel) -> output frame rx channel
 */
std::tuple<
    std::vector<TxRxParamsSequence>,
    Eigen::Tensor<FrameChannelMapping::FrameNumber, 3>,
    Eigen::Tensor<int8, 3>,
    std::unordered_map<Ordinal, std::vector<arrus::framework::NdArray>>
>
splitRxAperturesIfNecessary(const std::vector<TxRxParamsSequence> &seqs,
                            const std::vector<std::vector<uint8_t>> &mappings,
<<<<<<< HEAD
                            Ordinal frameMetadataOem);
=======
                            const std::unordered_map<Ordinal, std::vector<arrus::framework::NdArray>> &txDelayProfiles);
>>>>>>> b4a6dc2b

}

#endif //ARRUS_CORE_DEVICES_US4R_COMMON_H<|MERGE_RESOLUTION|>--- conflicted
+++ resolved
@@ -45,11 +45,8 @@
 >
 splitRxAperturesIfNecessary(const std::vector<TxRxParamsSequence> &seqs,
                             const std::vector<std::vector<uint8_t>> &mappings,
-<<<<<<< HEAD
+                            const std::unordered_map<Ordinal, std::vector<arrus::framework::NdArray>> &txDelayProfiles,
                             Ordinal frameMetadataOem);
-=======
-                            const std::unordered_map<Ordinal, std::vector<arrus::framework::NdArray>> &txDelayProfiles);
->>>>>>> b4a6dc2b
 
 }
 
