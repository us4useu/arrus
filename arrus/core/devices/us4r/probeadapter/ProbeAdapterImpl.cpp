--- conflicted
+++ resolved
@@ -211,14 +211,9 @@
     for(auto &us4oem: us4oems) {
         us4oemL2PChannelMappings.push_back(us4oem->getChannelMapping());
     }
-<<<<<<< HEAD
-    auto[splittedOps, opDstSplittedOp, opDestSplittedCh] = splitRxAperturesIfNecessary(
-        seqs, us4oemL2PChannelMappings, frameMetadataOem);
-=======
 
     auto[splittedOps, opDstSplittedOp, opDestSplittedCh, us4oemTxDelayProfiles] = splitRxAperturesIfNecessary(
-        seqs, us4oemL2PChannelMappings, txDelayProfilesList);
->>>>>>> b4a6dc2b
+        seqs, us4oemL2PChannelMappings, txDelayProfilesList, frameMetadataOem);
 
     calculateRxDelays(splittedOps);
 
