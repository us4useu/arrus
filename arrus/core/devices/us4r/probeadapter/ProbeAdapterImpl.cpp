#include "ProbeAdapterImpl.h"

#include "arrus/common/utils.h"
#include "arrus/core/common/aperture.h"
#include "arrus/core/common/validation.h"
#include "arrus/core/devices/us4r/FrameChannelMappingImpl.h"
#include "arrus/core/devices/us4r/common.h"
#include "arrus/core/external/eigen/Dense.h"
#include <thread>

#undef ERROR

namespace arrus::devices {

using namespace ::arrus::ops::us4r;
using ::arrus::ops::us4r::Scheme;

ProbeAdapterImpl::ProbeAdapterImpl(DeviceId deviceId, ProbeAdapterModelId modelId,
                                   std::vector<Us4OEMImplBase::RawHandle> us4oems, ChannelIdx numberOfChannels,
                                   ChannelMapping channelMapping, const ::arrus::devices::us4r::IOSettings &ioSettings)
    : ProbeAdapterImplBase(deviceId), logger(getLoggerFactory()->getLogger()), modelId(std::move(modelId)),
      us4oems(std::move(us4oems)), numberOfChannels(numberOfChannels), channelMapping(std::move(channelMapping)) {

    INIT_ARRUS_DEVICE_LOGGER(logger, id.toString());
    frameMetadataOem = getFrameMetadataOem(ioSettings);
}

class ProbeAdapterTxRxValidator : public Validator<TxRxParamsSequence> {
public:
    ProbeAdapterTxRxValidator(const std::string &componentName, ChannelIdx nChannels)
        : Validator(componentName), nChannels(nChannels) {}

    void validate(const TxRxParamsSequence &txRxs) override {
        const auto nSamples = txRxs[0].getNumberOfSamples();
        size_t nActiveRxChannels =
            std::accumulate(std::begin(txRxs[0].getRxAperture()), std::end(txRxs[0].getRxAperture()), 0);
        nActiveRxChannels += txRxs[0].getRxPadding().sum();
        for (size_t firing = 0; firing < txRxs.size(); ++firing) {
            const auto &op = txRxs[firing];
            auto firingStr = ::arrus::format("firing {}", firing);
            ARRUS_VALIDATOR_EXPECT_EQUAL_M(op.getRxAperture().size(), size_t(nChannels), firingStr);
            ARRUS_VALIDATOR_EXPECT_EQUAL_M(op.getTxAperture().size(), size_t(nChannels), firingStr);
            ARRUS_VALIDATOR_EXPECT_EQUAL_M(op.getTxDelays().size(), size_t(nChannels), firingStr);

            ARRUS_VALIDATOR_EXPECT_TRUE_M(op.getNumberOfSamples() == nSamples,
                                          "Each Rx should acquire the same number of samples.");
            size_t currActiveRxChannels =
                std::accumulate(std::begin(txRxs[firing].getRxAperture()), std::end(txRxs[firing].getRxAperture()), 0);
            currActiveRxChannels += txRxs[firing].getRxPadding().sum();
            ARRUS_VALIDATOR_EXPECT_TRUE_M(currActiveRxChannels == nActiveRxChannels,
                                          "Each rx aperture should have the same size.");
            if (hasErrors()) {
                return;
            }
        }
    }

private:
    ChannelIdx nChannels;
};

std::tuple<Us4RBuffer::Handle, FrameChannelMapping::Handle>
ProbeAdapterImpl::setTxRxSequence(const std::vector<TxRxParameters> &seq, const ops::us4r::TGCCurve &tgcSamples,
                                  uint16 rxBufferSize, uint16 batchSize, std::optional<float> sri, bool triggerSync,
                                  const std::optional<::arrus::ops::us4r::DigitalDownConversion> &ddc,
                                  const std::vector<arrus::framework::NdArray> &txDelayProfiles) {
    // Reset current subsequence structures.
    logicalToPhysicalOp.clear();
    physicalOpToNextFrame.clear();
    fullSequenceOEMBuffers.clear();
    fullSequenceFCM.reset();

    // Validate input sequence
    ProbeAdapterTxRxValidator validator(::arrus::format("{} tx rx sequence", getDeviceId().toString()),
                                        numberOfChannels);
    validator.validate(seq);
    validator.throwOnErrors();

    // Split into multiple arrays.
    // us4oem, op number -> aperture/delays
    std::unordered_map<Ordinal, std::vector<BitMask>> txApertures, rxApertures;
    std::unordered_map<Ordinal, std::vector<std::vector<float>>> txDelaysList;
    std::unordered_map<Ordinal, std::vector<arrus::framework::NdArray>> txDelayProfilesList;

    // Here is an assumption, that each operation has the same size rx aperture.
    auto paddingSize = seq[0].getRxPadding().sum();
    auto rxApertureSize = getNumberOfActiveChannels(seq[0].getRxAperture()) + paddingSize;
    auto nFrames = getNumberOfNoRxNOPs(seq);

    // -- Frame channel mapping stuff related to splitting each operation between available
    // modules.

    // (logical frame, logical channel) -> physical module
    // active rx channel number here refers to the LOCAL ordinal number of
    // active channel in the rx aperture; e.g. for rx aperture [0, 32, 42],
    // 0 has relative ordinal number 0, 32 has relative number 1,
    // 42 has relative number 2.
    Eigen::MatrixXi frameModule(nFrames, rxApertureSize);
    frameModule.setConstant(FrameChannelMapping::UNAVAILABLE);
    // (logical frame, logical channel) -> actual channel on a given us4oem
    Eigen::MatrixXi frameChannel(nFrames, rxApertureSize);
    frameChannel.setConstant(FrameChannelMapping::UNAVAILABLE);

    ::arrus::framework::NdArray::Shape txDelaysProfileShape = {seq.size(), Us4OEMImpl::N_TX_CHANNELS};

    // Initialize helper arrays.
    for (Ordinal ordinal = 0; ordinal < us4oems.size(); ++ordinal) {
        txApertures.emplace(ordinal, std::vector<BitMask>(seq.size()));
        rxApertures.emplace(ordinal, std::vector<BitMask>(seq.size()));
        txDelaysList.emplace(ordinal, std::vector<std::vector<float>>(seq.size()));

        // Profiles.
        std::vector<arrus::framework::NdArray> txDelayProfilesForModule;
        size_t nProfiles = txDelayProfiles.size();
        for (size_t i = 0; i < nProfiles; ++i) {
            ::arrus::framework::NdArray emptyArray(txDelaysProfileShape, txDelayProfiles[i].getDataType(),
                                                   txDelayProfiles[i].getPlacement(), txDelayProfiles[i].getName());
            txDelayProfilesForModule.push_back(std::move(emptyArray));
        }
        txDelayProfilesList.emplace(ordinal, txDelayProfilesForModule);
    }

    // Split Tx, Rx apertures and tx delays into sub-apertures specific for each us4oem module.
    uint32 opNumber = 0;
    uint32 frameNumber = 0;
    for (const auto &op : seq) {
        logger->log(LogSeverity::TRACE, arrus::format("Setting tx/rx {}", ::arrus::toString(op)));
        const auto &txAperture = op.getTxAperture();
        const auto &rxAperture = op.getRxAperture();
        const auto &txDelays = op.getTxDelays();

        std::vector<std::vector<int32>> us4oemChannels(us4oems.size());
        std::vector<std::vector<int32>> adapterChannels(us4oems.size());

        ARRUS_REQUIRES_TRUE(txAperture.size() == rxAperture.size() && txAperture.size() == numberOfChannels,
                            format("Tx and Rx apertures should have a size: {}", numberOfChannels));
        for (Ordinal ordinal = 0; ordinal < us4oems.size(); ++ordinal) {
            txApertures[ordinal][opNumber].resize(Us4OEMImpl::N_ADDR_CHANNELS, false);
            rxApertures[ordinal][opNumber].resize(Us4OEMImpl::N_ADDR_CHANNELS, false);
            txDelaysList[ordinal][opNumber].resize(Us4OEMImpl::N_ADDR_CHANNELS, 0.0f);
        }
        size_t activeAdapterCh = 0;
        bool isRxNop = true;

        // SPLIT tx/rx/delays between modules
        for (size_t ach = 0; ach < numberOfChannels; ++ach) {
            // tx/rx/delays mapping stuff
            auto cm = channelMapping[ach];
            Ordinal dstModule = cm.first;
            ChannelIdx dstChannel = cm.second;
            txApertures[dstModule][opNumber][dstChannel] = txAperture[ach];
            rxApertures[dstModule][opNumber][dstChannel] = rxAperture[ach];
            txDelaysList[dstModule][opNumber][dstChannel] = txDelays[ach];

            for (size_t i = 0; i < txDelayProfiles.size(); ++i) {
                txDelayProfilesList[dstModule][i].set(opNumber, dstChannel,
                                                      txDelayProfiles[i].get<float>(opNumber, ach));
            }

            // FC Mapping stuff
            if (op.getRxAperture()[ach]) {
                isRxNop = false;
                frameModule(frameNumber, activeAdapterCh + op.getRxPadding()[0]) = dstModule;
                // This will be processed further later.
                us4oemChannels[dstModule].push_back(static_cast<int32>(dstChannel));
                adapterChannels[dstModule].push_back(static_cast<int32>(activeAdapterCh + op.getRxPadding()[0]));
                ++activeAdapterCh;
            }
        }
        // FCM
        // Compute rank of each us4oem RX channel (to get the "aperture" channel number).
        // The rank is needed, as the further code decomposes each op into 32-rx element ops
        // assuming, that the first 32 channels of rx aperture will be used in the first
        // op, the next 32 channels in the second op and so on.
        for (Ordinal ordinal = 0; ordinal < us4oems.size(); ++ordinal) {
            auto &uChannels = us4oemChannels[ordinal];
            auto &aChannels = adapterChannels[ordinal];
            auto rxApertureChannels = ::arrus::rank(uChannels);
            for (size_t c = 0; c < uChannels.size(); ++c) {
                frameChannel(frameNumber, aChannels[c]) = static_cast<int32>(rxApertureChannels[c]);
            }
        }
        if (!isRxNop) {
            ++frameNumber;
        }
        ++opNumber;
    }

    // Create operations for each of the us4oem module.
    std::vector<TxRxParamsSequence> seqs(us4oems.size());

    for (Ordinal us4oemOrdinal = 0; us4oemOrdinal < us4oems.size(); ++us4oemOrdinal) {
        auto &us4oemSeq = seqs[us4oemOrdinal];
        uint16 i = 0;
        for (const auto &op : seq) {
            // Convert tx aperture to us4oem tx aperture
            const auto &txAperture = txApertures[us4oemOrdinal][i];
            const auto &rxAperture = rxApertures[us4oemOrdinal][i];
            const auto &txDelays = txDelaysList[us4oemOrdinal][i];

            // Intentionally not copying rx padding - us4oem do not allow rx padding.
            us4oemSeq.emplace_back(txAperture, txDelays, op.getTxPulse(), rxAperture, op.getRxSampleRange(),
                                   op.getRxDecimationFactor(), op.getPri(), Tuple<ChannelIdx>({0, 0}));
            ++i;
        }
        // keep operations with empty tx or rx aperture - they are still a part of the larger operation
    }
    // split operations if necessary
    std::vector<std::vector<uint8_t>> us4oemL2PChannelMappings;
    for (auto &us4oem : us4oems) {
        us4oemL2PChannelMappings.push_back(us4oem->getChannelMapping());
    }
    auto splitResult =
        splitRxAperturesIfNecessary(seqs, us4oemL2PChannelMappings, txDelayProfilesList, frameMetadataOem);
    auto &splittedOps = splitResult.sequences;
    auto &opDstSplittedOp = splitResult.frames;
    auto &opDestSplittedCh = splitResult.channels;
    auto &us4oemTxDelayProfiles = splitResult.constants;
    this->logicalToPhysicalOp = splitResult.logicalToPhysicalOp;

    calculateRxDelays(splittedOps);

    // set sequence on each us4oem
    std::vector<FrameChannelMapping::Handle> fcMappings;
    // section -> us4oem -> transfer
    std::vector<std::vector<DataTransfer>> outputTransfers;
    uint32 currentFrameOffset = 0;
    std::vector<uint32> frameOffsets(static_cast<unsigned int>(us4oems.size()), 0);
    std::vector<uint32> numberOfFrames(static_cast<unsigned int>(us4oems.size()), 0);

    Us4RBufferBuilder us4RBufferBuilder;
    for (Ordinal us4oemOrdinal = 0; us4oemOrdinal < us4oems.size(); ++us4oemOrdinal) {
        auto &us4oem = us4oems[us4oemOrdinal];
        std::vector<arrus::framework::NdArray> profile;
        if (!us4oemTxDelayProfiles.empty()) {
            profile = us4oemTxDelayProfiles.at(us4oemOrdinal);
        }
        auto [buffer, fcMapping] = us4oem->setTxRxSequence(splittedOps[us4oemOrdinal], tgcSamples, rxBufferSize,
                                                           batchSize, sri, triggerSync, ddc, profile);
        frameOffsets[us4oemOrdinal] = currentFrameOffset;
        currentFrameOffset += fcMapping->getNumberOfLogicalFrames() * batchSize;
        numberOfFrames[us4oemOrdinal] = fcMapping->getNumberOfLogicalFrames() * batchSize;
        fcMappings.push_back(std::move(fcMapping));
        // fcMapping is not valid anymore here
        us4RBufferBuilder.pushBack(buffer);
        this->fullSequenceOEMBuffers.push_back(buffer);
        this->physicalOpToNextFrame.push_back(
            OpToNextFrameMapping{ARRUS_SAFE_CAST(splittedOps[us4oemOrdinal].size(), uint16_t), buffer.getElementParts()});
    }

    // generate FrameChannelMapping for the adapter output.
    FrameChannelMappingBuilder outFcBuilder(nFrames, ARRUS_SAFE_CAST(rxApertureSize, ChannelIdx));
    FrameChannelMappingBuilder::FrameNumber frameIdx = 0;
    for (const auto &op : seq) {
        if (op.isRxNOP()) {
            continue;
        }
        uint16 activeRxChIdx = 0;
        for (auto bit : op.getRxAperture()) {
            if (bit) {
                // Frame channel mapping determined by distributing op on multiple devices
                auto dstModule = frameModule(frameIdx, activeRxChIdx + op.getRxPadding()[0]);
                auto dstModuleChannel = frameChannel(frameIdx, activeRxChIdx + op.getRxPadding()[0]);

                // if dstModuleChannel is unavailable, set channel mapping to -1 and continue
                // unavailable dstModuleChannel means, that the given channel was virtual
                // and has no assigned value.
                ARRUS_REQUIRES_DATA_TYPE_E(dstModuleChannel, int8,
                                           ArrusException("Invalid dstModuleChannel data type"));
                if (FrameChannelMapping::isChannelUnavailable((int8) dstModuleChannel)) {
                    outFcBuilder.setChannelMapping(frameIdx, activeRxChIdx + op.getRxPadding()[0], 0, 0,
                                                   FrameChannelMapping::UNAVAILABLE);
                } else {
                    // Otherwise, we have an actual channel.
                    ARRUS_REQUIRES_TRUE_E(dstModule >= 0 && dstModuleChannel >= 0,
                                          ArrusException("Dst module and dst channel should be non-negative"));

                    // dstOp, dstChannel - frame and channel after considering that the aperture ops are
                    // into multiple smaller ops for each us4oem separately.
                    // dstOp, dstChannel - frame and channel of a given module
                    auto dstOp = opDstSplittedOp(dstModule, frameIdx, dstModuleChannel);
                    auto dstChannel = opDestSplittedCh(dstModule, frameIdx, dstModuleChannel);
                    FrameChannelMapping::Us4OEMNumber us4oem = 0;
                    FrameChannelMapping::FrameNumber dstFrame = 0;
                    int8 dstFrameChannel = -1;
                    if (!FrameChannelMapping::isChannelUnavailable(dstChannel)) {
                        auto res = fcMappings[dstModule]->getLogical(dstOp, dstChannel);
                        us4oem = arrus::devices::get<0>(res);
                        dstFrame = arrus::devices::get<1>(res);
                        dstFrameChannel = arrus::devices::get<2>(res);
                    }
                    outFcBuilder.setChannelMapping(frameIdx, activeRxChIdx + op.getRxPadding()[0], us4oem, dstFrame,
                                                   dstFrameChannel);
                }
                ++activeRxChIdx;
            }
        }
        ++frameIdx;
    }
    outFcBuilder.setFrameOffsets(frameOffsets);
    outFcBuilder.setNumberOfFrames(numberOfFrames);

    // Create the copy of FCM.
    fullSequenceFCM = outFcBuilder.build();
    this->resetSequencerPointer = true;
    this->isCurrentlyTriggerSync = triggerSync;
    // Return the copy of FCM.
    return {us4RBufferBuilder.build(), outFcBuilder.build()};
}

Ordinal ProbeAdapterImpl::getNumberOfUs4OEMs() { return ARRUS_SAFE_CAST(this->us4oems.size(), Ordinal); }

void ProbeAdapterImpl::start() {
<<<<<<< HEAD
//  EnableSequencer resets position of the us4oem sequencer.
    for(auto &us4oem: this->us4oems) {
=======
    //  EnableSequencer resets position of the us4oem sequencer.
    for (auto &us4oem : this->us4oems) {
>>>>>>> e350f635
        // Reset tx subsystem pointers.
        us4oem->getIUs4oem()->EnableTransmit();
        // Reset sequencer pointers.
        us4oem->enableSequencer(resetSequencerPointer);
    }
    this->us4oems[0]->startTrigger();
}

void ProbeAdapterImpl::stop() { this->us4oems[0]->stop(); }

void ProbeAdapterImpl::syncTrigger() { this->us4oems[0]->syncTrigger(); }

Ordinal ProbeAdapterImpl::getFrameMetadataOem(const us4r::IOSettings &settings) {
    if (!settings.hasFrameMetadataCapability()) {
        return 0;// By default us4OEM:0 is considered to provide frame metadata
    } else {
        std::unordered_set<Ordinal> oems = settings.getFrameMetadataCapabilityOEMs();
        if (oems.size() != 1) {
            throw ::arrus::IllegalArgumentException("Exactly one OEM should be set for the pulse counter capability.");
        } else {
            // Only a single OEM.
            return *std::begin(oems);
        }
    }
}

/**
 * NOTE: this method works in-place (modifies input sequence).
 */
void ProbeAdapterImpl::calculateRxDelays(std::vector<TxRxParamsSequence> &sequences) {
    auto nUs4OEMs = sequences.size();
    auto sequenceSize = sequences[0].size();
    for (size_t txrx = 0; txrx < sequenceSize; ++txrx) {
        float maxDelay = 0.0f;
        for (size_t oem = 0; oem < nUs4OEMs; ++oem) {
            TxRxParameters &op = sequences[oem][txrx];
            std::vector<float> delays;
            // NOTE: assuming that TX aperture and delays have the same length.
            // Filtering out tx delay values that have tx delay == 0.
            for (size_t i = 0; i < op.getTxAperture().size(); ++i) {
                if (op.getTxAperture()[i]) {
                    delays.push_back(op.getTxDelays()[i]);
                }
            }
            if (!delays.empty()) {
                // TX delay
                float txrxMaxDelay = *std::max_element(std::begin(delays), std::end(delays));
                // burst time
                float frequency = op.getTxPulse().getCenterFrequency();
                float nPeriods = op.getTxPulse().getNPeriods();
                float burstTime = 1.0f / frequency * nPeriods;
                // Total rx delay
                float newDelay = txrxMaxDelay + burstTime;
                if (newDelay > maxDelay) {
                    maxDelay = newDelay;
                }
            }
        }
        // Set Rx delays in the input sequences.
        for (size_t oem = 0; oem < nUs4OEMs; ++oem) {
            sequences[oem][txrx].setRxDelay(maxDelay);
        }
    }
}

std::tuple<Us4RBuffer::Handle, FrameChannelMapping::Handle>
ProbeAdapterImpl::setSubsequence(uint16_t start, uint16_t end, const std::optional<float> &sri) {
    // Cleanup.
    for(auto &us4oem: us4oems) {
        us4oem->clearCallbacksPCIDMA();
    }
    // Determine start/stop OEMs op.
    uint16_t oemStart = logicalToPhysicalOp[start].first;
    uint16_t oemEnd = logicalToPhysicalOp[end].second;
    Us4RBufferBuilder us4RBufferBuilder;
    // Update us4OEM buffers.
    // We only limit the range of the parts list and change the size and shape of the elements buffer (required
    // for creating new host buffer).
    // We do not recalculate firing numbers! This way transfer registrar will use the proper firing numbers.
    for (const auto &oemBuffer : fullSequenceOEMBuffers) {
        us4RBufferBuilder.pushBack(oemBuffer.getView(oemStart, oemEnd));
    }
    // Update FCM.
    FrameChannelMappingBuilder outFCMBuilder = FrameChannelMappingBuilder::copy(*fullSequenceFCM);
    outFCMBuilder.slice(start, end);// slice to logical frames to [start, end]
    // OEM nr -> number of frames
    std::vector<uint32> nFrames;
    for (size_t oem = 0; oem < fullSequenceOEMBuffers.size(); ++oem) {
        auto nextFrameNumber = physicalOpToNextFrame.at(oem).getNextFrame(oemStart);
        auto n = physicalOpToNextFrame.at(oem).getNumberOfFrames(oemStart, oemEnd);
        nFrames.push_back(n);
        if (nextFrameNumber.has_value()) {
            // Subtract from the physical frame numbers, the number of preceeding frames (e.g. move frame 3 to 0).
            outFCMBuilder.subtractPhysicalFrameNumber((Ordinal)oem, nextFrameNumber.value());
        } // Otherwise there is no frame from the given OEM in FCM, so nothing to update.
    }
    // recalculate frame offsets
    outFCMBuilder.setNumberOfFrames(nFrames);
    outFCMBuilder.recalculateOffsets();
    // Update OEM sequencer configuration.
    bool syncMode = this->isCurrentlyTriggerSync;
    for (auto &oem : us4oems) {
        oem->setSubsequence(oemStart, oemEnd, syncMode, sri);
    }
    // Do not reset sequencer pointer -- the next ptr was already handled by the setSubsequence method.
    this->resetSequencerPointer = false;
    return {us4RBufferBuilder.build(), outFCMBuilder.build()};
}

ProbeAdapterImpl::OpToNextFrameMapping::OpToNextFrameMapping(uint16_t nFirings, const std::vector<Us4OEMBufferElementPart> &frames) {
    std::optional<uint16_t> currentFrameNr = std::nullopt;
    opToNextFrame = std::vector<std::optional<uint16_t>>(nFirings, std::nullopt);
    isRxOp = std::vector<bool>(nFirings, false);
    for (int firing = nFirings - 1; firing >= 0; --firing) {
        const auto &frame = frames.at(firing);
        if (frame.getSize() > 0) {
            if (!currentFrameNr.has_value()) {
                currentFrameNr = (uint16_t)0;
            } else {
                currentFrameNr = static_cast<uint16_t>(currentFrameNr.value() + 1);
            }
            isRxOp.at(firing) = true;
        }
        opToNextFrame.at(firing) = currentFrameNr;
    }
    // Reverse the numbering.
    // e.g.
    // 0 -> 1, 1 -> 1, 2 -> 0, 3 -> 0
    // =>
    // 0 -> 0, 1 -> 0, 2 -> 1, 3 -> 1
    if (currentFrameNr.has_value()) {
        auto maxFrameNr = currentFrameNr.value();
        for (auto &nextFrame : opToNextFrame) {
            if (nextFrame.has_value()) {
                nextFrame.value() = maxFrameNr - nextFrame.value();
            }
        }
    } // otherwise opToNextFrame is all of nullopts, nothing to update
}

}// namespace arrus::devices<|MERGE_RESOLUTION|>--- conflicted
+++ resolved
@@ -311,13 +311,8 @@
 Ordinal ProbeAdapterImpl::getNumberOfUs4OEMs() { return ARRUS_SAFE_CAST(this->us4oems.size(), Ordinal); }
 
 void ProbeAdapterImpl::start() {
-<<<<<<< HEAD
-//  EnableSequencer resets position of the us4oem sequencer.
-    for(auto &us4oem: this->us4oems) {
-=======
     //  EnableSequencer resets position of the us4oem sequencer.
     for (auto &us4oem : this->us4oems) {
->>>>>>> e350f635
         // Reset tx subsystem pointers.
         us4oem->getIUs4oem()->EnableTransmit();
         // Reset sequencer pointers.
