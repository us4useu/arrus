#include "ProbeAdapterImpl.h"

#include "arrus/core/external/eigen/Dense.h"
#include "arrus/core/devices/us4r/common.h"
#include "arrus/core/common/validation.h"
#include "arrus/core/common/aperture.h"
#include "arrus/core/devices/us4r/FrameChannelMappingImpl.h"
#include "arrus/common/utils.h"

#undef ERROR

namespace arrus::devices {

using namespace ::arrus::ops::us4r;
using ::arrus::ops::us4r::Scheme;

ProbeAdapterImpl::ProbeAdapterImpl(DeviceId deviceId, ProbeAdapterModelId modelId,
                                   std::vector<Us4OEMImplBase::RawHandle> us4oems, ChannelIdx numberOfChannels,
                                   ChannelMapping channelMapping)
        : ProbeAdapterImplBase(deviceId), logger(getLoggerFactory()->getLogger()),
          modelId(std::move(modelId)),
          us4oems(std::move(us4oems)),
          numberOfChannels(numberOfChannels),
          channelMapping(std::move(channelMapping)) {

    INIT_ARRUS_DEVICE_LOGGER(logger, id.toString());
}

class ProbeAdapterTxRxValidator : public Validator<TxRxParamsSequence> {
public:
    ProbeAdapterTxRxValidator(const std::string &componentName, ChannelIdx nChannels)
            : Validator(componentName), nChannels(nChannels) {}

    void validate(const TxRxParamsSequence &txRxs) override {
        const auto nSamples = txRxs[0].getNumberOfSamples();
        size_t nActiveRxChannels = std::accumulate(std::begin(txRxs[0].getRxAperture()), std::end(txRxs[0].getRxAperture()), 0);
        nActiveRxChannels += txRxs[0].getRxPadding().sum();
        for(size_t firing = 0; firing < txRxs.size(); ++firing) {
            const auto &op = txRxs[firing];
            auto firingStr = ::arrus::format("firing {}", firing);
            ARRUS_VALIDATOR_EXPECT_EQUAL_M(op.getRxAperture().size(), size_t(nChannels), firingStr);
            ARRUS_VALIDATOR_EXPECT_EQUAL_M(op.getTxAperture().size(), size_t(nChannels), firingStr);
            ARRUS_VALIDATOR_EXPECT_EQUAL_M(op.getTxDelays().size(), size_t(nChannels), firingStr);

            ARRUS_VALIDATOR_EXPECT_TRUE_M(op.getNumberOfSamples() == nSamples,
                                          "Each Rx should acquire the same number of samples.");
            size_t currActiveRxChannels = std::accumulate(std::begin(txRxs[firing].getRxAperture()),
                                                          std::end(txRxs[firing].getRxAperture()), 0);
            currActiveRxChannels += txRxs[firing].getRxPadding().sum();
            ARRUS_VALIDATOR_EXPECT_TRUE_M(currActiveRxChannels == nActiveRxChannels,
                                          "Each rx aperture should have the same size.");
            if(hasErrors()) {
                return;
            }
        }
    }
private:
    ChannelIdx nChannels;
};

std::tuple<Us4RBuffer::Handle, FrameChannelMapping::Handle>
ProbeAdapterImpl::setTxRxSequence(const std::vector<TxRxParameters> &seq, const ops::us4r::TGCCurve &tgcSamples,
                                  uint16 rxBufferSize, uint16 batchSize, std::optional<float> sri, bool triggerSync) {
    // Validate input sequence
    ProbeAdapterTxRxValidator validator(::arrus::format("{} tx rx sequence", getDeviceId().toString()), numberOfChannels);
    validator.validate(seq);
    validator.throwOnErrors();

    // Split into multiple arrays.
    // us4oem, op number -> aperture/delays
    std::unordered_map<Ordinal, std::vector<BitMask>> txApertures, rxApertures;
    std::unordered_map<Ordinal, std::vector<std::vector<float>>> txDelaysList;

    // Here is an assumption, that each operation has the same size rx aperture.
    auto paddingSize = seq[0].getRxPadding().sum();
    auto rxApertureSize = getNumberOfActiveChannels(seq[0].getRxAperture()) + paddingSize;
    auto nFrames = getNumberOfNoRxNOPs(seq);

    // -- Frame channel mapping stuff related to splitting each operation between available
    // modules.

    // (logical frame, logical channel) -> physical module
    // active rx channel number here refers to the LOCAL ordinal number of
    // active channel in the rx aperture; e.g. for rx aperture [0, 32, 42],
    // 0 has relative ordinal number 0, 32 has relative number 1,
    // 42 has relative number 2.
    Eigen::MatrixXi frameModule(nFrames, rxApertureSize);
    frameModule.setConstant(FrameChannelMapping::UNAVAILABLE);
    // (logical frame, logical channel) -> actual channel on a given us4oem
    Eigen::MatrixXi frameChannel(nFrames, rxApertureSize);
    frameChannel.setConstant(FrameChannelMapping::UNAVAILABLE);

    // Initialize helper arrays.
    for(Ordinal ordinal = 0; ordinal < us4oems.size(); ++ordinal) {
        txApertures.emplace(ordinal, std::vector<BitMask>(seq.size()));
        rxApertures.emplace(ordinal, std::vector<BitMask>(seq.size()));
        txDelaysList.emplace(ordinal, std::vector<std::vector<float>>(seq.size()));
    }

    // Split Tx, Rx apertures and tx delays into sub-apertures specific for each us4oem module.
    uint32 opNumber = 0;
    uint32 frameNumber = 0;
    for(const auto &op : seq) {
        logger->log(LogSeverity::TRACE, arrus::format("Setting tx/rx {}", ::arrus::toString(op)));
        const auto &txAperture = op.getTxAperture();
        const auto &rxAperture = op.getRxAperture();
        const auto &txDelays = op.getTxDelays();

        std::vector<std::vector<int32>> us4oemChannels(us4oems.size());
        std::vector<std::vector<int32>> adapterChannels(us4oems.size());

        // TODO change the below to an 'assert'
        ARRUS_REQUIRES_TRUE(txAperture.size() == rxAperture.size() && txAperture.size() == numberOfChannels,
                            format("Tx and Rx apertures should have a size: {}", numberOfChannels));
        for (Ordinal ordinal = 0; ordinal < us4oems.size(); ++ordinal) {
            txApertures[ordinal][opNumber].resize(Us4OEMImpl::N_ADDR_CHANNELS, false);
            rxApertures[ordinal][opNumber].resize(Us4OEMImpl::N_ADDR_CHANNELS, false);
            txDelaysList[ordinal][opNumber].resize(Us4OEMImpl::N_ADDR_CHANNELS, 0.0f);
        }
        size_t activeAdapterCh = 0;
        bool isRxNop = true;

        // SPLIT tx/rx/delays between modules
        for(size_t ach = 0; ach < numberOfChannels; ++ach) {
            // tx/rx/delays mapping stuff
            auto cm = channelMapping[ach];
            Ordinal dstModule = cm.first;
            ChannelIdx dstChannel = cm.second;
            txApertures[dstModule][opNumber][dstChannel] = txAperture[ach];
            rxApertures[dstModule][opNumber][dstChannel] = rxAperture[ach];
            txDelaysList[dstModule][opNumber][dstChannel] = txDelays[ach];

            // FC Mapping stuff
            if(op.getRxAperture()[ach]) {
                isRxNop = false;
                frameModule(frameNumber, activeAdapterCh+op.getRxPadding()[0]) = dstModule;
                // This will be processed further later.
                us4oemChannels[dstModule].push_back(static_cast<int32>(dstChannel));
                adapterChannels[dstModule].push_back(static_cast<int32>(activeAdapterCh+op.getRxPadding()[0]));
                ++activeAdapterCh;
            }
        }
        // FCM
        // Compute rank of each us4oem RX channel (to get the "aperture" channel number).
        // The rank is needed, as the further code decomposes each op into 32-rx element ops
        // assuming, that the first 32 channels of rx aperture will be used in the first
        // op, the next 32 channels in the second op and so on.
        for(Ordinal ordinal = 0; ordinal < us4oems.size(); ++ordinal) {
            auto &uChannels = us4oemChannels[ordinal];
            auto &aChannels = adapterChannels[ordinal];
            auto rxApertureChannels = ::arrus::rank(uChannels);
            for(size_t c = 0; c < uChannels.size(); ++c) {
                frameChannel(frameNumber, aChannels[c]) = static_cast<int32>(rxApertureChannels[c]);
            }
        }
        if(!isRxNop) {
            ++frameNumber;
        }
        ++opNumber;
    }

    // Create operations for each of the us4oem module.
    std::vector<TxRxParamsSequence> seqs(us4oems.size());

    for(Ordinal us4oemOrdinal = 0; us4oemOrdinal < us4oems.size(); ++us4oemOrdinal) {
        auto &us4oemSeq = seqs[us4oemOrdinal];
        uint16 i = 0;
        for(const auto &op : seq) {
            // Convert tx aperture to us4oem tx aperture
            const auto &txAperture = txApertures[us4oemOrdinal][i];
            const auto &rxAperture = rxApertures[us4oemOrdinal][i];
            const auto &txDelays = txDelaysList[us4oemOrdinal][i];

            // Intentionally not copying rx padding - us4oem do not allow rx padding.
            us4oemSeq.emplace_back(txAperture, txDelays, op.getTxPulse(),
                                   rxAperture, op.getRxSampleRange(),
                                   op.getRxDecimationFactor(), op.getPri(),
                                   Tuple<ChannelIdx>({0, 0}));
            ++i;
        }
        // keep operations with empty tx or rx aperture - they are still a part of the larger operation
    }
    // split operations if necessary
    std::vector<std::vector<uint8_t>> us4oemL2PChannelMappings;
    for(auto &us4oem: us4oems) {
        us4oemL2PChannelMappings.push_back(us4oem->getChannelMapping());
    }
    auto[splittedOps, opDstSplittedOp, opDestSplittedCh] = splitRxAperturesIfNecessary(seqs, us4oemL2PChannelMappings);

    // set sequence on each us4oem
    std::vector<FrameChannelMapping::Handle> fcMappings;
    // section -> us4oem -> transfer
    std::vector<std::vector<DataTransfer>> outputTransfers;
    uint32 currentFrameOffset = 0;
    std::vector<uint32> frameOffsets(static_cast<unsigned int>(us4oems.size()), 0);
    std::vector<uint32> numberOfFrames(static_cast<unsigned int>(us4oems.size()), 0);

    Us4RBufferBuilder us4RBufferBuilder;
    for(Ordinal us4oemOrdinal = 0; us4oemOrdinal < us4oems.size(); ++us4oemOrdinal) {
        auto &us4oem = us4oems[us4oemOrdinal];
        auto[buffer, fcMapping] = us4oem->setTxRxSequence(splittedOps[us4oemOrdinal], tgcSamples, rxBufferSize,
                                                          batchSize, sri, triggerSync);
        frameOffsets[us4oemOrdinal] = currentFrameOffset;
        currentFrameOffset += fcMapping->getNumberOfLogicalFrames()*batchSize;
        numberOfFrames[us4oemOrdinal] = fcMapping->getNumberOfLogicalFrames()*batchSize;
        fcMappings.push_back(std::move(fcMapping));
        // fcMapping is not valid anymore here
        us4RBufferBuilder.pushBack(buffer);
    }

    // generate FrameChannelMapping for the adapter output.
    FrameChannelMappingBuilder outFcBuilder(nFrames, ARRUS_SAFE_CAST(rxApertureSize, ChannelIdx));
    FrameChannelMappingBuilder::FrameNumber frameIdx = 0;
    for(const auto &op: seq) {
        if(op.isRxNOP()) {
            continue;
        }
        uint16 activeRxChIdx = 0;
        for(auto bit : op.getRxAperture()) {
            if(bit) {
                // Frame channel mapping determined by distributing op on multiple devices
                auto dstModule = frameModule(frameIdx, activeRxChIdx + op.getRxPadding()[0]);
                auto dstModuleChannel = frameChannel(frameIdx, activeRxChIdx + op.getRxPadding()[0]);

                // if dstModuleChannel is unavailable, set channel mapping to -1 and continue
                // unavailable dstModuleChannel means, that the given channel was virtual
                // and has no assigned value.
                ARRUS_REQUIRES_DATA_TYPE_E(dstModuleChannel, int8,ArrusException("Invalid dstModuleChannel data type"));
                if(FrameChannelMapping::isChannelUnavailable((int8) dstModuleChannel)) {
                    outFcBuilder.setChannelMapping(frameIdx, activeRxChIdx + op.getRxPadding()[0],
                                                   0, 0, FrameChannelMapping::UNAVAILABLE);
                } else {
                    // Otherwise, we have an actual channel.
                    ARRUS_REQUIRES_TRUE_E(dstModule >= 0 && dstModuleChannel >= 0,
                                          ArrusException("Dst module and dst channel should be non-negative"));

                    // dstOp, dstChannel - frame and channel after considering that the aperture ops are
                    // into multiple smaller ops for each us4oem separately.
                    // dstOp, dstChannel - frame and channel of a given module
                    auto dstOp = opDstSplittedOp(dstModule, frameIdx, dstModuleChannel);
                    auto dstChannel = opDestSplittedCh(dstModule, frameIdx, dstModuleChannel);
                    FrameChannelMapping::Us4OEMNumber us4oem = 0;
                    FrameChannelMapping::FrameNumber dstFrame = 0;
                    int8 dstFrameChannel = -1;
                    if(!FrameChannelMapping::isChannelUnavailable(dstChannel)) {
                        auto res = fcMappings[dstModule]->getLogical(dstOp, dstChannel);
                        us4oem = arrus::devices::get<0>(res);
                        dstFrame = arrus::devices::get<1>(res);
                        dstFrameChannel = arrus::devices::get<2>(res);
                    }
                    outFcBuilder.setChannelMapping(frameIdx, activeRxChIdx + op.getRxPadding()[0],
                                                   us4oem, dstFrame, dstFrameChannel);
                }
                ++activeRxChIdx;
            }
        }
        ++frameIdx;
    }
    outFcBuilder.setFrameOffsets(frameOffsets);
    outFcBuilder.setNumberOfFrames(numberOfFrames);
    return {us4RBufferBuilder.build(), outFcBuilder.build()};
}

Ordinal ProbeAdapterImpl::getNumberOfUs4OEMs() {
    return ARRUS_SAFE_CAST(this->us4oems.size(), Ordinal);
}

void ProbeAdapterImpl::start() {
//  EnableSequencer resets position of the us4oem sequencer.
    for(auto &us4oem: this->us4oems) {
        us4oem->enableSequencer();
    }
    this->us4oems[0]->startTrigger();
}

void ProbeAdapterImpl::stop() {
    this->us4oems[0]->stop();
}

void ProbeAdapterImpl::syncTrigger() {
    this->us4oems[0]->syncTrigger();
}

void ProbeAdapterImpl::registerOutputBuffer(Us4ROutputBuffer *buffer, const Us4RBuffer::Handle &us4rBuffer,
                                            Scheme::WorkMode workMode) {
    Ordinal us4oemOrdinal = 0;

    if(transferRegistrar.size() < us4oems.size()) {
        transferRegistrar.resize(us4oems.size());
    }
    for(auto &us4oem: us4oems) {
        auto us4oemBuffer = us4rBuffer->getUs4oemBuffer(us4oemOrdinal);
        registerOutputBuffer(buffer, us4oemBuffer, us4oem, workMode);
        ++us4oemOrdinal;
    }
}

/**
 * - This function assumes, that the size of output buffer (number of elements)
 *  is a multiple of number of us4oem elements.
 * - this function will not schedule data transfer when the us4oem element size is 0.
 */
void ProbeAdapterImpl::registerOutputBuffer(Us4ROutputBuffer *bufferDst, const Us4OEMBuffer &bufferSrc,
                                            Us4OEMImplBase *us4oem, Scheme::WorkMode workMode) {
    auto us4oemOrdinal = us4oem->getDeviceId().getOrdinal();
    auto ius4oem = us4oem->getIUs4oem();
    const auto nElementsSrc = bufferSrc.getNumberOfElements();
    const size_t nElementsDst = bufferDst->getNumberOfElements();

    size_t elementSize = getUniqueUs4OEMBufferElementSize(bufferSrc);

<<<<<<< HEAD
    auto ius4oem = us4oem->getIUs4oem();
//    ius4oem->EnableWaitOnReceiveOverflow();
//    ius4oem->EnableWaitOnTransferOverflow();

    while (hostElement < hostBufferNElements) {
        auto dstAddress = outputBuffer->getAddress(hostElement, ordinal);
        auto srcAddress = us4oemBuffer.getElement(rxElement).getAddress();
        logger->log(LogSeverity::DEBUG, ::arrus::format("Preparing host buffer to {} from {}, size {}",
                                                        (size_t)dstAddress, (size_t)srcAddress, elementSize));
        ius4oem->PrepareHostBuffer(dstAddress, elementSize, srcAddress, false);
        ++hostElement;
        rxElement = (rxElement + 1) % rxBufferNElements;
=======
    if (elementSize == 0) {
        return;
>>>>>>> 4536b33e
    }
    transferRegistrar[us4oemOrdinal] = std::make_shared<Us4OEMDataTransferRegistrar>(bufferDst, &bufferSrc, us4oem);
    transferRegistrar[us4oemOrdinal]->registerTransfers();

    // Register buffer element release functions.
    bool isTriggerRequired = workMode == Scheme::WorkMode::HOST;
    size_t nRepeats = nElementsDst/nElementsSrc;
    uint16 startFiring = 0;
<<<<<<< HEAD

    size_t nUs4OEM = us4oems.size();

    for (auto &transfer: us4oemBuffer.getElements()) {
        auto dstAddress = outputBuffer->getAddress(transferIdx, ordinal);
        auto srcAddress = transfer.getAddress();
        auto endFiring = transfer.getFiring();

        ius4oem->PrepareTransferRXBufferToHost(
            transferIdx, dstAddress, elementSize, srcAddress, false);

        ius4oem->ScheduleTransferRXBufferToHost(
            endFiring, transferIdx,
            [this, ius4oem, outputBuffer, ordinal, transferIdx, startFiring,
                endFiring, srcAddress, elementSize,
                rxBufferNElements, hostBufferNElements, nUs4OEM,
                element = transferIdx]() mutable {
                try {
                    ius4oem->MarkEntriesAsReadyForReceive(startFiring, endFiring);
                    uint16 nextElement = (element + rxBufferNElements) % hostBufferNElements;
                    auto nextDstAddress = outputBuffer->getAddress(nextElement, ordinal);

                    // Prepare transfer for the next iteration.
                    // TODO if there is more than 4GiB per us4oem -> create transfer before handling interrupts
                    // TODO if there is more data -> keep current reprogramming as is
                    ius4oem->PrepareTransferRXBufferToHost(
                        transferIdx, nextDstAddress, elementSize, srcAddress, false);
                    ius4oem->ScheduleTransferRXBufferToHost(endFiring, transferIdx, nullptr);

                    outputBuffer->signal(ordinal, element);

                    element = nextElement;

                } catch (const std::exception &e) {
                    logger->log(LogSeverity::ERROR, "Us4OEM: "
                        + std::to_string(ordinal) +
                        " transfer callback ended with an exception: " +
                        e.what());
                } catch (...) {
                    logger->log(LogSeverity::ERROR, "Us4OEM: "
                        + std::to_string(ordinal) +
                        " transfer callback ended with unknown exception");
                }

            }
        );
        // Register element release functions here.
        if (outputBuffer->getNumberOfElements() % us4oemBuffer.getNumberOfElements() != 0) {
            throw IllegalArgumentException("Host buffer should have multiple of rx buffer elements.");
        }
        size_t nRepeats = outputBuffer->getNumberOfElements() / us4oemBuffer.getNumberOfElements();

        for (size_t i = 0; i < nRepeats; ++i) {
=======
    for(size_t i = 0; i < bufferSrc.getNumberOfElements(); ++i) {
        auto &srcElement = bufferSrc.getElement(i);
        uint16 endFiring = srcElement.getFiring();
        for(size_t j = 0; j < nRepeats; ++j) {
>>>>>>> 4536b33e
            std::function<void()> releaseFunc;
            if(isTriggerRequired) {
                releaseFunc = [this, startFiring, endFiring]() {
                    for (auto &us4oem: this->us4oems) {
                        us4oem->getIUs4oem()->MarkEntriesAsReadyForTransfer(startFiring, endFiring);
                    }
                    getMasterUs4oem()->syncTrigger();
                };
            }
            else {
                releaseFunc = [this, startFiring, endFiring]() {
                    for (auto &us4oem: this->us4oems) {
                        us4oem->getIUs4oem()->MarkEntriesAsReadyForTransfer(startFiring, endFiring);
                    }
                };
            }
            bufferDst->registerReleaseFunction(j*nElementsSrc+i, releaseFunc);
        }
        startFiring = endFiring+1;
    }

    // Overflow handling
    ius4oem->RegisterReceiveOverflowCallback([this, bufferDst]() {
        try {
            if(bufferDst->isStopOnOverflow()) {
                this->logger->log(LogSeverity::ERROR, "Rx data overflow, stopping the device.");
                this->getMasterUs4oem()->stop();
                bufferDst->markAsInvalid();
            } else {
                this->logger->log(LogSeverity::WARNING, "Rx data overflow ...");
            }
        } catch (const std::exception &e) {
            logger->log(LogSeverity::ERROR, format("RX overflow callback exception: ", e.what()));
        } catch (...) {
            logger->log(LogSeverity::ERROR, "RX overflow callback exception: unknown");
        }
    });

    ius4oem->RegisterTransferOverflowCallback([this, bufferDst]() {
        try {
            if(bufferDst->isStopOnOverflow()) {
                this->logger->log(LogSeverity::ERROR, "Host data overflow, stopping the device.");
                this->getMasterUs4oem()->stop();
                bufferDst->markAsInvalid();
            }
            else {
                this->logger->log(LogSeverity::WARNING, "Host data overflow ...");
            }
        } catch (const std::exception &e) {
            logger->log(LogSeverity::ERROR, format("Host overflow callback exception: ", e.what()));
        } catch (...) {
            logger->log(LogSeverity::ERROR, "Host overflow callback exception: unknown");
        }
    });
}

size_t ProbeAdapterImpl::getUniqueUs4OEMBufferElementSize(const Us4OEMBuffer &us4oemBuffer) const {
    std::unordered_set<size_t> sizes;
    for (auto &element: us4oemBuffer.getElements()) {
        sizes.insert(element.getSize());
    }
    if (sizes.size() > 1) {
        throw ArrusException("Each us4oem buffer element should have the same size.");
    }
    // This is the size of a single element produced by this us4oem.
    const size_t elementSize = *std::begin(sizes);
    return elementSize;
}

void ProbeAdapterImpl::unregisterOutputBuffer() {
    if(transferRegistrar.empty()) {
        return;
    }
    for (Ordinal i = 0; i < us4oems.size(); ++i) {
        if(transferRegistrar[i]) {
            transferRegistrar[i]->unregisterTransfers();
        }
    }
}

}<|MERGE_RESOLUTION|>--- conflicted
+++ resolved
@@ -309,23 +309,8 @@
 
     size_t elementSize = getUniqueUs4OEMBufferElementSize(bufferSrc);
 
-<<<<<<< HEAD
-    auto ius4oem = us4oem->getIUs4oem();
-//    ius4oem->EnableWaitOnReceiveOverflow();
-//    ius4oem->EnableWaitOnTransferOverflow();
-
-    while (hostElement < hostBufferNElements) {
-        auto dstAddress = outputBuffer->getAddress(hostElement, ordinal);
-        auto srcAddress = us4oemBuffer.getElement(rxElement).getAddress();
-        logger->log(LogSeverity::DEBUG, ::arrus::format("Preparing host buffer to {} from {}, size {}",
-                                                        (size_t)dstAddress, (size_t)srcAddress, elementSize));
-        ius4oem->PrepareHostBuffer(dstAddress, elementSize, srcAddress, false);
-        ++hostElement;
-        rxElement = (rxElement + 1) % rxBufferNElements;
-=======
     if (elementSize == 0) {
         return;
->>>>>>> 4536b33e
     }
     transferRegistrar[us4oemOrdinal] = std::make_shared<Us4OEMDataTransferRegistrar>(bufferDst, &bufferSrc, us4oem);
     transferRegistrar[us4oemOrdinal]->registerTransfers();
@@ -334,66 +319,11 @@
     bool isTriggerRequired = workMode == Scheme::WorkMode::HOST;
     size_t nRepeats = nElementsDst/nElementsSrc;
     uint16 startFiring = 0;
-<<<<<<< HEAD
-
-    size_t nUs4OEM = us4oems.size();
-
-    for (auto &transfer: us4oemBuffer.getElements()) {
-        auto dstAddress = outputBuffer->getAddress(transferIdx, ordinal);
-        auto srcAddress = transfer.getAddress();
-        auto endFiring = transfer.getFiring();
-
-        ius4oem->PrepareTransferRXBufferToHost(
-            transferIdx, dstAddress, elementSize, srcAddress, false);
-
-        ius4oem->ScheduleTransferRXBufferToHost(
-            endFiring, transferIdx,
-            [this, ius4oem, outputBuffer, ordinal, transferIdx, startFiring,
-                endFiring, srcAddress, elementSize,
-                rxBufferNElements, hostBufferNElements, nUs4OEM,
-                element = transferIdx]() mutable {
-                try {
-                    ius4oem->MarkEntriesAsReadyForReceive(startFiring, endFiring);
-                    uint16 nextElement = (element + rxBufferNElements) % hostBufferNElements;
-                    auto nextDstAddress = outputBuffer->getAddress(nextElement, ordinal);
-
-                    // Prepare transfer for the next iteration.
-                    // TODO if there is more than 4GiB per us4oem -> create transfer before handling interrupts
-                    // TODO if there is more data -> keep current reprogramming as is
-                    ius4oem->PrepareTransferRXBufferToHost(
-                        transferIdx, nextDstAddress, elementSize, srcAddress, false);
-                    ius4oem->ScheduleTransferRXBufferToHost(endFiring, transferIdx, nullptr);
-
-                    outputBuffer->signal(ordinal, element);
-
-                    element = nextElement;
-
-                } catch (const std::exception &e) {
-                    logger->log(LogSeverity::ERROR, "Us4OEM: "
-                        + std::to_string(ordinal) +
-                        " transfer callback ended with an exception: " +
-                        e.what());
-                } catch (...) {
-                    logger->log(LogSeverity::ERROR, "Us4OEM: "
-                        + std::to_string(ordinal) +
-                        " transfer callback ended with unknown exception");
-                }
-
-            }
-        );
-        // Register element release functions here.
-        if (outputBuffer->getNumberOfElements() % us4oemBuffer.getNumberOfElements() != 0) {
-            throw IllegalArgumentException("Host buffer should have multiple of rx buffer elements.");
-        }
-        size_t nRepeats = outputBuffer->getNumberOfElements() / us4oemBuffer.getNumberOfElements();
-
-        for (size_t i = 0; i < nRepeats; ++i) {
-=======
+
     for(size_t i = 0; i < bufferSrc.getNumberOfElements(); ++i) {
         auto &srcElement = bufferSrc.getElement(i);
         uint16 endFiring = srcElement.getFiring();
         for(size_t j = 0; j < nRepeats; ++j) {
->>>>>>> 4536b33e
             std::function<void()> releaseFunc;
             if(isTriggerRequired) {
                 releaseFunc = [this, startFiring, endFiring]() {
