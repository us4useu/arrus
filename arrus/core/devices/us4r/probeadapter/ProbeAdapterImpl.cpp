--- conflicted
+++ resolved
@@ -335,10 +335,6 @@
                     for (auto &us4oem: this->us4oems) {
                         us4oem->getIUs4oem()->MarkEntriesAsReadyForTransfer(startFiring, endFiring);
                     }
-<<<<<<< HEAD
-//                    getMasterUs4oem()->syncTrigger(); TODO consider redefining HOST work mode
-=======
->>>>>>> fc1f5f1e
                 };
             }
             bufferDst->registerReleaseFunction(j*nElementsSrc+i, releaseFunc);
