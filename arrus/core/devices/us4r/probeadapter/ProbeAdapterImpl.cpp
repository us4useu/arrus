--- conflicted
+++ resolved
@@ -303,14 +303,9 @@
 
     // Create the copy of FCM.
     fullSequenceFCM = outFcBuilder.build();
-<<<<<<< HEAD
-    this->resetSequencerPointer = true;
-    this->isCurrentlyTriggerSync = arrus::ops::us4r::Scheme::isWorkModeManual(workMode);
-=======
     // Move the sequence to the beginning.
     this->oemSequencerStartEntry = 0;
-    this->isCurrentlyTriggerSync = triggerSync;
->>>>>>> 6fa8ea91
+    this->isCurrentlyTriggerSync = arrus::ops::us4r::Scheme::isWorkModeManual(workMode);
     // Return the copy of FCM.
     return {us4RBufferBuilder.build(), outFcBuilder.build()};
 }
