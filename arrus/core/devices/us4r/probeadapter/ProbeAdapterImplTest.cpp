--- conflicted
+++ resolved
@@ -120,16 +120,9 @@
     MOCK_METHOD(void, disableHpf, (), (override));
     MOCK_METHOD(float, getUCDTemperature, (), (override));
     MOCK_METHOD(float, getUCDExternalTemperature, (), (override));
-<<<<<<< HEAD
-    MOCK_METHOD(const char*, getSerialNumber, (), (override));
-    MOCK_METHOD(const char*, getRevision, (), (override));
-
-    MOCK_METHOD(void, hvpsSetVoltage, (float), (override));
-=======
     MOCK_METHOD(const char*, getSerialNumber, (), (const, override));
     MOCK_METHOD(const char*, getRevision, (), (const, override));
 
->>>>>>> c4b3902b
     MOCK_METHOD(uint32_t, getTxOffset, (), (override));
     MOCK_METHOD(uint32_t, getOemVersion, (), (override));
 };
