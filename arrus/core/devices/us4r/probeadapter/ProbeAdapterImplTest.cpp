--- conflicted
+++ resolved
@@ -120,23 +120,11 @@
     MOCK_METHOD(void, disableHpf, (), (override));
     MOCK_METHOD(float, getUCDTemperature, (), (override));
     MOCK_METHOD(float, getUCDExternalTemperature, (), (override));
-<<<<<<< HEAD
-    MOCK_METHOD(const char*, getSerialNumber, (), (const, override));
-    MOCK_METHOD(const char*, getRevision, (), (const, override));
-
-    //TODO(jrozb) remove?
-    MOCK_METHOD(void, sequencerWriteRegister, (uint32_t, uint32_t), (override));
-    MOCK_METHOD(uint16_t, pulserReadRegister, (uint8_t, uint16_t), (override));
-    MOCK_METHOD(void, allPulsersWriteRegister, (uint16_t, uint16_t), (override));
-    MOCK_METHOD(uint32_t, sequencerReadRegister, (uint32_t), (override));
-    MOCK_METHOD(void, pulserWriteRegister, (uint8_t, uint16_t, uint16_t), (override));
-=======
     MOCK_METHOD(const char*, getSerialNumber, (), (override));
     MOCK_METHOD(const char*, getRevision, (), (override));
 
     MOCK_METHOD(uint32_t, getTxOffset, (), (override));
     MOCK_METHOD(uint32_t, getOemVersion, (), (override));
->>>>>>> 54559201
 };
 
 class AbstractProbeAdapterImplTest : public ::testing::Test {
