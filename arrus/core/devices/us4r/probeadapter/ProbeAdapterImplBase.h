--- conflicted
+++ resolved
@@ -27,14 +27,9 @@
                     bool triggerSync) = 0;
 
     virtual
-<<<<<<< HEAD
     void registerOutputBuffer(Us4ROutputBuffer *buffer, const Us4RBuffer::Handle &transfers,
                               ::arrus::ops::us4r::Scheme::WorkMode workMode) = 0;
-=======
-    void registerOutputBuffer(Us4ROutputBuffer *buffer, const Us4RBuffer::Handle &transfers, bool isTriggerSync) = 0;
-
     virtual void unregisterOutputBuffer(Us4ROutputBuffer *buffer, const Us4RBuffer::Handle &handle) = 0;
->>>>>>> 3a486887
 
     virtual Ordinal getNumberOfUs4OEMs() = 0;
 
