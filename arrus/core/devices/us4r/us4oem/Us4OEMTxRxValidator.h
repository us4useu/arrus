#ifndef ARRUS_ARRUS_CORE_DEVICES_US4R_US4OEM_US4OEMTXRXVALIDATOR_H
#define ARRUS_ARRUS_CORE_DEVICES_US4R_US4OEM_US4OEMTXRXVALIDATOR_H

#include <chrono>
#include <cmath>
#include <utility>
#include "arrus/core/devices/TxRxParameters.h"
#include "arrus/core/common/validation.h"
#include "Us4OEMDescriptor.h"

namespace arrus::devices {

 class Us4OEMTxRxValidator : public Validator<::arrus::devices::us4r::TxRxParametersSequence> {
 public:
    Us4OEMTxRxValidator(const std::string &componentName, Us4OEMDescriptor descriptor, BitstreamId nBitstreams)
        : Validator(componentName), descriptor(std::move(descriptor)), nBitstreams(nBitstreams) {}

    void validate(const ::arrus::devices::us4r::TxRxParametersSequence &txRxs) {
        // TODO validate channel masking (if the channel numbers are in the appropriate range)
        // TODO validate sequence size
        // Validation according to us4oem technote
        const auto decimationFactor = txRxs.at(0).getRxDecimationFactor();
        const auto startSample = txRxs.at(0).getRxSampleRange().start();
        const auto& sequenceLimits = descriptor.getTxRxSequenceLimits();
        const auto& txRxLimits = sequenceLimits.getTxRx();
        const auto& txLimits0 = txRxLimits.getTx0();
        const auto& txLimits1 = txRxLimits.getTx1();
        const auto& rxLimits = txRxLimits.getRx();

        for (size_t firing = 0; firing < txRxs.size(); ++firing) {
            const auto &op = txRxs.at(firing);
            if (!op.isNOP()) {
                auto firingStr = ::arrus::format(" (firing {})", firing);
                // Tx
                ARRUS_VALIDATOR_EXPECT_EQUAL_M(op.getTxAperture().size(), size_t(descriptor.getNTxChannels()), firingStr);
                ARRUS_VALIDATOR_EXPECT_EQUAL_M(op.getTxDelays().size(), size_t(descriptor.getNTxChannels()), firingStr);
<<<<<<< HEAD
                ARRUS_VALIDATOR_EXPECT_ALL_IN_INTERVAL_VM(op.getTxDelays(), txLimits.getDelay(), firingStr);
                auto pulse = arrus::ops::us4r::Pulse::fromWaveform(op.getTxWaveform());
                if(pulse.has_value()) {
                    ARRUS_VALIDATOR_EXPECT_IN_RANGE_M(pulse.value().getAmplitudeLevel(),
                                                      static_cast<ops::us4r::Pulse::AmplitudeLevel>(0),
                                                      static_cast<ops::us4r::Pulse::AmplitudeLevel>(1),
                                                      firingStr);
                    // Tx - pulse
                    ARRUS_VALIDATOR_EXPECT_IN_INTERVAL_M(pulse.value().getCenterFrequency(), txLimits.getFrequency(), firingStr);
                    float pulseLength = pulse.value().getNPeriods()/ pulse.value().getCenterFrequency();
                    ARRUS_VALIDATOR_EXPECT_IN_INTERVAL_M(pulseLength, txLimits.getPulseLength(), firingStr);
                    float ignore = 0.0f;
                    float fractional = std::modf(pulse.value().getNPeriods(), &ignore);
                    ARRUS_VALIDATOR_EXPECT_TRUE_M((fractional == 0.0f || fractional == 0.5f), (firingStr + ", n periods"));
                } else {
                    // custom waveform
                    // TODO: what conditions should be satisifed?
                }

=======
                ARRUS_VALIDATOR_EXPECT_ALL_IN_INTERVAL_VM(op.getTxDelays(), txLimits0.getDelay(), firingStr);
                ARRUS_VALIDATOR_EXPECT_ALL_IN_INTERVAL_VM(op.getTxDelays(), txLimits1.getDelay(), firingStr);
                ARRUS_VALIDATOR_EXPECT_IN_RANGE_M(op.getTxPulse().getAmplitudeLevel(),
                                                  static_cast<ops::us4r::Pulse::AmplitudeLevel>(0),
                                                  static_cast<ops::us4r::Pulse::AmplitudeLevel>(1),
                                                  firingStr);

                // Tx - pulse
                const auto &pulse = op.getTxPulse();
                if(pulse.getAmplitudeLevel() == 0) { validateTx(pulse, txLimits0, firingStr); }
                else if(pulse.getAmplitudeLevel() == 1) { validateTx(pulse, txLimits1, firingStr); }
                else { throw(IllegalArgumentException("Invalid amplitude level")); }
            
>>>>>>> be43ad5b
                // Rx
                ARRUS_VALIDATOR_EXPECT_EQUAL_M(op.getRxAperture().size(), size_t(descriptor.getNAddressableRxChannels()), firingStr);
                size_t numberOfActiveRxChannels =
                    std::accumulate(std::begin(op.getRxAperture()), std::end(op.getRxAperture()), 0);
                ARRUS_VALIDATOR_EXPECT_IN_RANGE_M(numberOfActiveRxChannels, size_t(0), size_t(descriptor.getNRxChannels()), firingStr);
                uint32 numberOfSamples = op.getNumberOfSamples();
                ARRUS_VALIDATOR_EXPECT_IN_INTERVAL_M(numberOfSamples, rxLimits.getNSamples(), firingStr);
                ARRUS_VALIDATOR_EXPECT_DIVISIBLE_M(numberOfSamples, 64u, firingStr);
                ARRUS_VALIDATOR_EXPECT_IN_RANGE_M(op.getRxDecimationFactor(), 0, 10, firingStr);
                ARRUS_VALIDATOR_EXPECT_IN_INTERVAL_M(op.getPri(), txRxLimits.getPri(), firingStr);
                ARRUS_VALIDATOR_EXPECT_TRUE_M(op.getRxDecimationFactor() == decimationFactor,
                                              "Decimation factor should be the same for all operations." + firingStr);
                ARRUS_VALIDATOR_EXPECT_TRUE_M(op.getRxSampleRange().start() == startSample,
                                              "Start sample should be the same for all operations." + firingStr);
                ARRUS_VALIDATOR_EXPECT_TRUE_M((op.getRxPadding() == ::arrus::Tuple<ChannelIdx>{0, 0}),
                                              ("Rx padding is not allowed for us4oems. " + firingStr));
                // Channel masking
                ARRUS_VALIDATOR_EXPECT_ALL_IN_RANGE_IM(
                    op.getMaskedChannelsTx(),
                    ChannelIdx(0), ChannelIdx(Us4OEMDescriptor::N_TX_CHANNELS-1),
                    firingStr
                    );
                ARRUS_VALIDATOR_EXPECT_ALL_IN_RANGE_IM(
                    op.getMaskedChannelsRx(),
                    ChannelIdx(0), ChannelIdx(Us4OEMDescriptor::N_ADDR_CHANNELS-1),
                    firingStr
                );
            }
            if (op.getBitstreamId().has_value() && descriptor.isMaster()) {
                ARRUS_REQUIRES_TRUE(op.getBitstreamId().value() < nBitstreams,
                                    "Bitstream id should not exceed " + std::to_string(nBitstreams));

            }
        }
    }

private:
    Us4OEMDescriptor descriptor;
    BitstreamId nBitstreams;

    void validateTx(const ops::us4r::Pulse &pulse, const ops::us4r::TxLimits &txLimits, const std::string &firingStr) {
        ARRUS_VALIDATOR_EXPECT_IN_INTERVAL_M(pulse.getCenterFrequency(), txLimits.getFrequency(), firingStr);
        if(txLimits.getPulseLength().end() > 0.0f) { //if pulse limit set in seconds then validate pulse time
            float pulseLength = pulse.getNPeriods()/pulse.getCenterFrequency();
            ARRUS_VALIDATOR_EXPECT_IN_INTERVAL_M(pulseLength, txLimits.getPulseLength(), firingStr);
        }
        else {
            float pulseCycles = pulse.getNPeriods();
            ARRUS_VALIDATOR_EXPECT_IN_INTERVAL_M(pulseCycles, txLimits.getPulseCycles(), firingStr);
        }

        float ignore = 0.0f;
        float fractional = std::modf(pulse.getNPeriods(), &ignore);
        ARRUS_VALIDATOR_EXPECT_TRUE_M((fractional == 0.0f || fractional == 0.5f), (firingStr + ", n periods"));
    }
};
}

#endif //ARRUS_ARRUS_CORE_DEVICES_US4R_US4OEM_US4OEMTXRXVALIDATOR_H<|MERGE_RESOLUTION|>--- conflicted
+++ resolved
@@ -34,41 +34,23 @@
                 // Tx
                 ARRUS_VALIDATOR_EXPECT_EQUAL_M(op.getTxAperture().size(), size_t(descriptor.getNTxChannels()), firingStr);
                 ARRUS_VALIDATOR_EXPECT_EQUAL_M(op.getTxDelays().size(), size_t(descriptor.getNTxChannels()), firingStr);
-<<<<<<< HEAD
-                ARRUS_VALIDATOR_EXPECT_ALL_IN_INTERVAL_VM(op.getTxDelays(), txLimits.getDelay(), firingStr);
-                auto pulse = arrus::ops::us4r::Pulse::fromWaveform(op.getTxWaveform());
-                if(pulse.has_value()) {
-                    ARRUS_VALIDATOR_EXPECT_IN_RANGE_M(pulse.value().getAmplitudeLevel(),
+                ARRUS_VALIDATOR_EXPECT_ALL_IN_INTERVAL_VM(op.getTxDelays(), txLimits0.getDelay(), firingStr);
+                ARRUS_VALIDATOR_EXPECT_ALL_IN_INTERVAL_VM(op.getTxDelays(), txLimits1.getDelay(), firingStr);
+                auto estimatedPulse = arrus::ops::us4r::Pulse::fromWaveform(op.getTxWaveform());
+                if(estimatedPulse.has_value()) {
+                    auto pulse = estimatedPulse.value();
+                    ARRUS_VALIDATOR_EXPECT_IN_RANGE_M(pulse.getAmplitudeLevel(),
                                                       static_cast<ops::us4r::Pulse::AmplitudeLevel>(0),
                                                       static_cast<ops::us4r::Pulse::AmplitudeLevel>(1),
                                                       firingStr);
                     // Tx - pulse
-                    ARRUS_VALIDATOR_EXPECT_IN_INTERVAL_M(pulse.value().getCenterFrequency(), txLimits.getFrequency(), firingStr);
-                    float pulseLength = pulse.value().getNPeriods()/ pulse.value().getCenterFrequency();
-                    ARRUS_VALIDATOR_EXPECT_IN_INTERVAL_M(pulseLength, txLimits.getPulseLength(), firingStr);
-                    float ignore = 0.0f;
-                    float fractional = std::modf(pulse.value().getNPeriods(), &ignore);
-                    ARRUS_VALIDATOR_EXPECT_TRUE_M((fractional == 0.0f || fractional == 0.5f), (firingStr + ", n periods"));
+                    if(pulse.getAmplitudeLevel() == 0) { validateTx(pulse, txLimits0, firingStr); }
+                    else if(pulse.getAmplitudeLevel() == 1) { validateTx(pulse, txLimits1, firingStr); }
+                    else { throw(IllegalArgumentException("Invalid amplitude level")); }
                 } else {
                     // custom waveform
                     // TODO: what conditions should be satisifed?
                 }
-
-=======
-                ARRUS_VALIDATOR_EXPECT_ALL_IN_INTERVAL_VM(op.getTxDelays(), txLimits0.getDelay(), firingStr);
-                ARRUS_VALIDATOR_EXPECT_ALL_IN_INTERVAL_VM(op.getTxDelays(), txLimits1.getDelay(), firingStr);
-                ARRUS_VALIDATOR_EXPECT_IN_RANGE_M(op.getTxPulse().getAmplitudeLevel(),
-                                                  static_cast<ops::us4r::Pulse::AmplitudeLevel>(0),
-                                                  static_cast<ops::us4r::Pulse::AmplitudeLevel>(1),
-                                                  firingStr);
-
-                // Tx - pulse
-                const auto &pulse = op.getTxPulse();
-                if(pulse.getAmplitudeLevel() == 0) { validateTx(pulse, txLimits0, firingStr); }
-                else if(pulse.getAmplitudeLevel() == 1) { validateTx(pulse, txLimits1, firingStr); }
-                else { throw(IllegalArgumentException("Invalid amplitude level")); }
-            
->>>>>>> be43ad5b
                 // Rx
                 ARRUS_VALIDATOR_EXPECT_EQUAL_M(op.getRxAperture().size(), size_t(descriptor.getNAddressableRxChannels()), firingStr);
                 size_t numberOfActiveRxChannels =
