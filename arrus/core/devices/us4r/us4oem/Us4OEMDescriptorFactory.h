--- conflicted
+++ resolved
@@ -43,11 +43,7 @@
                         },
                         Interval<float>{35e-6f, 1.0f},  // PRI, == (the sequence reprogramming time, 1s)
                     },
-<<<<<<< HEAD
-                    Interval<uint32>{0, 16383} // sequence length
-=======
                     Interval<uint32>{0, 16384} // sequence length
->>>>>>> 57cb2878
                 },
                 0 // maximum number of TX timeouts
             };
@@ -77,11 +73,7 @@
                         },
                         Interval<float>{35e-6f, 1.0f},  // PRI, == (the sequence reprogramming time, 1s)
                     },
-<<<<<<< HEAD
-                    Interval<uint32>{0, 2047} // sequence length
-=======
                     Interval<uint32>{0, 4096} // sequence length
->>>>>>> 57cb2878
                 },
                 4 // maximum number of timeouts
             };
