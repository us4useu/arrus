--- conflicted
+++ resolved
@@ -86,11 +86,7 @@
         if(limits.has_value()) {
             // Update the defualt limits with the limits defined by the user.
             ops::us4r::TxRxSequenceLimitsBuilder sequenceLimitsBuilder{descriptor.getTxRxSequenceLimits()};
-<<<<<<< HEAD
-            ops::us4r::TxLimitsBuilder txLimitsBuilder{descriptor.getTxRxSequenceLimits().getTxRx().getTx()};
-=======
             ops::us4r::TxLimitsBuilder txLimitsBuilder{descriptor.getTxRxSequenceLimits().getTxRx().getTx1()};
->>>>>>> e171ab31
             if(limits->getPulseLength().has_value()) {
                 txLimitsBuilder.setPulseLength(limits->getPulseLength().value());
             }
@@ -106,11 +102,7 @@
             }
             auto newTxLimits = txLimitsBuilder.build();
             auto currentRxLimits = descriptor.getTxRxSequenceLimits().getTxRx().getRx();
-<<<<<<< HEAD
-            sequenceLimitsBuilder.setTxRxLimits(newTxLimits, currentRxLimits, newPri);
-=======
             sequenceLimitsBuilder.setTxRxLimits(descriptor.getTxRxSequenceLimits().getTxRx().getTx0() ,newTxLimits, currentRxLimits, newPri);
->>>>>>> e171ab31
             auto txRxSequenceLimits = sequenceLimitsBuilder.build();
             auto newDescriptor = Us4OEMDescriptorBuilder{descriptor}
                                      .setTxRxSequenceLimits(txRxSequenceLimits)
