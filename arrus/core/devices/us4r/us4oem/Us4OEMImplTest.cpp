#include <gtest/gtest.h>
#include <gmock/gmock.h>
#include <iostream>

#include "Us4OEMImpl.h"
#include "arrus/core/common/tests.h"
#include "arrus/core/common/collections.h"
#include "arrus/core/devices/us4r/tests/MockIUs4OEM.h"
#include "arrus/core/common/logging.h"
#include "arrus/core/api/ops/us4r/tgc.h"
#include "arrus/core/devices/us4r/FrameChannelMappingImpl.h"
#include "arrus/core/devices/us4r/us4oem/tests/CommonSettings.h"

namespace {
using namespace arrus;
using namespace arrus::devices;
using namespace arrus::ops::us4r;
using namespace arrus::devices::us4r;
using ::testing::_;
using ::testing::Ge;
using ::testing::FloatEq;
using ::testing::FloatNear;
using ::testing::Pointwise;

MATCHER_P(FloatNearPointwise, tol, "") {
    return std::abs(std::get<0>(arg) - std::get<1>(arg)) < tol;
}

constexpr uint16 DEFAULT_PGA_GAIN = 30;
constexpr uint16 DEFAULT_LNA_GAIN = 24;
constexpr float MAX_TX_FREQUENCY = 65e6f;
constexpr float MIN_TX_FREQUENCY = 1e6f;

class Us4OEMImplTest: public ::testing::Test {
protected:

    void SetUp() override {
        ius4oem = std::make_unique<::testing::NiceMock<MockIUs4OEM>>();
        ius4oemPtr = dynamic_cast<MockIUs4OEM *>(ius4oem.get());
        // Default values returned by us4oem.
        ON_CALL(*ius4oemPtr, GetMaxTxFrequency).WillByDefault(testing::Return(MAX_TX_FREQUENCY));
        ON_CALL(*ius4oemPtr, GetMinTxFrequency).WillByDefault(testing::Return(MIN_TX_FREQUENCY));
        ON_CALL(*ius4oemPtr, GetOemVersion).WillByDefault(testing::Return(2)); // OEM+ variant 0
    }

    Us4OEMUploadResult upload(const TxParametersSequenceColl &sequences) {
        return us4oem->upload(sequences, defaultRxBufferSize, defaultWorkMode, std::nullopt, {}, {});
    }

    Us4OEMUploadResult upload(const TxRxParametersSequence &seq) {
        TxParametersSequenceColl seqs = {seq};
        return upload(seqs);
    }

    Us4OEMUploadResult upload(const std::vector<TxRxParameters> &txrxs) {
        auto seq = ARRUS_STRUCT_INIT_LIST(TestTxRxParamsSequence, (x.txrx = txrxs)).get();
        return upload(seq);
    }

    Us4OEMUploadResult upload(const std::vector<TxRxParameters> &txrxs, TGCCurve tgc) {
        auto seq = ARRUS_STRUCT_INIT_LIST(TestTxRxParamsSequence, (x.txrx = txrxs, x.tgcCurve = tgc)).get();
        return upload(seq);
    }

    std::unique_ptr<IUs4OEM> ius4oem;
    // A raw pointer stored to the object stored in the above unique_ptr.
    MockIUs4OEM *ius4oemPtr;
    Us4OEMImpl::Handle us4oem;
    const TGCCurve defaultTGCCurve;
    const uint16 defaultRxBufferSize = 1;
    const uint16 defaultBatchSize = 1;
    const Scheme::WorkMode defaultWorkMode = arrus::ops::us4r::Scheme::WorkMode::MANUAL;
    const std::optional<float> defaultSri = std::nullopt;
    const Us4OEMDescriptor defaultDescriptor = DEFAULT_DESCRIPTOR;
    const RxSettings defaultRxSettings = RxSettingsBuilder()
                                             .setActiveTermination(std::nullopt)
                                             .setPgaGain(DEFAULT_PGA_GAIN)
                                             .setLnaGain(DEFAULT_LNA_GAIN)
                                             .setTgcSamples({})
                                             .setLpfCutoff(15'000'000)
                                             .setDtgcAttenuation(std::nullopt)
                                             .setApplyTgcCharacteristic(true)
                                             .build();
};


class Us4OEMImplEsaote3LikeTest : public Us4OEMImplTest {
protected:
    void SetUp() override {
        Us4OEMImplTest::SetUp();

        std::vector<uint8> channelMapping = getRange<uint8>(0, 128);
        us4oem = std::make_unique<Us4OEMImpl>(
            DeviceId(DeviceType::Us4OEM, 0),
            std::move(ius4oem),
            channelMapping, defaultRxSettings,
            Us4OEMSettings::ReprogrammingMode::SEQUENTIAL,
            defaultDescriptor,
            false,
            false
        );
    }
};

// ------------------------------------------ Parameter setters
TEST_F(Us4OEMImplEsaote3LikeTest, SetsCorrectRxTimeAndDelay1) {
    // Sample range -> rx time
    // end-start / sampling frequency
    Interval<uint32> sampleRange(0, 1024);
    float rxDelay = 0.0f;

    std::vector<TxRxParameters> seq = {
        ARRUS_STRUCT_INIT_LIST(
            TestTxRxParams,
            (x.sampleRange = sampleRange, x.rxDelay = rxDelay)
        )
        .get()
    };
    ON_CALL(*ius4oemPtr, GetOemVersion).WillByDefault(testing::Return(2)); // OEM+
    EXPECT_CALL(*ius4oemPtr, SetRxDelay(rxDelay, 0)); // Note: the value 0.0 is the default value
    uint32 nSamples = sampleRange.end() - sampleRange.start();
    float expectedRxTime = float(nSamples) / defaultDescriptor.getSamplingFrequency();
    EXPECT_CALL(*ius4oemPtr, SetRxTime(Ge(expectedRxTime), 0));
    EXPECT_CALL(*ius4oemPtr, ScheduleReceive(0, _, nSamples, DEFAULT_DESCRIPTOR.getSampleTxStart() + sampleRange.start(), _, _, _));
    upload(seq);
}

TEST_F(Us4OEMImplEsaote3LikeTest, SetsCorrectRxTimeAndDelay2) {
    // Sample range -> rx time
    // end-start / sampling frequency
    Interval<uint32> sampleRange(40, 1024 + 40);
    float rxDelay = 0.0f; // NO RX delay is set in HAL v0.11.0

    std::vector<TxRxParameters> seq = {
        ARRUS_STRUCT_INIT_LIST(
            TestTxRxParams,
            (x.sampleRange = sampleRange, x.rxDelay = rxDelay)
        )
        .get()
    };
    ON_CALL(*ius4oemPtr, GetOemVersion).WillByDefault(testing::Return(2)); // OEM+
    EXPECT_CALL(*ius4oemPtr, SetRxDelay(rxDelay, 0)); // Note: the default value of TxRxParameters
    uint32 nSamples = sampleRange.end() - sampleRange.start();
    float expectedRxTime = float(nSamples) / defaultDescriptor.getSamplingFrequency();
    EXPECT_CALL(*ius4oemPtr, SetRxTime(Ge(expectedRxTime), 0));
    EXPECT_CALL(*ius4oemPtr, ScheduleReceive(0, _, nSamples, DEFAULT_DESCRIPTOR.getSampleTxStart() + sampleRange.start(), _, _, _));
    upload(seq);
}

TEST_F(Us4OEMImplEsaote3LikeTest, SetsCorrectNumberOfTxHalfPeriods) {
    std::vector<TxRxParameters> seq = {
        ARRUS_STRUCT_INIT_LIST(
            TestTxRxParams,
            (x.pulse = Pulse(3e6f, 1.5, true))
        )
        .get()
    };
    EXPECT_CALL(*ius4oemPtr, SetTxHalfPeriods(3, 0));
    EXPECT_CALL(*ius4oemPtr, SetTxFreqency(3e6f, 0));
    EXPECT_CALL(*ius4oemPtr, SetTxInvert(true, 0));
    upload(seq);
}

TEST_F(Us4OEMImplEsaote3LikeTest, SetsCorrectNumberOfTxHalfPeriods2) {
    std::vector<TxRxParameters> seq = {
        ARRUS_STRUCT_INIT_LIST(
            TestTxRxParams,
            (x.pulse = Pulse(3e6, 3, false))
        )
        .get()
    };
    EXPECT_CALL(*ius4oemPtr, SetTxHalfPeriods(6, 0));
    upload(seq);
}

TEST_F(Us4OEMImplEsaote3LikeTest, SetsCorrectNumberOfTxHalfPeriods3) {
    std::vector<TxRxParameters> seq = {
        ARRUS_STRUCT_INIT_LIST(
            TestTxRxParams,
            (x.pulse = Pulse(10e6, 30.5, false))
        )
        .get()
    };
    EXPECT_CALL(*ius4oemPtr, SetTxHalfPeriods(61, 0));
    upload(seq);
}

<<<<<<< HEAD
// TODO(ARRUS-179) move to us4r-api
//TEST_F(Us4OEMImplEsaote3LikeTest, TurnsOffTGCWhenEmpty) {
//    std::vector<TxRxParameters> seq = {
//        TestTxRxParams().get()
//    };
//    EXPECT_CALL(*ius4oemPtr, TGCDisable);
//    EXPECT_CALL(*ius4oemPtr, TGCEnable).Times(0);
//    upload(seq, {});
//}

// TODO(ARRUS-179)
//TEST_F(Us4OEMImplEsaote3LikeTest, InterpolatesToTGCCharacteristicCorrectly) {
//    std::vector<TxRxParameters> seq = {
//        TestTxRxParams().get()
//    };
//    TGCCurve tgc = {14.000f, 14.001f, 14.002f};
//
//    EXPECT_CALL(*ius4oemPtr, TGCEnable);
//
//    TGCCurve expectedTgc = {14.0f, 15.0f, 16.0f};
//    // normalized
//    for(float &i : expectedTgc) {
//        i = (i - 14.0f) / 40.f;
//    }
//    EXPECT_CALL(*ius4oemPtr, TGCSetSamples(Pointwise(FloatNearPointwise(1e-4), expectedTgc), _));
//    upload(seq, tgc);
//}

// TODO(ARRUS-179)
//TEST_F(Us4OEMImplEsaote3LikeTest, InterpolatesToTGCCharacteristicCorrectly2) {
//    std::vector<TxRxParameters> seq = {
//        TestTxRxParams().get()
//    };
//    TGCCurve tgc = {14.000f, 14.0005f, 14.001f};
//
//    EXPECT_CALL(*ius4oemPtr, TGCEnable);
//
//    TGCCurve expectedTgc = {14.0f, 14.5f, 15.0f};
//    // normalized
//    for(float &i : expectedTgc) {
//        i = (i - 14.0f) / 40.f;
//    }
//    EXPECT_CALL(*ius4oemPtr, TGCSetSamples(Pointwise(FloatNearPointwise(1e-4), expectedTgc), _));
//    upload(seq, tgc);
//}

// TODO(ARRUS-179)
//TEST_F(Us4OEMImplEsaote3LikeTest, InterpolatesToTGCCharacteristicCorrectly3) {
//    std::vector<TxRxParameters> seq = {
//        TestTxRxParams().get()
//    };
//    TGCCurve tgc = {14.000f, 14.0002f, 14.0007f, 14.001f, 14.0015f};
//
//    EXPECT_CALL(*ius4oemPtr, TGCEnable);
//
//    TGCCurve expectedTgc = {14.0f, 14.2f, 14.7f, 15.0f, 15.5f};
//    // normalized
//    for(float &i : expectedTgc) {
//        i = (i - 14.0f) / 40.f;
//    }
//    EXPECT_CALL(*ius4oemPtr, TGCSetSamples(Pointwise(FloatNearPointwise(1e-4), expectedTgc), _));
//    upload(seq, tgc);
//}
=======
TEST_F(Us4OEMImplEsaote3LikeTest, SetsCorrectAmplitudeLevel1) {
    std::vector<TxRxParameters> seq = {
        ARRUS_STRUCT_INIT_LIST(
            TestTxRxParams,
            (x.pulse = Pulse(10e6, 30.5, false, 1))
                )
            .get()
    };
    EXPECT_CALL(*ius4oemPtr, SetTxVoltageLevel(1, 0));
    upload(seq);
}

TEST_F(Us4OEMImplEsaote3LikeTest, SetsCorrectAmplitudeLevel2) {
    std::vector<TxRxParameters> seq = {
        ARRUS_STRUCT_INIT_LIST(
            TestTxRxParams,
            (x.pulse = Pulse(10e6, 30.5, false, 2))
                )
            .get()
    };
    EXPECT_CALL(*ius4oemPtr, SetTxVoltageLevel(0, 0));
    upload(seq);
}

TEST_F(Us4OEMImplEsaote3LikeTest, TurnsOffTGCWhenEmpty) {
    std::vector<TxRxParameters> seq = {
        TestTxRxParams().get()
    };
    EXPECT_CALL(*ius4oemPtr, TGCDisable);
    EXPECT_CALL(*ius4oemPtr, TGCEnable).Times(0);
    upload(seq, {});
}

TEST_F(Us4OEMImplEsaote3LikeTest, InterpolatesToTGCCharacteristicCorrectly) {
    std::vector<TxRxParameters> seq = {
        TestTxRxParams().get()
    };
    TGCCurve tgc = {14.000f, 14.001f, 14.002f};

    EXPECT_CALL(*ius4oemPtr, TGCEnable);

    TGCCurve expectedTgc = {14.0f, 15.0f, 16.0f};
    // normalized
    for(float &i : expectedTgc) {
        i = (i - 14.0f) / 40.f;
    }
    EXPECT_CALL(*ius4oemPtr, TGCSetSamples(Pointwise(FloatNearPointwise(1e-4), expectedTgc), _));
    upload(seq, tgc);
}

TEST_F(Us4OEMImplEsaote3LikeTest, InterpolatesToTGCCharacteristicCorrectly2) {
    std::vector<TxRxParameters> seq = {
        TestTxRxParams().get()
    };
    TGCCurve tgc = {14.000f, 14.0005f, 14.001f};

    EXPECT_CALL(*ius4oemPtr, TGCEnable);

    TGCCurve expectedTgc = {14.0f, 14.5f, 15.0f};
    // normalized
    for(float &i : expectedTgc) {
        i = (i - 14.0f) / 40.f;
    }
    EXPECT_CALL(*ius4oemPtr, TGCSetSamples(Pointwise(FloatNearPointwise(1e-4), expectedTgc), _));
    upload(seq, tgc);
}

TEST_F(Us4OEMImplEsaote3LikeTest, InterpolatesToTGCCharacteristicCorrectly3) {
    std::vector<TxRxParameters> seq = {
        TestTxRxParams().get()
    };
    TGCCurve tgc = {14.000f, 14.0002f, 14.0007f, 14.001f, 14.0015f};

    EXPECT_CALL(*ius4oemPtr, TGCEnable);

    TGCCurve expectedTgc = {14.0f, 14.2f, 14.7f, 15.0f, 15.5f};
    // normalized
    for(float &i : expectedTgc) {
        i = (i - 14.0f) / 40.f;
    }
    EXPECT_CALL(*ius4oemPtr, TGCSetSamples(Pointwise(FloatNearPointwise(1e-4), expectedTgc), _));
    upload(seq, tgc);
}
>>>>>>> 66bcd8a8

TEST_F(Us4OEMImplEsaote3LikeTest, TurnsOffAllChannelsForNOP) {
    std::vector<TxRxParameters> seq = {
        TxRxParameters::US4OEM_NOP
    };
    // empty
    std::bitset<Us4OEMDescriptor::N_ADDR_CHANNELS> rxAperture, txAperture;
    // empty
    std::bitset<Us4OEMDescriptor::N_ACTIVE_CHANNEL_GROUPS> activeChannelGroup;
    EXPECT_CALL(*ius4oemPtr, SetRxAperture(rxAperture, 0));
    EXPECT_CALL(*ius4oemPtr, SetTxAperture(txAperture, 0));
    EXPECT_CALL(*ius4oemPtr, SetActiveChannelGroup(activeChannelGroup, 0));

    upload(seq);
}

TEST_F(Us4OEMImplEsaote3LikeTest, SetsCorrectActiveChannelGroups) {
    BitMask rxAperture(128, false);
    BitMask txAperture(128, false);
    std::vector<float> txDelays(128, 0.0);
    txAperture[0] = txAperture[9] = txAperture[32] = txAperture[63] = true;
    rxAperture[6] = rxAperture[33] = rxAperture[34] = true;

    std::vector<TxRxParameters> seq = {
        ARRUS_STRUCT_INIT_LIST(
            TestTxRxParams,
            (
                x.rxAperture = rxAperture,
                x.txAperture = txAperture,
                x.maskedChannelsTx = {0},
                x.maskedChannelsRx = {6}
            )
        )
        .get()
    };
    // groups: 1, 4, 7
    // active channel group mapping:
    // 1 -> 4
    // 4 -> 2
    // 7 -> 14
    std::bitset<Us4OEMDescriptor::N_ACTIVE_CHANNEL_GROUPS> expectedChannelGroups;
    expectedChannelGroups[4] = expectedChannelGroups[2] = expectedChannelGroups[14] = true;
    EXPECT_CALL(*ius4oemPtr, SetActiveChannelGroup(expectedChannelGroups, 0));
    upload(seq);
}

//// ------------------------------------------
/// TESTING CHANNEL MASKING
//// ------------------------------------------
TEST_F(Us4OEMImplEsaote3LikeTest, DoesNothingWithAperturesWhenNoChannelMask) {
    BitMask rxAperture(128, false);
    BitMask txAperture(128, false);
    std::vector<float> txDelays(128, 0.0);
    txAperture[0] = txAperture[6] = txAperture[31] = txAperture[59] = true;
    txDelays[0] = 1e-6;
    txDelays[6] = 2e-6;
    txDelays[31] = 4e-6;
    txDelays[59] = 8e-6;
    rxAperture[0] = rxAperture[7] = rxAperture[31] = rxAperture[60] = true;

    std::vector<TxRxParameters> seq = {
        ARRUS_STRUCT_INIT_LIST(
            TestTxRxParams,
            (
                x.rxAperture = rxAperture,
                x.txAperture = txAperture,
                x.txDelays = txDelays,
                x.maskedChannelsTx = {},
                x.maskedChannelsRx = {}
            )
        )
        .get()
    };

    auto expectedTxAperture = ::arrus::toBitset<Us4OEMDescriptor::N_ADDR_CHANNELS>(txAperture);
    auto expectedRxAperture = ::arrus::toBitset<Us4OEMDescriptor::N_ADDR_CHANNELS>(rxAperture);
    auto &expectedTxDelays = txDelays;

    EXPECT_CALL(*ius4oemPtr, SetRxAperture(expectedRxAperture, 0));
    EXPECT_CALL(*ius4oemPtr, SetTxAperture(expectedTxAperture, 0));
    EXPECT_CALL(*ius4oemPtr, SetTxDelays(::us4us::us4r::Span<float>(expectedTxDelays), 0, 0));
    upload(seq);
}

TEST_F(Us4OEMImplEsaote3LikeTest, MasksProperlyASingleChannel) {
    BitMask rxAperture(128, false);
    BitMask txAperture(128, false);
    std::vector<float> txDelays(128, 0.0);

    txAperture[0] = txAperture[7] = txAperture[33] = txAperture[95] = true;
    txDelays[0] = txDelays[7] = txDelays[33] = txDelays[95] = 1e-6;
    rxAperture[0] = rxAperture[10] = rxAperture[31] = rxAperture[60] = true;

    std::vector<TxRxParameters> seq = {
        ARRUS_STRUCT_INIT_LIST(
            TestTxRxParams,
            (
                x.rxAperture = rxAperture,
                x.txAperture = txAperture,
                x.txDelays = txDelays,
                x.maskedChannelsTx = {7},
                x.maskedChannelsRx = {10}
            ))
            .get()
    };

    auto expectedTxAperture = ::arrus::toBitset<Us4OEMDescriptor::N_ADDR_CHANNELS>(txAperture);
    expectedTxAperture[7] = false;
    auto expectedRxAperture = ::arrus::toBitset<Us4OEMDescriptor::N_ADDR_CHANNELS>(rxAperture);
    expectedRxAperture[10] = false;

    std::vector<float> expectedTxDelays(txDelays);
    expectedTxDelays[7] = 0.0f;

    EXPECT_CALL(*ius4oemPtr, SetRxAperture(expectedRxAperture, 0));
    EXPECT_CALL(*ius4oemPtr, SetTxAperture(expectedTxAperture, 0));
    EXPECT_CALL(*ius4oemPtr, SetTxDelays(::us4us::us4r::Span<float>(expectedTxDelays), 0, 0));
    auto result = upload(seq);
    auto fcm = result.getFCM(0);

    EXPECT_EQ(fcm->getNumberOfLogicalFrames(), 1);
    ASSERT_EQ(fcm->getNumberOfLogicalChannels(), defaultDescriptor.getNRxChannels());

    std::vector<int8> expectedSrcChannels(defaultDescriptor.getNRxChannels(), -1);
    expectedSrcChannels[0] = 0;
    expectedSrcChannels[1] = 1;
    expectedSrcChannels[2] = 2;
    expectedSrcChannels[3] = 3;

    for(int i = 0; i < defaultDescriptor.getNRxChannels(); ++i) {
        auto address = fcm->getLogical(0, i);
        EXPECT_EQ(address.getUs4oem(), 0);
        EXPECT_EQ(address.getFrame(), 0);
        ASSERT_EQ(address.getChannel(), expectedSrcChannels[i]);
    }
}


BitMask getMaskedApertureAsBitMask(BitMask aperture, std::unordered_set<ChannelIdx> mask) {
    for(auto channel: mask) {
        aperture[channel] = false;
    }
    return aperture;
}

std::bitset<Us4OEMDescriptor::N_ADDR_CHANNELS> getMaskedAperture(const BitMask &aperture, std::unordered_set<ChannelIdx> mask) {
    return ::arrus::toBitset<Us4OEMDescriptor::N_ADDR_CHANNELS>(getMaskedApertureAsBitMask(aperture, mask));
}

TEST_F(Us4OEMImplEsaote3LikeTest, MasksProperlyASingleChannelForAllOperations) {
    std::unordered_set<ChannelIdx> txChannelsMask = {7, 60, 93};
    std::unordered_set<ChannelIdx> rxChannelsMask = {21, 31};
    std::vector<TxRxParameters> seq;

    const auto N_ADDR_CHANNELS = Us4OEMDescriptor::N_ADDR_CHANNELS;

    std::vector<BitMask> txApertures;
    std::vector<BitMask> rxApertures;
    std::vector<std::bitset<N_ADDR_CHANNELS>> expectedTxApertures;
    std::vector<std::bitset<N_ADDR_CHANNELS>> expectedRxApertures;

    {
        // Op :
        // Given
        BitMask txAperture(128, false);
        BitMask rxAperture(128, false);

        txAperture[0] = txAperture[7] = txAperture[33] = txAperture[95] = true;
        rxAperture[0] = rxAperture[7] = rxAperture[31] = rxAperture[60] = true;

        txApertures.push_back(txAperture);
        rxApertures.push_back(rxAperture);
        seq.push_back(
            ARRUS_STRUCT_INIT_LIST(
                TestTxRxParams,
                (
                    x.rxAperture = rxAperture,
                    x.txAperture = txAperture,
                    x.maskedChannelsTx = txChannelsMask,
                    x.maskedChannelsRx = rxChannelsMask
                )
            )
            .get());
        // Expected:
        expectedTxApertures.push_back(getMaskedAperture(txAperture, txChannelsMask));
        expectedRxApertures.push_back(getMaskedAperture(rxAperture, rxChannelsMask));
    }
    {
        // Op 1:
        BitMask rxAperture(128, false);
        BitMask txAperture(128, false);
        std::vector<float> txDelays(128, 0.0);

        ::arrus::setValuesInRange(txAperture, 16, 64+16, true);
        ::arrus::setValuesInRange(rxAperture, 48, 48+32, true);

        txApertures.push_back(txAperture);
        rxApertures.push_back(rxAperture);

        seq.push_back(
            ARRUS_STRUCT_INIT_LIST(
                TestTxRxParams,
                (
                    x.rxAperture = rxAperture,
                    x.txAperture = txAperture,
                    x.txDelays = txDelays,
                    x.maskedChannelsTx = txChannelsMask,
                    x.maskedChannelsRx = rxChannelsMask
                ))
                .get());
        // Expected:
        expectedTxApertures.push_back(getMaskedAperture(txAperture, txChannelsMask));
        expectedRxApertures.push_back(getMaskedAperture(rxAperture, rxChannelsMask));
    }
    {
        // Op 2:
        BitMask rxAperture(128, false);
        BitMask txAperture(128, false);
        std::vector<float> txDelays(128, 0.0);

        ::arrus::setValuesInRange(txAperture, 0, 64, true);
        ::arrus::setValuesInRange(rxAperture, 0, 32, true);

        txApertures.push_back(txAperture);
        rxApertures.push_back(rxAperture);

        seq.push_back(
            ARRUS_STRUCT_INIT_LIST(
                TestTxRxParams,
                (
                    x.rxAperture = rxAperture,
                    x.txAperture = txAperture,
                    x.txDelays = txDelays,
                    x.maskedChannelsTx = txChannelsMask,
                    x.maskedChannelsRx = rxChannelsMask
                ))
                .get());
        // Expected:
        expectedTxApertures.push_back(getMaskedAperture(txAperture, txChannelsMask));
        expectedRxApertures.push_back(getMaskedAperture(rxAperture, rxChannelsMask));
    }

    ASSERT_EQ(expectedRxApertures.size(), expectedTxApertures.size());

    ::testing::Sequence txApertureCallSequence;
    ::testing::Sequence rxApertureCallSequence;

    for(int i = 0; i < expectedRxApertures.size(); ++i) {
        EXPECT_CALL(*ius4oemPtr, SetRxAperture(expectedRxApertures[i], i)).InSequence(rxApertureCallSequence);
        EXPECT_CALL(*ius4oemPtr, SetTxAperture(expectedTxApertures[i], i)).InSequence(txApertureCallSequence);
    }

    auto result = upload(seq);
    auto fcm = result.getFCM(0);

    const auto nRxChannels = defaultDescriptor.getNRxChannels();

    // Validate generated FCM
    ASSERT_EQ(fcm->getNumberOfLogicalFrames(), 3);
    ASSERT_EQ(fcm->getNumberOfLogicalChannels(), nRxChannels);

    {
        // Frame 0

        std::vector<int8> expectedSrcChannels(nRxChannels, -1);
        expectedSrcChannels[0] = 0;
        expectedSrcChannels[1] = 1;
        // rx aperture channel 1 is turned off (channel 7), but still we want to have it here
        expectedSrcChannels[2] = 2;
        // rx aperture channel 3 is missing (channel 60)
        expectedSrcChannels[3] = 3;

        for(int i = 0; i < nRxChannels; ++i) {
            auto address = fcm->getLogical(0, i);
            EXPECT_EQ(address.getUs4oem(), 0);
            EXPECT_EQ(address.getFrame(), 0);
            ASSERT_EQ(address.getChannel(), expectedSrcChannels[i]);
        }
    }
    {
        // Frame 1, 2
        for(int frame = 1; frame <= 2; ++frame) {
            uint8 i = 0;
            ChannelIdx rxChannelNumber = 0;
            for(auto bit : rxApertures[frame]) {
                if(bit) {
                    auto address = fcm->getLogical(frame, i);
                    ASSERT_EQ(address.getUs4oem(), 0);
                    ASSERT_EQ(address.getFrame(), frame);
                    ASSERT_EQ(address.getChannel(), i++);
                }
                ++rxChannelNumber;
            }
        }
    }
}

// ------------------------------------------
// TX/RX REPROGRAMMING TESTS
// ------------------------------------------

class Us4OEMImplEsaote3ReprogrammingTest : public Us4OEMImplTest {
protected:
    void SetUp() override {
        Us4OEMImplTest::SetUp();
    }

    void setReprogrammingMode(Us4OEMSettings::ReprogrammingMode reprogrammingMode) {
        // This function can be called only once.
        std::vector<uint8> channelMapping = getRange<uint8>(0, 128);

        us4oem = std::make_unique<Us4OEMImpl>(
            DeviceId(DeviceType::Us4OEM, 0),
            // NOTE: due to the below move THIS FUNCTION CAN BE CALLED ONLY ONCE PER TEST.
            std::move(ius4oem),
            channelMapping, defaultRxSettings,
            reprogrammingMode,
            defaultDescriptor,
            false, false
        );

    }
};

TEST_F(Us4OEMImplEsaote3ReprogrammingTest, RejectsToShortPRIForSequential) {
    setReprogrammingMode(Us4OEMSettings::ReprogrammingMode::SEQUENTIAL);

    std::vector<TxRxParameters> seq = {
            ARRUS_STRUCT_INIT_LIST(
                    TestTxRxParams,
                    (
                            // acquisition time + reprogramming time -1us [s]
                            // Assuming
                            x.pri = 63e-6f
                                + defaultDescriptor.getSequenceReprogrammingTime()
                                + defaultDescriptor.getRxTimeEpsilon()
                                - 1e-6f,
                            x.sampleRange = {0, 4096}
                    ))
                    .get()
    };
    EXPECT_THROW(upload(seq), IllegalArgumentException);
}

TEST_F(Us4OEMImplEsaote3ReprogrammingTest, AcceptsPriCloseTxRxTimeSequential) {
    setReprogrammingMode(Us4OEMSettings::ReprogrammingMode::SEQUENTIAL);

    float pri = 63e-6f + defaultDescriptor.getSequenceReprogrammingTime()
        + defaultDescriptor.getRxTimeEpsilon();

    std::vector<TxRxParameters> seq = {
            ARRUS_STRUCT_INIT_LIST(
                    TestTxRxParams,
                    (
                            // acquisition time + reprogramming time [s]
                            x.pri = pri,
                            x.sampleRange = {0, 4032}
                    ))
                    .get()
    };
//    EXPECT_NO_THROW(upload(seq));
    upload(seq);
}

TEST_F(Us4OEMImplEsaote3ReprogrammingTest, AcceptsPriCloseTxRxTimeParallel) {
    setReprogrammingMode(Us4OEMSettings::ReprogrammingMode::PARALLEL);

    float pri = 63e-6f + defaultDescriptor.getRxTimeEpsilon();

    std::vector<TxRxParameters> seq = {
            ARRUS_STRUCT_INIT_LIST(
                    TestTxRxParams,
                    (
                            // acquisition time only
                            x.pri = pri,
                            x.sampleRange = {0, 4032}
                    ))
                    .get()
    };

    EXPECT_NO_THROW(upload(seq));
}

TEST_F(Us4OEMImplEsaote3ReprogrammingTest, RejectsToSmallPriParallel) {
    setReprogrammingMode(Us4OEMSettings::ReprogrammingMode::PARALLEL);

    float pri = 63e-6f-1e-6f + defaultDescriptor.getRxTimeEpsilon();

    std::vector<TxRxParameters> seq = {
            ARRUS_STRUCT_INIT_LIST(
                    TestTxRxParams,
                    (
                            // acquisition time only
                            x.pri = pri,
                            x.sampleRange = {0, 4096}
                    ))
                    .get()
    };

    EXPECT_THROW(upload(seq), IllegalArgumentException);
}
}

int main(int argc, char **argv) {
    std::cerr << "Starting" << std::endl;
    ARRUS_INIT_TEST_LOG(arrus::Logging);
    ::testing::InitGoogleTest(&argc, argv);
    return RUN_ALL_TESTS();
}<|MERGE_RESOLUTION|>--- conflicted
+++ resolved
@@ -185,7 +185,30 @@
     upload(seq);
 }
 
-<<<<<<< HEAD
+TEST_F(Us4OEMImplEsaote3LikeTest, SetsCorrectAmplitudeLevel1) {
+    std::vector<TxRxParameters> seq = {
+        ARRUS_STRUCT_INIT_LIST(
+            TestTxRxParams,
+            (x.pulse = Pulse(10e6, 30.5, false, 1))
+                )
+            .get()
+    };
+    EXPECT_CALL(*ius4oemPtr, SetTxVoltageLevel(1, 0));
+    upload(seq);
+}
+
+TEST_F(Us4OEMImplEsaote3LikeTest, SetsCorrectAmplitudeLevel2) {
+    std::vector<TxRxParameters> seq = {
+        ARRUS_STRUCT_INIT_LIST(
+            TestTxRxParams,
+            (x.pulse = Pulse(10e6, 30.5, false, 2))
+                )
+            .get()
+    };
+    EXPECT_CALL(*ius4oemPtr, SetTxVoltageLevel(0, 0));
+    upload(seq);
+}
+
 // TODO(ARRUS-179) move to us4r-api
 //TEST_F(Us4OEMImplEsaote3LikeTest, TurnsOffTGCWhenEmpty) {
 //    std::vector<TxRxParameters> seq = {
@@ -249,91 +272,6 @@
 //    EXPECT_CALL(*ius4oemPtr, TGCSetSamples(Pointwise(FloatNearPointwise(1e-4), expectedTgc), _));
 //    upload(seq, tgc);
 //}
-=======
-TEST_F(Us4OEMImplEsaote3LikeTest, SetsCorrectAmplitudeLevel1) {
-    std::vector<TxRxParameters> seq = {
-        ARRUS_STRUCT_INIT_LIST(
-            TestTxRxParams,
-            (x.pulse = Pulse(10e6, 30.5, false, 1))
-                )
-            .get()
-    };
-    EXPECT_CALL(*ius4oemPtr, SetTxVoltageLevel(1, 0));
-    upload(seq);
-}
-
-TEST_F(Us4OEMImplEsaote3LikeTest, SetsCorrectAmplitudeLevel2) {
-    std::vector<TxRxParameters> seq = {
-        ARRUS_STRUCT_INIT_LIST(
-            TestTxRxParams,
-            (x.pulse = Pulse(10e6, 30.5, false, 2))
-                )
-            .get()
-    };
-    EXPECT_CALL(*ius4oemPtr, SetTxVoltageLevel(0, 0));
-    upload(seq);
-}
-
-TEST_F(Us4OEMImplEsaote3LikeTest, TurnsOffTGCWhenEmpty) {
-    std::vector<TxRxParameters> seq = {
-        TestTxRxParams().get()
-    };
-    EXPECT_CALL(*ius4oemPtr, TGCDisable);
-    EXPECT_CALL(*ius4oemPtr, TGCEnable).Times(0);
-    upload(seq, {});
-}
-
-TEST_F(Us4OEMImplEsaote3LikeTest, InterpolatesToTGCCharacteristicCorrectly) {
-    std::vector<TxRxParameters> seq = {
-        TestTxRxParams().get()
-    };
-    TGCCurve tgc = {14.000f, 14.001f, 14.002f};
-
-    EXPECT_CALL(*ius4oemPtr, TGCEnable);
-
-    TGCCurve expectedTgc = {14.0f, 15.0f, 16.0f};
-    // normalized
-    for(float &i : expectedTgc) {
-        i = (i - 14.0f) / 40.f;
-    }
-    EXPECT_CALL(*ius4oemPtr, TGCSetSamples(Pointwise(FloatNearPointwise(1e-4), expectedTgc), _));
-    upload(seq, tgc);
-}
-
-TEST_F(Us4OEMImplEsaote3LikeTest, InterpolatesToTGCCharacteristicCorrectly2) {
-    std::vector<TxRxParameters> seq = {
-        TestTxRxParams().get()
-    };
-    TGCCurve tgc = {14.000f, 14.0005f, 14.001f};
-
-    EXPECT_CALL(*ius4oemPtr, TGCEnable);
-
-    TGCCurve expectedTgc = {14.0f, 14.5f, 15.0f};
-    // normalized
-    for(float &i : expectedTgc) {
-        i = (i - 14.0f) / 40.f;
-    }
-    EXPECT_CALL(*ius4oemPtr, TGCSetSamples(Pointwise(FloatNearPointwise(1e-4), expectedTgc), _));
-    upload(seq, tgc);
-}
-
-TEST_F(Us4OEMImplEsaote3LikeTest, InterpolatesToTGCCharacteristicCorrectly3) {
-    std::vector<TxRxParameters> seq = {
-        TestTxRxParams().get()
-    };
-    TGCCurve tgc = {14.000f, 14.0002f, 14.0007f, 14.001f, 14.0015f};
-
-    EXPECT_CALL(*ius4oemPtr, TGCEnable);
-
-    TGCCurve expectedTgc = {14.0f, 14.2f, 14.7f, 15.0f, 15.5f};
-    // normalized
-    for(float &i : expectedTgc) {
-        i = (i - 14.0f) / 40.f;
-    }
-    EXPECT_CALL(*ius4oemPtr, TGCSetSamples(Pointwise(FloatNearPointwise(1e-4), expectedTgc), _));
-    upload(seq, tgc);
-}
->>>>>>> 66bcd8a8
 
 TEST_F(Us4OEMImplEsaote3LikeTest, TurnsOffAllChannelsForNOP) {
     std::vector<TxRxParameters> seq = {
