--- conflicted
+++ resolved
@@ -107,12 +107,8 @@
         )
         .get()
     };
-<<<<<<< HEAD
-    EXPECT_CALL(*ius4oemPtr, SetRxDelay(rxDelay, 0));
-=======
     ON_CALL(*ius4oemPtr, GetOemVersion).WillByDefault(testing::Return(2)); // OEM+
-    EXPECT_CALL(*ius4oemPtr, SetRxDelay(0.0f, 0)); // Note: the value 0.0 is the default value
->>>>>>> 36739ad5
+    EXPECT_CALL(*ius4oemPtr, SetRxDelay(rxDelay, 0)); // Note: the value 0.0 is the default value
     uint32 nSamples = sampleRange.end() - sampleRange.start();
     float expectedRxTime = float(nSamples) / defaultDescriptor.getSamplingFrequency();
     EXPECT_CALL(*ius4oemPtr, SetRxTime(Ge(expectedRxTime), 0));
@@ -133,12 +129,8 @@
         )
         .get()
     };
-<<<<<<< HEAD
-    EXPECT_CALL(*ius4oemPtr, SetRxDelay(rxDelay, 0));
-=======
     ON_CALL(*ius4oemPtr, GetOemVersion).WillByDefault(testing::Return(2)); // OEM+
-    EXPECT_CALL(*ius4oemPtr, SetRxDelay(0.0f, 0)); // Note: the default value of TxRxParameters
->>>>>>> 36739ad5
+    EXPECT_CALL(*ius4oemPtr, SetRxDelay(rxDelay, 0)); // Note: the default value of TxRxParameters
     uint32 nSamples = sampleRange.end() - sampleRange.start();
     float expectedRxTime = float(nSamples) / defaultDescriptor.getSamplingFrequency();
     EXPECT_CALL(*ius4oemPtr, SetRxTime(Ge(expectedRxTime), 0));
