#include "Us4OEMImpl.h"

#include <chrono>
#include <cmath>
#include <thread>
#include <utility>

#include "arrus/common/asserts.h"
#include "arrus/common/format.h"
#include "arrus/common/utils.h"
#include "arrus/core/api/devices/us4r/Us4OEMSettings.h"
#include "arrus/core/common/collections.h"
#include "arrus/core/common/hash.h"
#include "arrus/core/common/interpolate.h"
#include "arrus/core/common/validation.h"
#include "arrus/core/devices/us4r/FrameChannelMappingImpl.h"
#include "arrus/core/devices/us4r/RxSettings.h"
#include "arrus/core/devices/us4r/external/ius4oem/ActiveTerminationValueMap.h"
#include "arrus/core/devices/us4r/external/ius4oem/DTGCAttenuationValueMap.h"
#include "arrus/core/devices/us4r/external/ius4oem/LNAGainValueMap.h"
#include "arrus/core/devices/us4r/external/ius4oem/LPFCutoffValueMap.h"
#include "arrus/core/devices/us4r/external/ius4oem/PGAGainValueMap.h"
#include "arrus/core/devices/us4r/us4oem/Us4OEMBuffer.h"

namespace arrus::devices {

Us4OEMImpl::Us4OEMImpl(DeviceId id, IUs4OEMHandle ius4oem, const BitMask &activeChannelGroups,
                       std::vector<uint8_t> channelMapping, RxSettings rxSettings,
                       std::unordered_set<uint8_t> channelsMask, Us4OEMSettings::ReprogrammingMode reprogrammingMode,
                       bool externalTrigger = false)
    : Us4OEMImplBase(id), logger{getLoggerFactory()->getLogger()}, ius4oem(std::move(ius4oem)),
      channelMapping(std::move(channelMapping)), channelsMask(std::move(channelsMask)),
      reprogrammingMode(reprogrammingMode), rxSettings(std::move(rxSettings)), externalTrigger(externalTrigger) {

    INIT_ARRUS_DEVICE_LOGGER(logger, id.toString());

    // This class stores reordered active groups of channels,
    // as presented in the IUs4OEM docs.
    static const std::vector<ChannelIdx> acgRemap = {0, 4, 8, 12, 2, 6, 10, 14, 1, 5, 9, 13, 3, 7, 11, 15};
    auto acg = ::arrus::permute(activeChannelGroups, acgRemap);
    ARRUS_REQUIRES_TRUE(acg.size() == activeChannelGroups.size(),
                        arrus::format("Invalid number of active channels mask elements; the input has {}, expected: {}",
                                      acg.size(), activeChannelGroups.size()));
    this->activeChannelGroups = ::arrus::toBitset<N_ACTIVE_CHANNEL_GROUPS>(acg);

    if (this->channelsMask.empty()) {
        this->logger->log(LogSeverity::INFO,
                          ::arrus::format("No channel masking will be applied for {}", ::arrus::toString(id)));
    } else {
        this->logger->log(
            LogSeverity::INFO,
            ::arrus::format("Following us4oem channels will be turned off: {}", ::arrus::toString(this->channelsMask)));
    }
    setTestPattern(RxTestPattern::OFF);
    disableAfeDemod();
    setRxSettingsPrivate(this->rxSettings, true);
}

Us4OEMImpl::~Us4OEMImpl() {
    try {
        logger->log(LogSeverity::DEBUG, arrus::format("Destroying handle"));
    } catch (const std::exception &e) {
        std::cerr << arrus::format("Exception while calling us4oem destructor: {}", e.what()) << std::endl;
    }
    logger->log(LogSeverity::DEBUG, arrus::format("Us4OEM handle destroyed."));
}

bool Us4OEMImpl::isMaster() { return getDeviceId().getOrdinal() == 0; }

void Us4OEMImpl::startTrigger() {
    if (isMaster()) {
        ius4oem->TriggerStart();
    }
}

void Us4OEMImpl::stopTrigger() {
    if (isMaster()) {
        ius4oem->TriggerStop();
    }
}

uint16_t Us4OEMImpl::getAfe(uint8_t address) { return ius4oem->AfeReadRegister(0, address); }

void Us4OEMImpl::setAfe(uint8_t address, uint16_t value) {
    ius4oem->AfeWriteRegister(0, address, value);
    ius4oem->AfeWriteRegister(1, address, value);
}

void Us4OEMImpl::enableAfeDemod() { ius4oem->AfeDemodEnable(); }

void Us4OEMImpl::setAfeDemodConfig(uint8_t decInt, uint8_t decQuarters, const float *firCoeffs, uint16_t firLength,
                                   float freq) {
    ius4oem->AfeDemodConfig(decInt, decQuarters, firCoeffs, firLength, freq);
}

void Us4OEMImpl::setAfeDemodDefault() { ius4oem->AfeDemodSetDefault(); }

void Us4OEMImpl::setAfeDemodDecimationFactor(uint8_t integer) { ius4oem->AfeDemodSetDecimationFactor(integer); }

void Us4OEMImpl::setAfeDemodDecimationFactor(uint8_t integer, uint8_t quarters) {
    ius4oem->AfeDemodSetDecimationFactorQuarters(integer, quarters);
}

void Us4OEMImpl::setAfeDemodFrequency(float frequency) {
    // Note: us4r-api expects frequency in Hz.
    ius4oem->AfeDemodSetDemodFrequency(frequency / 1e6f);
    ius4oem->AfeDemodFsweepDisable();
}

void Us4OEMImpl::setAfeDemodFrequency(float startFrequency, float stopFrequency) {
    // Note: us4r-api expects frequency in Hz.
    ius4oem->AfeDemodSetDemodFrequency(startFrequency / 1e6f, stopFrequency / 1e6f);
    ius4oem->AfeDemodFsweepEnable();
}

float Us4OEMImpl::getAfeDemodStartFrequency() { return ius4oem->AfeDemodGetStartFrequency(); }

float Us4OEMImpl::getAfeDemodStopFrequency() { return ius4oem->AfeDemodGetStopFrequency(); }

void Us4OEMImpl::setAfeDemodFsweepROI(uint16_t startSample, uint16_t stopSample) {
    ius4oem->AfeDemodSetFsweepROI(startSample, stopSample);
}

void Us4OEMImpl::writeAfeFIRCoeffs(const int16_t *coeffs, uint16_t length) {
    ius4oem->AfeDemodWriteFirCoeffs(coeffs, length);
}

void Us4OEMImpl::writeAfeFIRCoeffs(const float *coeffs, uint16_t length) {
    ius4oem->AfeDemodWriteFirCoeffs(coeffs, length);
}

void Us4OEMImpl::setHpfCornerFrequency(uint32_t frequency) {
    uint8_t coefficient = 10;
    switch (frequency) {
    case 4520'000: coefficient = 2; break;
    case 2420'000: coefficient = 3; break;
    case 1200'000: coefficient = 4; break;
    case 600'000: coefficient = 5; break;
    case 300'000: coefficient = 6; break;
    case 180'000: coefficient = 7; break;
    case 80'000: coefficient = 8; break;
    case 40'000: coefficient = 9; break;
    case 20'000: coefficient = 10; break;
    default:
        throw ::arrus::IllegalArgumentException(::arrus::format("Unsupported HPF corner frequency: {}", frequency));
    }
    ius4oem->AfeEnableHPF();
    ius4oem->AfeSetHPFCornerFrequency(coefficient);
}

void Us4OEMImpl::disableHpf() { ius4oem->AfeDisableHPF(); }

void Us4OEMImpl::resetAfe() { ius4oem->AfeSoftReset(); }

class Us4OEMTxRxValidator : public Validator<TxRxParamsSequence> {
public:
    using Validator<TxRxParamsSequence>::Validator;

    void validate(const TxRxParamsSequence &txRxs) {
        // Validation according to us4oem technote
        const auto decimationFactor = txRxs[0].getRxDecimationFactor();
        const auto startSample = txRxs[0].getRxSampleRange().start();
        for (size_t firing = 0; firing < txRxs.size(); ++firing) {
            const auto &op = txRxs[firing];
            if (!op.isNOP()) {
                auto firingStr = ::arrus::format(" (firing {})", firing);

                // Tx
                ARRUS_VALIDATOR_EXPECT_EQUAL_M(op.getTxAperture().size(), size_t(Us4OEMImpl::N_TX_CHANNELS), firingStr);
                ARRUS_VALIDATOR_EXPECT_EQUAL_M(op.getTxDelays().size(), size_t(Us4OEMImpl::N_TX_CHANNELS), firingStr);
                ARRUS_VALIDATOR_EXPECT_ALL_IN_RANGE_VM(op.getTxDelays(), Us4OEMImpl::MIN_TX_DELAY,
                                                       Us4OEMImpl::MAX_TX_DELAY, firingStr);

                // Tx - pulse
                ARRUS_VALIDATOR_EXPECT_IN_RANGE_M(op.getTxPulse().getCenterFrequency(), Us4OEMImpl::MIN_TX_FREQUENCY,
                                                  Us4OEMImpl::MAX_TX_FREQUENCY, firingStr);
                ARRUS_VALIDATOR_EXPECT_IN_RANGE_M(op.getTxPulse().getNPeriods(), 0.0f, 32.0f, firingStr);
                float ignore = 0.0f;
                float fractional = std::modf(op.getTxPulse().getNPeriods(), &ignore);
                ARRUS_VALIDATOR_EXPECT_TRUE_M((fractional == 0.0f || fractional == 0.5f), (firingStr + ", n periods"));

                // Rx
                ARRUS_VALIDATOR_EXPECT_EQUAL_M(op.getRxAperture().size(), size_t(Us4OEMImpl::N_ADDR_CHANNELS),
                                               firingStr);
                size_t numberOfActiveRxChannels =
                    std::accumulate(std::begin(op.getRxAperture()), std::end(op.getRxAperture()), 0);
                ARRUS_VALIDATOR_EXPECT_IN_RANGE_M(numberOfActiveRxChannels, size_t(0), size_t(32), firingStr);
                uint32 numberOfSamples = op.getNumberOfSamples();
                ARRUS_VALIDATOR_EXPECT_IN_RANGE_M(
                    // should be enough for condition rxTime < 4000 [us]
                    numberOfSamples, Us4OEMImpl::MIN_NSAMPLES, Us4OEMImpl::MAX_NSAMPLES, firingStr);
                ARRUS_VALIDATOR_EXPECT_DIVISIBLE_M(numberOfSamples, 64u, firingStr);
                ARRUS_VALIDATOR_EXPECT_IN_RANGE_M(op.getRxDecimationFactor(), 0, 10, firingStr);
                ARRUS_VALIDATOR_EXPECT_IN_RANGE_M(op.getPri(), Us4OEMImpl::MIN_PRI, Us4OEMImpl::MAX_PRI, firingStr);
                ARRUS_VALIDATOR_EXPECT_TRUE_M(op.getRxDecimationFactor() == decimationFactor,
                                              "Decimation factor should be the same for all operations." + firingStr);
                ARRUS_VALIDATOR_EXPECT_TRUE_M(op.getRxSampleRange().start() == startSample,
                                              "Start sample should be the same for all operations." + firingStr);
                ARRUS_VALIDATOR_EXPECT_TRUE_M((op.getRxPadding() == ::arrus::Tuple<ChannelIdx>{0, 0}),
                                              ("Rx padding is not allowed for us4oems. " + firingStr));
            }
        }
    }
};

std::tuple<Us4OEMBuffer, FrameChannelMapping::Handle>
Us4OEMImpl::setTxRxSequence(const std::vector<TxRxParameters> &seq, const ops::us4r::TGCCurve &tgc, uint16 rxBufferSize,
                            uint16 batchSize, std::optional<float> sri, bool triggerSync,
                            const std::optional<::arrus::ops::us4r::DigitalDownConversion> &ddc) {
    std::unique_lock<std::mutex> lock{stateMutex};
    // Validate input sequence and parameters.
    std::string deviceIdStr = getDeviceId().toString();
    bool isDDCOn = ddc.has_value();
    Us4OEMTxRxValidator seqValidator(format("{} tx rx sequence", deviceIdStr));
    seqValidator.validate(seq);
    seqValidator.throwOnErrors();

    // General sequence parameters.
    auto nOps = static_cast<uint16>(seq.size());
    ARRUS_REQUIRES_AT_MOST(nOps, 1024, ::arrus::format("Exceeded the maximum ({}) number of firings: {}", 1024, nOps));
    ARRUS_REQUIRES_AT_MOST(
        nOps * batchSize * rxBufferSize, 16384,
        ::arrus::format("Exceeded the maximum ({}) number of triggers: {}", 16384, nOps * batchSize * rxBufferSize));

    RxSettingsBuilder rxSettingsBuilder(this->rxSettings);
    this->rxSettings = RxSettingsBuilder(this->rxSettings).setTgcSamples(tgc)->build();

    setTgcCurve(this->rxSettings);
    ius4oem->SetNumberOfFirings(nOps);
    ius4oem->ClearScheduledReceive();
    ius4oem->ResetCallbacks();
    auto [rxMappings, rxApertures, fcm] = setRxMappings(seq);
    // helper data
    const std::bitset<N_ADDR_CHANNELS> emptyAperture;
    const std::bitset<N_ACTIVE_CHANNEL_GROUPS> emptyChannelGroups;

    // Program Tx/rx sequence ("firings")
    for (uint16 opIdx = 0; opIdx < seq.size(); ++opIdx) {
        logger->log(LogSeverity::TRACE, format("Setting tx/rx: {}", opIdx));
        auto const &op = seq[opIdx];
        if (op.isNOP()) {
            logger->log(LogSeverity::TRACE, format("Setting tx/rx {}: NOP {}", opIdx, ::arrus::toString(op)));
        } else {
            logger->log(LogSeverity::DEBUG, arrus::format("Setting tx/rx {}: {}", opIdx, ::arrus::toString(op)));
        }
        auto sampleRange = op.getRxSampleRange().asPair();
        auto endSample = std::get<1>(sampleRange);
        float decimationFactor = isDDCOn ? ddc->getDecimationFactor() : (float) op.getRxDecimationFactor();
        this->currentSamplingFrequency = SAMPLING_FREQUENCY / decimationFactor;
        float rxTime = getRxTime(endSample, this->currentSamplingFrequency);

        // Computing total TX/RX time
        float txrxTime = 0.0f;
        txrxTime = getTxRxTime(rxTime);
        // receive time + reprogramming time
        if (txrxTime > op.getPri()) {
            throw IllegalArgumentException(::arrus::format(
                "Total time required for a single TX/RX ({}) should not exceed PRI ({})", txrxTime, op.getPri()));
        }
        if (op.isNOP()) {
            ius4oem->SetActiveChannelGroup(emptyChannelGroups, opIdx);
            // Intentionally filtering empty aperture to reduce possibility of a mistake.
            auto txAperture = filterAperture(emptyAperture);
            auto rxAperture = filterAperture(emptyAperture);

            // Intentionally validating the apertures, to reduce possibility of mistake.
            validateAperture(txAperture);
            ius4oem->SetTxAperture(txAperture, opIdx);
            validateAperture(rxAperture);
            ius4oem->SetRxAperture(rxAperture, opIdx);
        } else {
            // active channel groups already remapped in constructor
            ius4oem->SetActiveChannelGroup(activeChannelGroups, opIdx);
            auto txAperture = filterAperture(::arrus::toBitset<N_TX_CHANNELS>(op.getTxAperture()));
            auto rxAperture = filterAperture(rxApertures[opIdx]);
            // Intentionally validating tx apertures, to reduce the risk of mistake channel activation
            // (e.g. the masked one).
            validateAperture(txAperture);
            ius4oem->SetTxAperture(txAperture, opIdx);
            validateAperture(rxAperture);
            ius4oem->SetRxAperture(rxAperture, opIdx);
        }

        // Delays
        uint8 txChannel = 0;
        for (bool bit : op.getTxAperture()) {
            float txDelay = 0;
            if (bit && !::arrus::setContains(this->channelsMask, txChannel)) {
                txDelay = op.getTxDelays()[txChannel];
            }
            ius4oem->SetTxDelay(txChannel, txDelay, opIdx);
            ++txChannel;
        }
        ius4oem->SetTxFreqency(op.getTxPulse().getCenterFrequency(), opIdx);
        ius4oem->SetTxHalfPeriods(static_cast<uint8>(op.getTxPulse().getNPeriods() * 2), opIdx);
        ius4oem->SetTxInvert(op.getTxPulse().isInverse(), opIdx);
        ius4oem->SetRxTime(rxTime, opIdx);
        ius4oem->SetRxDelay(RX_DELAY, opIdx);
    }

    // Program data acquisitions ("ScheduleReceive" part).
    // element == the result data frame of the given operations sequence
    // Buffer elements.
    // The below code programs us4OEM sequencer to fill the us4OEM memory with the acquired data.
    // us4oem RXDMA output address
    size_t outputAddress = 0;
    size_t transferAddressStart = 0;
    uint16 firing = 0;
    std::vector<Us4OEMBufferElement> rxBufferElements;
    // Assumption: all elements consists of the same parts.
    std::vector<Us4OEMBufferElementPart> rxBufferElementParts;

    for (uint16 batchIdx = 0; batchIdx < rxBufferSize; ++batchIdx) {
        // Total number of samples in a single batch.
        unsigned int totalNSamples = 0;
        // Sequences.
        for (uint16 seqIdx = 0; seqIdx < batchSize; ++seqIdx) {
            // Ops.
            for (uint16 opIdx = 0; opIdx < seq.size(); ++opIdx) {
                firing = opIdx + seqIdx * nOps + batchIdx * batchSize * nOps;
                auto const &op = seq[opIdx];
                auto [startSample, endSample] = op.getRxSampleRange().asPair();
                size_t nSamples = endSample - startSample;
                auto rxMapId = rxMappings.find(opIdx)->second;

                // Start sample, after transforming to the system number of cycles.
                // The start sample should be provided to the us4r-api
                // as for the nominal sampling frequency of us4OEM, i.e. 65 MHz.
                // The ARRUS API assumes that the start sample and end sample are for the same
                // sampling frequency.
                uint32_t startSampleRaw = 0;
                // RX offset to the moment tx delay = 0.
                uint32_t sampleOffset = 0;
                // Number of samples to acquire to be set in us4r::IUS4OEM object.
                size_t nSamplesRaw = 0;
                // Number of bytes a single sample takes (e.g. RF: a single int16, IQ: a pair of int16)
                size_t sampleSize = 0;

                // Determine number of samples and offsets depending on whether hardware
                // DDC is on or off.
                if (isDDCOn) {
                    float decInt = 0;
                    float decFloat = modf(ddc->getDecimationFactor(), &decInt);
                    uint32_t div = 1;

                    if (decFloat == 0.5f) {
                        div = 2;
                    } else if (decFloat == 0.25f || decFloat == 0.75f) {
                        div = 4;
                    }

                    if (startSample != (startSample / div) * div) {
                        startSample = (startSample / div) * div;
                        this->logger->log(LogSeverity::WARNING,
                                          ::arrus::format("Decimation factor {} requires start offset to be multiple "
                                                          "of {}. Offset adjusted to {}.",
                                                          ddc->getDecimationFactor(), div, startSample));
                    }
                    startSampleRaw = startSample * (uint32_t) ddc->getDecimationFactor();
                    sampleOffset = getTxStartSampleNumberAfeDemod(ddc->getDecimationFactor());
                    nSamplesRaw = nSamples * 2;
                    sampleSize = 2 * sizeof(OutputDType);
                } else {
                    startSampleRaw = startSample * op.getRxDecimationFactor();
                    sampleOffset = TX_SAMPLE_DELAY_RAW_DATA;
                    nSamplesRaw = nSamples;
                    sampleSize = sizeof(OutputDType);
                }
                size_t nBytes = nSamples * N_RX_CHANNELS * sampleSize;

                ARRUS_REQUIRES_AT_MOST(
                    outputAddress + nBytes, DDR_SIZE,
                    ::arrus::format("Total data size cannot exceed 4GiB (device {})", getDeviceId().toString()));

                ius4oem->ScheduleReceive(firing, outputAddress, nSamplesRaw, sampleOffset + startSampleRaw,
                                         op.getRxDecimationFactor() - 1, rxMapId, nullptr);
                if (!op.isRxNOP() || this->isMaster()) {
                    if (batchIdx == 0) {
                        rxBufferElementParts.emplace_back(outputAddress, nBytes, firing);
                    }
                    // Also, allows rx nops for master module.
                    // Master module gathers frame metadata, so we cannot miss any of it.
                    // All RX nops are just overwritten.
                    outputAddress += nBytes;
                    totalNSamples += (unsigned) nSamples;
                }
            }
        }
        // The size of the chunk, in the number of BYTES.
        auto size = outputAddress - transferAddressStart;
        // Where the chunk starts.
        auto srcAddress = transferAddressStart;
        transferAddressStart = outputAddress;
        framework::NdArray::Shape shape;
        if (isDDCOn) {
            shape = {totalNSamples, 2, N_RX_CHANNELS};
        } else {
            shape = {totalNSamples, N_RX_CHANNELS};
        }
        rxBufferElements.emplace_back(srcAddress, size, firing, shape, NdArrayDataType);
    }
    ius4oem->EnableTransmit();

    // Set frame repetition interval if possible.
    float totalPri = 0.0f;
    for (auto &op : seq) {
        totalPri += op.getPri();
    }
    std::optional<float> lastPriExtend = std::nullopt;

    // Sequence repetition interval.
    if (sri.has_value()) {
        if (totalPri < sri.value()) {
            lastPriExtend = sri.value() - totalPri;
        } else {
            // TODO move this condition to sequence validator
            throw IllegalArgumentException(format("Sequence repetition interval {} cannot be set, "
                                                  "sequence total pri is equal {}",
                                                  sri.value(), totalPri));
        }
    }

    // Program triggers
    ius4oem->SetNTriggers(nOps * batchSize * rxBufferSize);
    firing = 0;
    for (uint16 batchIdx = 0; batchIdx < rxBufferSize; ++batchIdx) {
        for (uint16 seqIdx = 0; seqIdx < batchSize; ++seqIdx) {
            for (uint16 opIdx = 0; opIdx < seq.size(); ++opIdx) {
                firing = (uint16) (opIdx + seqIdx * nOps + batchIdx * batchSize * nOps);
                auto const &op = seq[opIdx];
                // checkpoint only when it is the last operation of the last batch element
                bool checkpoint = triggerSync && (opIdx == seq.size() - 1 && seqIdx == batchSize - 1);
                float pri = op.getPri();
                if (opIdx == nOps - 1 && lastPriExtend.has_value()) {
                    pri += lastPriExtend.value();
                }
                auto priMs = static_cast<unsigned int>(std::round(pri * 1e6));
                ius4oem->SetTrigger(priMs, checkpoint, firing, checkpoint && externalTrigger);
            }
        }
    }
    setAfeDemod(ddc);
    return {Us4OEMBuffer(rxBufferElements, rxBufferElementParts), std::move(fcm)};
}

float Us4OEMImpl::getTxRxTime(float rxTime) const {
    float txrxTime = 0.0f;
    if (reprogrammingMode == Us4OEMSettings::ReprogrammingMode::SEQUENTIAL) {
        txrxTime = rxTime + SEQUENCER_REPROGRAMMING_TIME;
    } else if (reprogrammingMode == Us4OEMSettings::ReprogrammingMode::PARALLEL) {
        txrxTime = std::max(rxTime, SEQUENCER_REPROGRAMMING_TIME);
    } else {
        throw IllegalArgumentException(
            format("Unrecognized reprogramming mode: {}", static_cast<size_t>(reprogrammingMode)));
    }
    return txrxTime;
}

std::tuple<std::unordered_map<uint16, uint16>, std::vector<Us4OEMImpl::Us4OEMBitMask>, FrameChannelMapping::Handle>
Us4OEMImpl::setRxMappings(const std::vector<TxRxParameters> &seq) {
    // a map: op ordinal number -> rx map id
    std::unordered_map<uint16, uint16> result;
    std::unordered_map<std::vector<uint8>, uint16, ContainerHash<std::vector<uint8>>> rxMappings;

    // FC mapping
    auto numberOfOutputFrames = getNumberOfNoRxNOPs(seq);
    if (this->isMaster()) {
        // We transfer all master module frames due to possible metadata stored in the frame.
        numberOfOutputFrames = ARRUS_SAFE_CAST(seq.size(), ChannelIdx);
    }
    FrameChannelMappingBuilder fcmBuilder(numberOfOutputFrames, N_RX_CHANNELS);

    // Rx apertures after taking into account possible conflicts in Rx channel
    // mapping.
    std::vector<Us4OEMBitMask> outputRxApertures;

    uint16 rxMapId = 0;
    uint16 opId = 0;
    uint16 noRxNopId = 0;

    for (const auto &op : seq) {
        // Considering rx nops: rx channel mapping will be equal [0, 1,.. 31].
        // Index of rx aperture channel (0, 1...32) -> us4oem physical channel
        // nullopt means that given channel is missing (conflicting with some other channel or is masked)
        std::vector<std::optional<uint8>> mapping;
        std::unordered_set<uint8> channelsUsed;
        // Convert rx aperture + channel mapping -> new rx aperture (with conflicting channels turned off).
        std::bitset<N_ADDR_CHANNELS> outputRxAperture;
        // Us4OEM channel number: values from 0-127
        uint8 channel = 0;
        // Number of Us4OEM active channel, values from 0-31
        uint8 onChannel = 0;
        bool isRxNop = true;
        for (const auto isOn : op.getRxAperture()) {
            if (isOn) {
                isRxNop = false;
                ARRUS_REQUIRES_TRUE_E(onChannel < N_RX_CHANNELS,
                                      ArrusException("Up to 32 active rx channels can be set."));

                // Physical channel number, values 0-31
                auto rxChannel = channelMapping[channel];
                rxChannel = rxChannel % N_RX_CHANNELS;
                if (!setContains(channelsUsed, rxChannel) && !setContains(this->channelsMask, channel)) {
                    // This channel is OK.
                    // STRATEGY: if there are conflicting/masked rx channels, keep the
                    // first one (with the lowest channel number), turn off all
                    // the rest. Turn off conflicting channels.
                    outputRxAperture[channel] = true;
                    mapping.emplace_back(rxChannel);
                    channelsUsed.insert(rxChannel);
                } else {
                    // This channel is not OK.
                    mapping.emplace_back(std::nullopt);
                }
                auto frameNumber = noRxNopId;
                if (this->isMaster()) {
                    frameNumber = opId;
                }
                fcmBuilder.setChannelMapping(frameNumber, onChannel,
                                             static_cast<FrameChannelMapping::Us4OEMNumber>(getDeviceId().getOrdinal()),
                                             frameNumber, (int8) (mapping.size() - 1));
                ++onChannel;
            }
            ++channel;
        }
        outputRxApertures.push_back(outputRxAperture);

        // Replace invalid channels with unused channels
        std::list<uint8> unusedChannels;
        for (uint8 i = 0; i < N_RX_CHANNELS; ++i) {
            if (!setContains(channelsUsed, i)) {
                unusedChannels.push_back(i);
            }
        }
        std::vector<uint8> rxMapping;
        for (auto &dstChannel : mapping) {
            if (!dstChannel.has_value()) {
                rxMapping.push_back(unusedChannels.front());
                unusedChannels.pop_front();
            } else {
                rxMapping.push_back(dstChannel.value());
            }
        }
        // Move all the non-active channels to the end of mapping.
        while (rxMapping.size() != 32) {
            rxMapping.push_back(unusedChannels.front());
            unusedChannels.pop_front();
        }

        auto mappingIt = rxMappings.find(rxMapping);
        if (mappingIt == std::end(rxMappings)) {
            // Create new Rx channel mapping.
            rxMappings.emplace(rxMapping, rxMapId);
            result.emplace(opId, rxMapId);
            // Set channel mapping
            ARRUS_REQUIRES_TRUE(rxMapping.size() == N_RX_CHANNELS,
                                format("Invalid size of the RX channel mapping to set: {}", rxMapping.size()));
            ARRUS_REQUIRES_TRUE(
                rxMapId < 128,
                format("128 different rx mappings can be loaded only, deviceId: {}.", getDeviceId().toString()));
            ius4oem->SetRxChannelMapping(rxMapping, rxMapId);
            ++rxMapId;
        } else {
            // Use the existing one.
            result.emplace(opId, mappingIt->second);
        }
        ++opId;
        if (!isRxNop) {
            ++noRxNopId;
        }
    }
    return {result, outputRxApertures, fcmBuilder.build()};
}

float Us4OEMImpl::getSamplingFrequency() { return Us4OEMImpl::SAMPLING_FREQUENCY; }

float Us4OEMImpl::getRxTime(size_t nSamples, float samplingFrequency) {
    return std::max(MIN_RX_TIME, (float) nSamples / samplingFrequency + RX_TIME_EPSILON);
}

std::bitset<Us4OEMImpl::N_ADDR_CHANNELS> Us4OEMImpl::filterAperture(std::bitset<N_ADDR_CHANNELS> aperture) {
    for (auto channel : this->channelsMask) {
        aperture[channel] = false;
    }
    return aperture;
}

void Us4OEMImpl::validateAperture(const std::bitset<N_ADDR_CHANNELS> &aperture) {
    for (auto channel : this->channelsMask) {
        if (aperture[channel]) {
            throw ArrusException(::arrus::format("Attempted to set masked channel: {}", channel));
        }
    }
}

void Us4OEMImpl::start() { this->startTrigger(); }

void Us4OEMImpl::stop() { this->stopTrigger(); }

void Us4OEMImpl::syncTrigger() { this->ius4oem->TriggerSync(); }

Ius4OEMRawHandle Us4OEMImpl::getIUs4oem() { return ius4oem.get(); }

void Us4OEMImpl::enableSequencer() {
    bool txConfOnTrigger = false;
    switch (reprogrammingMode) {
    case Us4OEMSettings::ReprogrammingMode::SEQUENTIAL: txConfOnTrigger = false; break;
    case Us4OEMSettings::ReprogrammingMode::PARALLEL: txConfOnTrigger = true; break;
    }
    this->ius4oem->EnableSequencer(txConfOnTrigger);
}

std::vector<uint8_t> Us4OEMImpl::getChannelMapping() { return channelMapping; }

// AFE setters
void Us4OEMImpl::setTgcCurve(const RxSettings &afeCfg) {
    const ops::us4r::TGCCurve &tgc = afeCfg.getTgcSamples();
    bool applyCharacteristic = afeCfg.isApplyTgcCharacteristic();

    auto tgcMax = static_cast<float>(afeCfg.getPgaGain() + afeCfg.getLnaGain());
    auto tgcMin = tgcMax - TGC_ATTENUATION_RANGE;
    // Set.
    if (tgc.empty()) {
        ius4oem->TGCDisable();
    } else {
        ius4oem->TGCEnable();
        std::vector<float> actualTgc;

        if (applyCharacteristic) {
            static const std::vector<float> tgcChar = {
                14.000f, 14.001f, 14.002f, 14.003f, 14.024f, 14.168f, 14.480f, 14.825f, 15.234f, 15.770f, 16.508f,
                17.382f, 18.469f, 19.796f, 20.933f, 21.862f, 22.891f, 24.099f, 25.543f, 26.596f, 27.651f, 28.837f,
                30.265f, 31.690f, 32.843f, 34.045f, 35.543f, 37.184f, 38.460f, 39.680f, 41.083f, 42.740f, 44.269f,
                45.540f, 46.936f, 48.474f, 49.895f, 50.966f, 52.083f, 53.256f, 54.0f};
            // observed -> applied (e.g. when applying 15 dB actually 14.01 gain was observed)
            actualTgc = ::arrus::interpolate1d(tgcChar, ::arrus::getRange<float>(14, 55, 1.0), tgc);
        } else {
            actualTgc = tgc;
        }
        for (auto &val : actualTgc) {
            val = (val - tgcMin) / TGC_ATTENUATION_RANGE;
        }
        // Currently setting firing parameter has no impact on the result
        // because TGC can be set only once for the whole sequence.
        ius4oem->TGCSetSamples(actualTgc, 0);
    }
}

void Us4OEMImpl::setRxSettings(const RxSettings &newSettings) { setRxSettingsPrivate(newSettings, false); }

void Us4OEMImpl::setRxSettingsPrivate(const RxSettings &newSettings, bool force) {
    setPgaGainAfe(newSettings.getPgaGain(), force);
    setLnaGainAfe(newSettings.getLnaGain(), force);
    setTgcCurve(newSettings);
    setDtgcAttenuationAfe(newSettings.getDtgcAttenuation(), force);
    setLpfCutoffAfe(newSettings.getLpfCutoff(), force);
    setActiveTerminationAfe(newSettings.getActiveTermination(), force);
    this->rxSettings = newSettings;
}

inline void Us4OEMImpl::setPgaGainAfe(uint16 value, bool force) {
    if (value != this->rxSettings.getPgaGain() || force) {
        ius4oem->SetPGAGain(PGAGainValueMap::getInstance().getEnumValue(value));
    }
}

inline void Us4OEMImpl::setLnaGainAfe(uint16 value, bool force) {
    if (value != this->rxSettings.getLnaGain() || force) {
        ius4oem->SetLNAGain(LNAGainValueMap::getInstance().getEnumValue(value));
    }
}

inline void Us4OEMImpl::setDtgcAttenuationAfe(std::optional<uint16> param, bool force) {
    if (param == rxSettings.getDtgcAttenuation() && !force) {
        return;
    }
    if (param.has_value()) {
        ius4oem->SetDTGC(us4r::afe58jd18::EN_DIG_TGC::EN_DIG_TGC_EN,
                         DTGCAttenuationValueMap::getInstance().getEnumValue(param.value()));
    } else {
        // DTGC param does not matter
        ius4oem->SetDTGC(us4r::afe58jd18::EN_DIG_TGC::EN_DIG_TGC_DIS,
                         us4r::afe58jd18::DIG_TGC_ATTENUATION::DIG_TGC_ATTENUATION_42dB);
    }
}

inline void Us4OEMImpl::setLpfCutoffAfe(uint32 value, bool force) {
    if (value != this->rxSettings.getLpfCutoff() || force) {
        ius4oem->SetLPFCutoff(LPFCutoffValueMap::getInstance().getEnumValue(value));
    }
}

inline void Us4OEMImpl::setActiveTerminationAfe(std::optional<uint16> param, bool force) {
    if (param == rxSettings.getActiveTermination() && !force) {
        return;
    }
    if (rxSettings.getActiveTermination().has_value()) {
        ius4oem->SetActiveTermination(us4r::afe58jd18::ACTIVE_TERM_EN::ACTIVE_TERM_EN,
                                      ActiveTerminationValueMap::getInstance().getEnumValue(param.value()));
    } else {
        ius4oem->SetActiveTermination(us4r::afe58jd18::ACTIVE_TERM_EN::ACTIVE_TERM_DIS,
                                      us4r::afe58jd18::GBL_ACTIVE_TERM::GBL_ACTIVE_TERM_50);
    }
}

float Us4OEMImpl::getFPGATemperature() { return ius4oem->GetFPGATemp(); }

<<<<<<< HEAD
float Us4OEMImpl::getUCDMeasuredVoltage(uint8_t rail) {
    return ius4oem->GetUCDVOUT(rail);
}
=======
float Us4OEMImpl::getUCDMeasuredVoltage(uint8_t rail) { return ius4oem->GetUCDVOUT(rail); }
>>>>>>> 8348d3d9

void Us4OEMImpl::checkFirmwareVersion() {
    try {
        ius4oem->CheckFirmwareVersion();
    } catch (const std::runtime_error &e) { throw arrus::IllegalStateException(e.what()); } catch (...) {
        throw arrus::IllegalStateException("Unknown exception while check firmware version.");
    }
}

uint32 Us4OEMImpl::getFirmwareVersion() { return ius4oem->GetFirmwareVersion(); }

uint32 Us4OEMImpl::getTxFirmwareVersion() { return ius4oem->GetTxFirmwareVersion(); }

void Us4OEMImpl::checkState() { this->checkFirmwareVersion(); }

void Us4OEMImpl::setTestPattern(RxTestPattern pattern) {
    switch (pattern) {
    case RxTestPattern::RAMP: ius4oem->EnableTestPatterns(); break;
    case RxTestPattern::OFF: ius4oem->DisableTestPatterns(); break;
    default: throw IllegalArgumentException("Unrecognized test pattern");
    }
}

uint32_t Us4OEMImpl::getTxStartSampleNumberAfeDemod(float ddcDecimationFactor) const {
    //DDC valid data offset
    uint32_t offset = 34u + (16 * (uint32_t) ddcDecimationFactor);

    //Check if data valid offset is higher than TX offset
    if (offset > 240) {
        //If TX offset is lower than data valid offset return just data valid offset and log warning
        this->logger->log(LogSeverity::WARNING,
                          ::arrus::format("Decimation factor {} causes RX data to start after the moment TX starts."
                                          " Delay TX by {} cycles to align start of RX data with start of TX.",
                                          ddcDecimationFactor, (offset - 240)));
        return offset;
    } else {
        //Calculate offset pointing to DDC sample closest but lower than 240 cycles (TX offset)
        if(ddcDecimationFactor == 4) {
            // Note: for some reason us4OEM AFE has a different offset for
            // decimation factor; the below values was determined
            // experimentally.
            return offset + 2*84;
        }
        else {
            offset += ((240u - offset) / (uint32_t) ddcDecimationFactor) * (uint32_t) ddcDecimationFactor;
            return offset;
        }
    }
}

float Us4OEMImpl::getCurrentSamplingFrequency() const {
    std::unique_lock<std::mutex> lock{stateMutex};
    return currentSamplingFrequency;
}

float Us4OEMImpl::getFPGAWallclock() { return ius4oem->GetFPGAWallclock(); }

void Us4OEMImpl::setAfeDemod(const std::optional<ops::us4r::DigitalDownConversion> &ddc) {
    if (ddc.has_value()) {
        auto &value = ddc.value();
        setAfeDemod(value.getDemodulationFrequency(), value.getDecimationFactor(), value.getFirCoefficients().data(),
                    value.getFirCoefficients().size());
    }
}

void Us4OEMImpl::setAfeDemod(float demodulationFrequency, float decimationFactor, const float *firCoefficients,
                             size_t nCoefficients) {
    //check decimation factor
    if (!(decimationFactor >= 2.0f && decimationFactor <= 63.75f)) {
        throw IllegalArgumentException("Decimation factor should be in range 2.0 - 63.75");
    }

    int decInt = static_cast<int>(decimationFactor);
    float decFract = decimationFactor - static_cast<float>(decInt);
    int nQuarters = 0;
    if (decFract == 0.0f || decFract == 0.25f || decFract == 0.5f || decFract == 0.75f) {
        nQuarters = int(decFract * 4.0f);
    } else {
        throw IllegalArgumentException("Decimation's fractional part should be equal 0.0, 0.25, 0.5 or 0.75");
    }
    int expectedNumberOfCoeffs = 0;
    //check if fir size is correct for given decimation factor
    if (nQuarters == 0) {
        expectedNumberOfCoeffs = 8 * decInt;
    } else if (nQuarters == 1) {
        expectedNumberOfCoeffs = 32 * decInt + 8;
    } else if (nQuarters == 2) {
        expectedNumberOfCoeffs = 16 * decInt + 8;
    } else if (nQuarters == 3) {
        expectedNumberOfCoeffs = 32 * decInt + 24;
    }
    if (static_cast<size_t>(expectedNumberOfCoeffs) != nCoefficients) {
        throw IllegalArgumentException(format("Incorrect number of DDC FIR filter coefficients, should be {}, "
                                              "actual: {}",
                                              expectedNumberOfCoeffs, nCoefficients));
    }
    enableAfeDemod();
    setAfeDemodConfig(static_cast<uint8_t>(decInt), static_cast<uint8_t>(nQuarters), firCoefficients,
                      static_cast<uint16_t>(nCoefficients), demodulationFrequency);
}

}// namespace arrus::devices<|MERGE_RESOLUTION|>--- conflicted
+++ resolved
@@ -705,13 +705,7 @@
 
 float Us4OEMImpl::getFPGATemperature() { return ius4oem->GetFPGATemp(); }
 
-<<<<<<< HEAD
-float Us4OEMImpl::getUCDMeasuredVoltage(uint8_t rail) {
-    return ius4oem->GetUCDVOUT(rail);
-}
-=======
 float Us4OEMImpl::getUCDMeasuredVoltage(uint8_t rail) { return ius4oem->GetUCDVOUT(rail); }
->>>>>>> 8348d3d9
 
 void Us4OEMImpl::checkFirmwareVersion() {
     try {
