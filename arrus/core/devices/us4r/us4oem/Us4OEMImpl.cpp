--- conflicted
+++ resolved
@@ -459,13 +459,8 @@
                 if (opIdx == nOps - 1 && lastPriExtend.has_value()) {
                     pri += lastPriExtend.value();
                 }
-<<<<<<< HEAD
-                auto priMs = static_cast<unsigned int>(std::round(pri * 1e6));
+                auto priMs = getTimeToNextTrigger(pri);
                 ius4oem->SetTrigger(priMs, checkpoint, firing, false);
-=======
-                auto priMs = getTimeToNextTrigger(pri);
-                ius4oem->SetTrigger(priMs, checkpoint, firing, checkpoint && externalTrigger);
->>>>>>> ebedd73f
             }
         }
     }
