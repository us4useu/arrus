#include "Us4OEMImpl.h"

#include <chrono>
#include <cmath>
#include <thread>
#include <utility>

#include "Us4OEMDescriptorFactory.h"
#include "Us4OEMTxRxValidator.h"
#include "arrus/common/asserts.h"
#include "arrus/common/format.h"
#include "arrus/common/utils.h"
#include "arrus/core/api/devices/us4r/Us4OEMSettings.h"
#include "arrus/core/api/ops/us4r/constraints/TxRxSequenceLimits.h"
#include "arrus/core/common/collections.h"
#include "arrus/core/common/hash.h"
#include "arrus/core/common/interpolate.h"
#include "arrus/core/common/validation.h"
#include "arrus/core/devices/us4r/FrameChannelMappingImpl.h"
#include "arrus/core/devices/us4r/RxSettings.h"
#include "arrus/core/devices/us4r/external/ius4oem/ActiveTerminationValueMap.h"
#include "arrus/core/devices/us4r/external/ius4oem/DTGCAttenuationValueMap.h"
#include "arrus/core/devices/us4r/external/ius4oem/LNAGainValueMap.h"
#include "arrus/core/devices/us4r/external/ius4oem/LPFCutoffValueMap.h"
#include "arrus/core/devices/us4r/external/ius4oem/PGAGainValueMap.h"
#include "arrus/core/devices/us4r/us4oem/Us4OEMBuffer.h"
#include "arrus/core/devices/us4r/us4oem/Us4OEMRxMappingRegisterBuilder.h"

namespace arrus::devices {
// TODO migrate this source to us4r subspace

using namespace arrus::devices::us4r;
using namespace arrus::ops::us4r;

Us4OEMImpl::Us4OEMImpl(DeviceId id, IUs4OEMHandle ius4oem, std::vector<uint8_t> channelMapping, RxSettings rxSettings,
                       Us4OEMSettings::ReprogrammingMode reprogrammingMode, Us4OEMDescriptor descriptor,
                       bool externalTrigger = false, bool acceptRxNops = false)
    : Us4OEMImplBase(id), logger{getLoggerFactory()->getLogger()}, ius4oem(std::move(ius4oem)),
<<<<<<< HEAD
      channelMapping(std::move(channelMapping)), channelsMask(std::move(channelsMask)),
      reprogrammingMode(reprogrammingMode), rxSettings(std::move(rxSettings)), externalTrigger(externalTrigger),
=======
      descriptor(std::move(descriptor)),
      channelMapping(std::move(channelMapping)), reprogrammingMode(reprogrammingMode),
      rxSettings(std::move(rxSettings)), externalTrigger(externalTrigger),
>>>>>>> d39c22bf
      serialNumber([this]() { return this->ius4oem->GetSerialNumber(); }),
      revision([this]() { return this->ius4oem->GetRevisionNumber(); }), acceptRxNops(acceptRxNops) {

    INIT_ARRUS_DEVICE_LOGGER(logger, id.toString());
    setTestPattern(RxTestPattern::OFF);
    disableAfeDemod();
    setRxSettingsPrivate(this->rxSettings, true);
    setCurrentSamplingFrequency(this->descriptor.getSamplingFrequency());
}

Us4OEMImpl::~Us4OEMImpl() {
    try {
        logger->log(LogSeverity::DEBUG, arrus::format("Destroying handle"));
    } catch (const std::exception &e) {
        std::cerr << arrus::format("Exception while calling us4oem destructor: {}", e.what()) << std::endl;
    }
    logger->log(LogSeverity::DEBUG, arrus::format("Us4OEM handle destroyed."));
}

bool Us4OEMImpl::isMaster() { return descriptor.isMaster(); }

void Us4OEMImpl::startTrigger() {
    if (isMaster()) {
        ius4oem->TriggerStart();
    }
}

void Us4OEMImpl::stopTrigger() {
    if (isMaster()) {
        ius4oem->TriggerStop();
    }
}

uint16_t Us4OEMImpl::getAfe(uint8_t address) { return ius4oem->AfeReadRegister(0, address); }

void Us4OEMImpl::setAfe(uint8_t address, uint16_t value) {
    ius4oem->AfeWriteRegister(0, address, value);
    ius4oem->AfeWriteRegister(1, address, value);
}

void Us4OEMImpl::enableAfeDemod() { ius4oem->AfeDemodEnable(); }

void Us4OEMImpl::setAfeDemodConfig(uint8_t decInt, uint8_t decQuarters, const float *firCoeffs, uint16_t firLength,
                                   float freq) {
    ius4oem->AfeDemodConfig(decInt, decQuarters, firCoeffs, firLength, freq);
}

void Us4OEMImpl::setAfeDemodDefault() { ius4oem->AfeDemodSetDefault(); }

void Us4OEMImpl::setAfeDemodDecimationFactor(uint8_t integer) { ius4oem->AfeDemodSetDecimationFactor(integer); }

void Us4OEMImpl::setAfeDemodDecimationFactor(uint8_t integer, uint8_t quarters) {
    ius4oem->AfeDemodSetDecimationFactorQuarters(integer, quarters);
}

void Us4OEMImpl::setAfeDemodFrequency(float frequency) {
    // Note: us4r-api expects frequency in Hz.
    ius4oem->AfeDemodSetDemodFrequency(frequency / 1e6f);
    ius4oem->AfeDemodFsweepDisable();
}

void Us4OEMImpl::setAfeDemodFrequency(float startFrequency, float stopFrequency) {
    // Note: us4r-api expects frequency in Hz.
    ius4oem->AfeDemodSetDemodFrequency(startFrequency / 1e6f, stopFrequency / 1e6f);
    ius4oem->AfeDemodFsweepEnable();
}

float Us4OEMImpl::getAfeDemodStartFrequency() { return ius4oem->AfeDemodGetStartFrequency(); }

float Us4OEMImpl::getAfeDemodStopFrequency() { return ius4oem->AfeDemodGetStopFrequency(); }

void Us4OEMImpl::setAfeDemodFsweepROI(uint16_t startSample, uint16_t stopSample) {
    ius4oem->AfeDemodSetFsweepROI(startSample, stopSample);
}

void Us4OEMImpl::writeAfeFIRCoeffs(const int16_t *coeffs, uint16_t length) {
    ius4oem->AfeDemodWriteFirCoeffs(coeffs, length);
}

void Us4OEMImpl::writeAfeFIRCoeffs(const float *coeffs, uint16_t length) {
    ius4oem->AfeDemodWriteFirCoeffs(coeffs, length);
}

void Us4OEMImpl::setHpfCornerFrequency(uint32_t frequency) {
    uint8_t coefficient = 10;
    switch (frequency) {
    case 4520'000: coefficient = 2; break;
    case 2420'000: coefficient = 3; break;
    case 1200'000: coefficient = 4; break;
    case 600'000: coefficient = 5; break;
    case 300'000: coefficient = 6; break;
    case 180'000: coefficient = 7; break;
    case 80'000: coefficient = 8; break;
    case 40'000: coefficient = 9; break;
    case 20'000: coefficient = 10; break;
    default: throw IllegalArgumentException(format("Unsupported HPF corner frequency: {}", frequency));
    }
    ius4oem->AfeEnableHPF();
    ius4oem->AfeSetHPFCornerFrequency(coefficient);
}

void Us4OEMImpl::disableHpf() { ius4oem->AfeDisableHPF(); }
Interval<Voltage> Us4OEMImpl::getAcceptedVoltageRange() { return Interval<Voltage>{0, 90}; }

void Us4OEMImpl::resetAfe() { ius4oem->AfeSoftReset(); }

<<<<<<< HEAD
class Us4OEMTxRxValidator : public Validator<TxRxParamsSequence> {
public:
    Us4OEMTxRxValidator(const std::string &componentName, float txFrequencyMin, float txFrequencyMax,
                        float txPulseLengthMin, float txPulseLengthMax)
        : Validator(componentName), txFrequencyMin(txFrequencyMin), txFrequencyMax(txFrequencyMax),
          txPulseLengthMin(txPulseLengthMin), txPulseLengthMax(txPulseLengthMax) {}

    void validate(const TxRxParamsSequence &txRxs) {
        // Validation according to us4oem technote
        const auto decimationFactor = txRxs[0].getRxDecimationFactor();
        const auto startSample = txRxs[0].getRxSampleRange().start();
        for (size_t firing = 0; firing < txRxs.size(); ++firing) {
            const auto &op = txRxs[firing];
            if (!op.isNOP()) {
                auto firingStr = ::arrus::format(" (firing {})", firing);
                // Tx
                ARRUS_VALIDATOR_EXPECT_EQUAL_M(op.getTxAperture().size(), size_t(Us4OEMImpl::N_TX_CHANNELS), firingStr);
                ARRUS_VALIDATOR_EXPECT_EQUAL_M(op.getTxDelays().size(), size_t(Us4OEMImpl::N_TX_CHANNELS), firingStr);
                ARRUS_VALIDATOR_EXPECT_ALL_IN_RANGE_VM(op.getTxDelays(), Us4OEMImpl::MIN_TX_DELAY,
                                                       Us4OEMImpl::MAX_TX_DELAY, firingStr);

                // Tx - pulse
                ARRUS_VALIDATOR_EXPECT_IN_RANGE_M(op.getTxPulse().getCenterFrequency(), txFrequencyMin, txFrequencyMax,
                                                  firingStr);

                ARRUS_VALIDATOR_EXPECT_IN_RANGE_M(op.getTxPulse().getPulseLength(), txPulseLengthMin, txPulseLengthMax,
                                                  firingStr);
                float ignore = 0.0f;
                float fractional = std::modf(op.getTxPulse().getNPeriods(), &ignore);
                ARRUS_VALIDATOR_EXPECT_TRUE_M((fractional == 0.0f || fractional == 0.5f), (firingStr + ", n periods"));
                ARRUS_VALIDATOR_EXPECT_IN_RANGE_M(op.getTxPulse().getAmplitudeLevel(),
                    static_cast<ops::us4r::Pulse::AmplitudeLevel>(0),
                    static_cast<ops::us4r::Pulse::AmplitudeLevel>(1),
                    firingStr);

                // Rx
                ARRUS_VALIDATOR_EXPECT_EQUAL_M(op.getRxAperture().size(), size_t(Us4OEMImpl::N_ADDR_CHANNELS),
                                               firingStr);
                size_t numberOfActiveRxChannels =
                    std::accumulate(std::begin(op.getRxAperture()), std::end(op.getRxAperture()), 0);
                ARRUS_VALIDATOR_EXPECT_IN_RANGE_M(numberOfActiveRxChannels, size_t(0), size_t(32), firingStr);
                uint32 numberOfSamples = op.getNumberOfSamples();
                ARRUS_VALIDATOR_EXPECT_IN_RANGE_M(
                    // should be enough for condition rxTime < 4000 [us]
                    numberOfSamples, Us4OEMImpl::MIN_NSAMPLES, Us4OEMImpl::MAX_NSAMPLES, firingStr);
                ARRUS_VALIDATOR_EXPECT_DIVISIBLE_M(numberOfSamples, 64u, firingStr);
                ARRUS_VALIDATOR_EXPECT_IN_RANGE_M(op.getRxDecimationFactor(), 0, 10, firingStr);
                ARRUS_VALIDATOR_EXPECT_IN_RANGE_M(op.getPri(), Us4OEMImpl::MIN_PRI, Us4OEMImpl::MAX_PRI, firingStr);
                ARRUS_VALIDATOR_EXPECT_TRUE_M(op.getRxDecimationFactor() == decimationFactor,
                                              "Decimation factor should be the same for all operations." + firingStr);
                ARRUS_VALIDATOR_EXPECT_TRUE_M(op.getRxSampleRange().start() == startSample,
                                              "Start sample should be the same for all operations." + firingStr);
                ARRUS_VALIDATOR_EXPECT_TRUE_M((op.getRxPadding() == ::arrus::Tuple<ChannelIdx>{0, 0}),
                                              ("Rx padding is not allowed for us4oems. " + firingStr));
            }
        }
    }

private:
    float txFrequencyMin;
    float txFrequencyMax;
    float txPulseLengthMin;
    float txPulseLengthMax;
};

std::tuple<Us4OEMBuffer, FrameChannelMapping::Handle>
Us4OEMImpl::setTxRxSequence(const std::vector<TxRxParameters> &seq, const ops::us4r::TGCCurve &tgc, uint16 rxBufferSize,
                            uint16 batchSize, std::optional<float> sri, bool triggerSync,
                            const std::optional<::arrus::ops::us4r::DigitalDownConversion> &ddc,
                            const std::vector<arrus::framework::NdArray> &txDelays) {
    std::unique_lock<std::mutex> lock{stateMutex};
    // Validate input sequence and parameters.
    std::string deviceIdStr = getDeviceId().toString();
    bool isDDCOn = ddc.has_value();
    Us4OEMTxRxValidator seqValidator(format("{} tx rx sequence", deviceIdStr), ius4oem->GetMinTxFrequency(),
                                     ius4oem->GetMaxTxFrequency(), ius4oem->GetMinTxPulseLength(),
                                     ius4oem->GetMaxTxPulseLength());
    seqValidator.validate(seq);
    seqValidator.throwOnErrors();

    // General sequence parameters.
    auto nOps = static_cast<uint16>(seq.size());
    ARRUS_REQUIRES_AT_MOST(nOps, 1024, ::arrus::format("Exceeded the maximum ({}) number of firings: {}", 1024, nOps));
    ARRUS_REQUIRES_AT_MOST(
        nOps * batchSize * rxBufferSize, 16384,
        ::arrus::format("Exceeded the maximum ({}) number of triggers: {}", 16384, nOps * batchSize * rxBufferSize));
=======
Us4OEMUploadResult Us4OEMImpl::upload(const TxParametersSequenceColl &sequences, uint16 rxBufferSize,
                                      Scheme::WorkMode workMode, const std::optional<DigitalDownConversion> &ddc,
                                      const std::vector<arrus::framework::NdArray> &txDelays) {
    std::unique_lock<std::mutex> lock{stateMutex};
    validate(sequences, rxBufferSize);
    setTgcCurve(sequences);
    ius4oem->ResetSequencer();
    ius4oem->SetNumberOfFirings(getNumberOfFirings(sequences));
    ius4oem->ClearScheduledReceive();
    ius4oem->ResetCallbacks();
    auto rxMappingRegister = setRxMappings(sequences);
    this->isDecimationFactorAdjustmentLogged = false;
    uploadFirings(sequences, ddc, txDelays, rxMappingRegister);
    // For us4OEM+ the method below must be called right after programming TX/RX, and before calling ScheduleReceive.
    ius4oem->SetNTriggers(getNumberOfTriggers(sequences, rxBufferSize));
    auto bufferDef = uploadAcquisition(sequences, rxBufferSize, ddc, rxMappingRegister);
    uploadTriggersIOBS(sequences, rxBufferSize, workMode);
    setAfeDemod(ddc);
    return Us4OEMUploadResult{bufferDef, rxMappingRegister.acquireFCMs()};
}
>>>>>>> d39c22bf

void Us4OEMImpl::setTgcCurve(const ops::us4r::TGCCurve &tgc) {
    RxSettingsBuilder rxSettingsBuilder(this->rxSettings);
    this->rxSettings = RxSettingsBuilder(this->rxSettings).setTgcSamples(tgc)->build();
    setTgcCurve(this->rxSettings);
<<<<<<< HEAD
    ius4oem->SetNumberOfFirings(nOps);
    ius4oem->ClearScheduledReceive();
    ius4oem->ResetCallbacks();
    auto [rxMappings, rxApertures, fcm] = setRxMappings(seq);
    // helper data
    const std::bitset<N_ADDR_CHANNELS> emptyAperture;
    const std::bitset<N_ACTIVE_CHANNEL_GROUPS> emptyChannelGroups;

    size_t nTxDelayProfiles = txDelays.size();

    // Program Tx/rx sequence ("firings")
    for (uint16 opIdx = 0; opIdx < seq.size(); ++opIdx) {
        logger->log(LogSeverity::TRACE, format("Setting tx/rx: {}", opIdx));
        auto const &op = seq[opIdx];
        if (op.isNOP()) {
            logger->log(LogSeverity::TRACE, format("Setting tx/rx {}: NOP {}", opIdx, ::arrus::toString(op)));
        } else {
            logger->log(LogSeverity::DEBUG, arrus::format("Setting tx/rx {}: {}", opIdx, ::arrus::toString(op)));
        }
        float decimationFactor = isDDCOn ? ddc->getDecimationFactor() : (float) op.getRxDecimationFactor();
        this->currentSamplingFrequency = SAMPLING_FREQUENCY / decimationFactor;
        float rxTime = getRxTime(op, this->currentSamplingFrequency);

        // Computing total TX/RX time
        float txrxTime = 0.0f;
        txrxTime = getTxRxTime(rxTime);
        // receive time + reprogramming time
        if (txrxTime > op.getPri()) {
            throw IllegalArgumentException(::arrus::format(
                "Total time required for a single TX/RX ({}) should not exceed PRI ({})", txrxTime, op.getPri()));
        }
        if (op.isNOP()) {
            ius4oem->SetActiveChannelGroup(emptyChannelGroups, opIdx);
            // Intentionally filtering empty aperture to reduce possibility of a mistake.
            auto txAperture = filterAperture(emptyAperture);
            auto rxAperture = filterAperture(emptyAperture);

            // Intentionally validating the apertures, to reduce possibility of mistake.
            validateAperture(txAperture);
            ius4oem->SetTxAperture(txAperture, opIdx);
            validateAperture(rxAperture);
            ius4oem->SetRxAperture(rxAperture, opIdx);
        } else {
            // active channel groups already remapped in constructor
            ius4oem->SetActiveChannelGroup(activeChannelGroups, opIdx);
            auto txAperture = filterAperture(::arrus::toBitset<N_TX_CHANNELS>(op.getTxAperture()));
            auto rxAperture = filterAperture(rxApertures[opIdx]);
            // Intentionally validating tx apertures, to reduce the risk of mistake channel activation
            // (e.g. the masked one).
            validateAperture(txAperture);
            ius4oem->SetTxAperture(txAperture, opIdx);
            validateAperture(rxAperture);
            ius4oem->SetRxAperture(rxAperture, opIdx);
=======
}
Us4OEMImpl::Us4OEMChannelsGroupsMask Us4OEMImpl::getActiveChannelGroups(const Us4OEMAperture &txAperture,
                                                                        const Us4OEMAperture &rxAperture) {
    std::vector<bool> result(Us4OEMDescriptor::N_ADDR_CHANNELS, false);
    const auto &mapping = getChannelMapping();
    for (ChannelIdx logicalCh = 0; logicalCh < Us4OEMDescriptor::N_ADDR_CHANNELS; ++logicalCh) {
        if (txAperture.test(logicalCh) || rxAperture.test(logicalCh)) {
            ChannelIdx physicalCh = mapping[logicalCh];
            ChannelIdx groupNr = physicalCh / descriptor.getActiveChannelGroupSize();
            result[groupNr] = true;
>>>>>>> d39c22bf
        }
    }
    static const std::vector<ChannelIdx> acgRemap = {0, 4, 8, 12, 2, 6, 10, 14, 1, 5, 9, 13, 3, 7, 11, 15};
    auto acg = permute(result, acgRemap);
    return ::arrus::toBitset<Us4OEMDescriptor::N_ACTIVE_CHANNEL_GROUPS>(acg);
}

<<<<<<< HEAD
        // Delays
        size_t currentTxDelaysId = 0;
        uint8 txChannel = 0;
        for (bool bit : op.getTxAperture()) {
            // First set the internal TX delays.
            for (currentTxDelaysId = 0; currentTxDelaysId < nTxDelayProfiles; ++currentTxDelaysId) {
                float txDelay = 0.0f;
                if (bit && !::arrus::setContains(this->channelsMask, txChannel)) {
                    txDelay = txDelays[currentTxDelaysId].get<float>((size_t) opIdx, (size_t) txChannel);
                }
                ius4oem->SetTxDelay(txChannel, txDelay, opIdx, currentTxDelaysId);
=======
void Us4OEMImpl::uploadFirings(const TxParametersSequenceColl &sequences,
                               const std::optional<DigitalDownConversion> &ddc,
                               const std::vector<arrus::framework::NdArray> &txDelays,
                               const Us4OEMRxMappingRegister &rxMappingRegister) {
    using SequenceId = uint16;
    using OpId = uint16;

    bool isDDCOn = ddc.has_value();
    const Us4OEMChannelsGroupsMask emptyChannelGroups;
    // us4OEM sequencer firing/entry id (global).
    OpId firingId = 0;
    for (SequenceId sequenceId = 0; sequenceId < ARRUS_SAFE_CAST(sequences.size(), SequenceId); ++sequenceId) {
        auto const &sequence = sequences[sequenceId];
        for (OpId opId = 0; opId < ARRUS_SAFE_CAST(sequence.size(), OpId); ++opId, ++firingId) {
            auto const &op = sequence.at(opId);
            logger->log(LogSeverity::TRACE,
                        format("Setting sequence {}, TX/RX {}: NOP? {}, definition: {}", sequenceId, opId, op.isNOP(),
                               ::arrus::toString(op)));
            // TX
            auto txAperture = arrus::toBitset<Us4OEMDescriptor::N_TX_CHANNELS>(op.getTxAperture());
            auto nTxHalfPeriods = static_cast<uint32>(op.getTxPulse().getNPeriods() * 2);
            // RX
            auto rxAperture = rxMappingRegister.getRxAperture(sequenceId, opId);
            auto [startSample, endSample] = op.getRxSampleRange().asPair();
            float decimationFactor = isDDCOn ? ddc->getDecimationFactor() : (float) op.getRxDecimationFactor();
            setCurrentSamplingFrequency(descriptor.getSamplingFrequency() / decimationFactor);
            float rxTime = getRxTime(endSample, this->currentSamplingFrequency);
            // Common
            float txrxTime = getTxRxTime(rxTime);
            auto filteredTxAperture = filterAperture(txAperture, op.getMaskedChannelsTx());
            auto filteredRxAperture = filterAperture(rxAperture, op.getMaskedChannelsRx());
            Us4OEMChannelsGroupsMask channelsGroups =
                op.isNOP() ? emptyChannelGroups : getActiveChannelGroups(filteredTxAperture, filteredRxAperture);
            ARRUS_REQUIRES_TRUE_IAE(txrxTime <= op.getPri(),
                                    format("Total time required for a single TX/RX ({}) should not exceed PRI ({})",
                                           txrxTime, op.getPri()));
            // Upload
            ius4oem->SetActiveChannelGroup(channelsGroups, firingId);
            ius4oem->SetTxAperture(filteredTxAperture, firingId);
            ius4oem->SetRxAperture(filteredRxAperture, firingId);
            // Delays
            // Set delay defintion tables.
            for (size_t delaysId = 0; delaysId < txDelays.size(); ++delaysId) {
                auto delays = txDelays.at(delaysId).row(opId).toVector<float>();
                setTxDelays(op.getTxAperture(), delays, firingId, delaysId, op.getMaskedChannelsTx());
>>>>>>> d39c22bf
            }
            // Then set the profile from the input sequence (for backward-compatibility).
            // NOTE: this might look redundant and it is, however it simplifies the changes for v0.9.0 a lot
            // and reduces the risk of causing new bugs in the whole mapping implementation.
            // This will be optimized in TODO(0.12.0).
            setTxDelays(op.getTxAperture(), op.getTxDelays(), firingId, txDelays.size(),
                        op.getMaskedChannelsTx());
            ius4oem->SetTxFreqency(op.getTxPulse().getCenterFrequency(), firingId);
            ius4oem->SetTxHalfPeriods(nTxHalfPeriods, firingId);
            ius4oem->SetTxInvert(op.getTxPulse().isInverse(), firingId);
            ius4oem->SetRxTime(rxTime, firingId);
            ius4oem->SetRxDelay(op.getRxDelay(), firingId);
        }
<<<<<<< HEAD
        ius4oem->SetTxFreqency(op.getTxPulse().getCenterFrequency(), opIdx);
        ius4oem->SetTxHalfPeriods(static_cast<uint32_t>(op.getTxPulse().getNPeriods() * 2), opIdx);
        ius4oem->SetTxInvert(op.getTxPulse().isInverse(), opIdx);
        ius4oem->SetTxVoltageLevel(op.getTxPulse().getAmplitudeLevel(), opIdx);
        ius4oem->SetRxTime(rxTime, opIdx);
        ius4oem->SetRxDelay(op.getRxDelay(), opIdx);
    }
    // Set the last profile as the current TX delay (the last one is the one provided in the Sequence.ops.Tx.delays property.
    ius4oem->SetTxDelays(nTxDelayProfiles);
    // NOTE: for us4OEM+ the method below must be called right after programming TX/RX, and before calling ScheduleReceive.
    ius4oem->SetNTriggers(nOps * batchSize * rxBufferSize);

    // Program data acquisitions ("ScheduleReceive" part).
    // element == the result data frame of the given operations sequence
    // Buffer elements.
    // The below code programs us4OEM sequencer to fill the us4OEM memory with the acquired data.
    // us4oem RXDMA output address
=======
    }
    // Set the last profile as the current TX delay
    // (the last one is the one provided in the Sequence.ops.Tx.delays property).
    ius4oem->SetTxDelays(txDelays.size());
}

size_t Us4OEMImpl::scheduleReceiveDDC(size_t outputAddress, uint16 startSample, uint16 endSample, uint16 entryId,
                                      const TxRxParameters &op, uint16 rxMapId,
                                      const std::optional<DigitalDownConversion> &ddc) {
    float decInt = 0;
    float decFloat = modf(ddc->getDecimationFactor(), &decInt);

    uint32_t div = 1;
    if (decFloat == 0.5f) {
        div = 2;
    } else if (decFloat == 0.25f || decFloat == 0.75f) {
        div = 4;
    }

    if (startSample != (startSample / div) * div) {
        startSample = (startSample / div) * div;
        this->logger->log(LogSeverity::WARNING,
                          ::arrus::format("Decimation factor {} requires start offset to be multiple "
                                          "of {}. Offset adjusted to {}.",
                                          ddc->getDecimationFactor(), div, startSample));
    }
    // Start sample, after transforming to the system number of cycles.
    // The start sample should be provided to the us4r-api
    // as for the nominal sampling frequency of us4OEM, i.e. 65 MHz.
    const uint32 startSampleRaw = startSample * (uint32_t) ddc->getDecimationFactor();
    // RX offset to the moment tx delay = 0.
    const uint32 sampleOffset = getTxStartSampleNumberAfeDemod(ddc->getDecimationFactor());
    // Number of samples to acquire per channel.
    const size_t nSamples = endSample - startSample;
    // Number of samples to be set on IUs4OEM::ScheduleReceive
    const size_t nSamplesRaw = nSamples * 2;
    // Number of bytes a single sample takes (e.g. RF: a single int16, IQ: a pair of int16)
    const size_t sampleSize = 2 * sizeof(RawDataType);
    const size_t nBytes = nSamples * descriptor.getNRxChannels() * sampleSize;

    ARRUS_REQUIRES_AT_MOST(outputAddress + nBytes, descriptor.getDdrSize(),
                           format("Total data size cannot exceed 4GiB (device {})", getDeviceId().toString()));
    ius4oem->ScheduleReceive(entryId, outputAddress, nSamplesRaw, sampleOffset + startSampleRaw,
                             op.getRxDecimationFactor() - 1, rxMapId, nullptr);
    return nBytes;
}

size_t Us4OEMImpl::scheduleReceiveRF(size_t outputAddress, uint16 startSample, uint16 endSample, uint16 entryId,
                                     const TxRxParameters &op, uint16 rxMapId) {
    const uint32 startSampleRaw = startSample * op.getRxDecimationFactor();
    const uint32 sampleOffset = ius4oem->GetTxOffset();
    const size_t nSamples = endSample - startSample;
    const size_t nSamplesRaw = nSamples;
    const size_t sampleSize = sizeof(RawDataType);
    const size_t nBytes = nSamples * descriptor.getNRxChannels() * sampleSize;
    ARRUS_REQUIRES_AT_MOST(outputAddress + nBytes, descriptor.getDdrSize(),
                           format("Total data size cannot exceed 4GiB (device {})", getDeviceId().toString()));
    ius4oem->ScheduleReceive(entryId, outputAddress, nSamplesRaw, sampleOffset + startSampleRaw,
                             op.getRxDecimationFactor() - 1, rxMapId, nullptr);
    return nBytes;
}

/**
 * Programs data acquisitions ("ScheduleReceive" part).
 *
 * 'element' here means the result data frame of the given operations sequence (times nRepeats)
 * This method programs us4OEM sequencer to fill the us4OEM memory with the acquired data
 * us4oem RXDMA output address.
*/
Us4OEMBuffer Us4OEMImpl::uploadAcquisition(const TxParametersSequenceColl &sequences, uint16 rxBufferSize,
                                           const std::optional<DigitalDownConversion> &ddc,
                                           const Us4OEMRxMappingRegister &rxMappingRegister) {
    bool isDDCOn = ddc.has_value();

    using BatchId = uint16;
    using SequenceId = uint16;
    using RepetitionId = uint16;
    using OpId = uint16;

    Us4OEMBufferBuilder builder;

    auto nSequences = ARRUS_SAFE_CAST(sequences.size(), SequenceId);
>>>>>>> d39c22bf
    size_t outputAddress = 0;
    size_t arrayStartAddress = 0;
    size_t elementStartAddress = 0;
    uint16 entryId = 0;
    for (BatchId batchId = 0; batchId < rxBufferSize; ++batchId) {
        // BUFFER ELEMENTS
        for (SequenceId seqId = 0; seqId < nSequences; ++seqId) {
            unsigned int totalSamples = 0;// Total number of samples in an array.
            // SEQUENCES
            Us4OEMBufferArrayParts parts;
            const auto &seq = sequences.at(seqId);
            for (RepetitionId repeatId = 0; repeatId < seq.getNRepeats(); ++repeatId) {
                // REPETITIONS
                for (OpId opId = 0; opId < seq.size(); ++opId, ++entryId) {
                    // OPS
                    auto const &op = seq.at(opId);

                    auto [startSample, endSample] = op.getRxSampleRange().asPair();
                    size_t nSamples = endSample - startSample;
                    auto rxMapId = rxMappingRegister.getMapId(seqId, opId);
                    size_t nBytes = 0;
                    if (isDDCOn) {
                        nBytes = scheduleReceiveDDC(outputAddress, startSample, endSample, entryId, op, rxMapId, ddc);
                    } else {
                        nBytes = scheduleReceiveRF(outputAddress, startSample, endSample, entryId, op, rxMapId);
                    }
                    if (batchId == 0) {
                        size_t partSize = 0;
                        if (!op.isRxNOP() || acceptRxNops) {
                            partSize = nBytes;
                        }
                        // Otherwise, make an empty part (i.e. partSize = 0).
                        // (note: the firing number will be needed for transfer configuration to release element in
                        // us4oem sequencer).
                        parts.emplace_back(outputAddress, partSize, seqId, entryId);
                    }
<<<<<<< HEAD
                    startSampleRaw = startSample * (uint32_t) ddc->getDecimationFactor();
                    sampleOffset = getTxStartSampleNumberAfeDemod(ddc->getDecimationFactor());
                    nSamplesRaw = nSamples * 2;
                    sampleSize = 2 * sizeof(OutputDType);
                } else {
                    startSampleRaw = startSample * op.getRxDecimationFactor();
                    sampleOffset = ius4oem->GetTxOffset();
                    nSamplesRaw = nSamples;
                    sampleSize = sizeof(OutputDType);
                }
                size_t nBytes = nSamples * N_RX_CHANNELS * sampleSize;

                ARRUS_REQUIRES_AT_MOST(
                    outputAddress + nBytes, DDR_SIZE,
                    ::arrus::format("Total data size cannot exceed 4GiB (device {})", getDeviceId().toString()));

                ius4oem->ScheduleReceive(firing, outputAddress, nSamplesRaw, sampleOffset + startSampleRaw,
                                         op.getRxDecimationFactor() - 1, rxMapId, nullptr);
                if (batchIdx == 0) {
                    size_t partSize = 0;
                    if (!op.isRxNOP() || acceptRxNops) {
                        partSize = nBytes;
=======
                    if (!op.isRxNOP() || acceptRxNops) {
                        // Also, allows rx nops for OEM that is acceptable, in order to acquire frame metadata.
                        // For example, the master module gathers frame metadata, so we cannot miss any of it.
                        // In all other cases, all RX nops are just overwritten.
                        outputAddress += nBytes;
                        totalSamples += static_cast<unsigned>(nSamples);
>>>>>>> d39c22bf
                    }
                }
            }
            framework::NdArray::Shape shape;
            if (isDDCOn) {
                shape = {totalSamples, 2, descriptor.getNRxChannels()};
            } else {
                shape = {totalSamples, descriptor.getNRxChannels()};
            }
            if (batchId == 0) {
                // Gather element layout.
                builder.add(Us4OEMBufferArrayDef{arrayStartAddress, framework::NdArrayDef{shape, DataType}, parts});
                arrayStartAddress = outputAddress;
            }
        }
        // entryId-1, because the firing should point to the last firing of this element
        ARRUS_REQUIRES_TRUE(entryId > 0, "Empty sequences are not supported");
        builder.add(
            Us4OEMBufferElement{elementStartAddress, outputAddress - elementStartAddress, (uint16) (entryId - 1)});
        elementStartAddress = outputAddress;
    }
    return builder.build();
}

void Us4OEMImpl::uploadTriggersIOBS(const TxParametersSequenceColl &sequences, uint16 rxBufferSize,
                                    Scheme::WorkMode workMode) {
    // Determine SRI values (last sequence PRI).
    std::vector<std::optional<float>> lastPriExtensions;
    for (const auto &sequence : sequences) {
        float totalPri = 0.0f;
        for (auto &op : sequence) {
            totalPri += op.getPri();
        }
        std::optional<float> lastPriExtension = std::nullopt;
        const auto &sri = sequence.getSri();
        if (sri.has_value()) {
            ARRUS_REQUIRES_TRUE_IAE(
                totalPri < sri.value(),
                format("Sequence repetition interval {} cannot be set, sequence total pri is equal {}", sri.value(),
                       totalPri));
            lastPriExtension = sri.value() - totalPri;
        }
        lastPriExtensions.push_back(lastPriExtension);
    }
    // Upload triggers and IOBS
    FiringId entryId = 0;
    auto nSequences = ARRUS_SAFE_CAST(sequences.size(), SequenceId);

    bool triggerSyncPerBatch = arrus::ops::us4r::Scheme::isWorkModeManual(workMode) || workMode == ops::us4r::Scheme::WorkMode::HOST;
    bool triggerSyncPerTxRx = workMode == ops::us4r::Scheme::WorkMode::MANUAL_OP;

    for (BatchId batchId = 0; batchId < rxBufferSize; ++batchId) {
        // BUFFER ELEMENTS
        for (SequenceId seqId = 0; seqId < nSequences; ++seqId) {
            // SEQUENCES
            const auto &seq = sequences.at(seqId);
            for (RepetitionId repeatId = 0; repeatId < seq.getNRepeats(); ++repeatId) {
                // REPETITIONS
                for (OpId opId = 0; opId < seq.size(); ++opId, ++entryId) {
                    // OPS
                    auto const &op = seq.at(opId);

                    bool isLastOp = opId == seq.size() - 1;
                    bool isLastRepeat = repeatId == seq.getNRepeats() - 1;
                    bool isLastSequence = seqId == sequences.size() - 1;
                    bool isCheckpoint = triggerSyncPerBatch && isLastOp && isLastRepeat && isLastSequence;
                    float pri = op.getPri();
                    if (isLastOp) {
                        auto lastPriExtension = lastPriExtensions.at(seqId);
                        if (lastPriExtension.has_value()) {
                            pri += lastPriExtension.value();
                        }
                    }
                    auto priMs = static_cast<unsigned int>(std::round(pri * 1e6));
                    ius4oem->SetTrigger(priMs, isCheckpoint || triggerSyncPerTxRx, entryId, isCheckpoint && externalTrigger,
                                        triggerSyncPerTxRx);
                    if (op.getBitstreamId().has_value() && isMaster()) {
                        ius4oem->SetFiringIOBS(entryId, bitstreamOffsets.at(op.getBitstreamId().value()));
                    }
                }
            }
        }
    }
}

void Us4OEMImpl::validate(const std::vector<TxRxParametersSequence> &sequences, uint16 rxBufferSize) {
    std::string deviceIdStr = getDeviceId().toString();
    for (size_t i = 0; i < sequences.size(); ++i) {
        const auto &seq = sequences.at(i);
        Us4OEMTxRxValidator seqValidator(format("{} tx rx sequence #{}", deviceIdStr, i),
                                         descriptor,
                                         static_cast<BitstreamId>(bitstreamOffsets.size()) );
        seqValidator.validate(seq);
        seqValidator.throwOnErrors();
    }
    // General sequence parameters.
    auto nFirings = getNumberOfFirings(sequences);
    auto nTriggers = getNumberOfTriggers(sequences, rxBufferSize);

    ARRUS_REQUIRES_AT_MOST(nFirings, 1024, format("Exceeded the maximum ({}) number of firings: {}", 1024, nFirings));
    const auto maxSequenceSize = descriptor.getTxRxSequenceLimits().getSize().end();
    ARRUS_REQUIRES_AT_MOST(nTriggers, maxSequenceSize,
                           format("Exceeded the maximum ({}) number of triggers: {}", maxSequenceSize, nTriggers));
}

float Us4OEMImpl::getTxRxTime(float rxTime) const {
    float txrxTime = 0.0f;
    if (reprogrammingMode == Us4OEMSettings::ReprogrammingMode::SEQUENTIAL) {
        txrxTime = rxTime + descriptor.getSequenceReprogrammingTime();
    } else if (reprogrammingMode == Us4OEMSettings::ReprogrammingMode::PARALLEL) {
        txrxTime = std::max(rxTime, descriptor.getSequenceReprogrammingTime());
    } else {
        throw IllegalArgumentException(
            format("Unrecognized reprogramming mode: {}", static_cast<size_t>(reprogrammingMode)));
    }
    return txrxTime;
}

Us4OEMRxMappingRegister Us4OEMImpl::setRxMappings(const TxParametersSequenceColl &sequences) {
    Us4OEMRxMappingRegisterBuilder builder{static_cast<FrameChannelMapping::Us4OEMNumber>(getDeviceId().getOrdinal()),
                                           acceptRxNops, channelMapping, descriptor.getNRxChannels()};
    builder.add(sequences);
    auto mappingRegister = builder.build();
    for (auto const &[mapId, map] : mappingRegister.getMappings()) {
        ius4oem->SetRxChannelMapping(map, mapId);
    }
    return mappingRegister;
}

float Us4OEMImpl::getSamplingFrequency() { return descriptor.getSamplingFrequency(); }

<<<<<<< HEAD
float Us4OEMImpl::getRxTime(const TxRxParameters &op, float samplingFrequency) {
    auto sampleRange = op.getRxSampleRange().asPair();
    float nSamples = static_cast<float>(std::get<1>(sampleRange));
    auto &pulse = op.getTxPulse();
    float txTime = pulse.getPulseLength();
    float rxTime = nSamples / samplingFrequency;
    // TODO consider txTime+rxTime
    rxTime = std::max(txTime, rxTime);
    return std::max(MIN_RX_TIME, (float)  rxTime + RX_TIME_EPSILON);
}

std::bitset<Us4OEMImpl::N_ADDR_CHANNELS> Us4OEMImpl::filterAperture(std::bitset<N_ADDR_CHANNELS> aperture) {
    for (auto channel : this->channelsMask) {
        aperture[channel] = false;
    }
    return aperture;
}

void Us4OEMImpl::validateAperture(const std::bitset<N_ADDR_CHANNELS> &aperture) {
    for (auto channel : this->channelsMask) {
        if (aperture[channel]) {
            throw ArrusException(::arrus::format("Attempted to set masked channel: {}", channel));
        }
    }
=======
float Us4OEMImpl::getRxTime(size_t nSamples, float samplingFrequency) {
    return std::max(descriptor.getMinRxTime(), (float) nSamples / samplingFrequency + descriptor.getRxTimeEpsilon());
>>>>>>> d39c22bf
}

void Us4OEMImpl::start() { this->startTrigger(); }

void Us4OEMImpl::stop() { this->stopTrigger(); }

void Us4OEMImpl::syncTrigger() { this->ius4oem->TriggerSync(); }

void Us4OEMImpl::setTgcCurve(const std::vector<TxRxParametersSequence> &sequences) {
    // Make sure all TGC curve are the same.
    if (sequences.empty()) {
        return;
    }
    bool allCurvesTheSame = true;
    const auto &referenceCurve = sequences.at(0).getTgcCurve();
    for (size_t i = 1; i < sequences.size(); ++i) {
        const auto &s = sequences.at(i).getTgcCurve();
        if (s != referenceCurve) {
            allCurvesTheSame = false;
            break;
        }
    }
    ARRUS_REQUIRES_TRUE_IAE(allCurvesTheSame, "TGC curves for all sequences should be exactly the same.");
    setTgcCurve(sequences.at(0).getTgcCurve());
}

Ius4OEMRawHandle Us4OEMImpl::getIUs4OEM() { return ius4oem.get(); }

void Us4OEMImpl::enableSequencer(bool resetSequencerPointer) {
    bool txConfOnTrigger = false;
    switch (reprogrammingMode) {
    case Us4OEMSettings::ReprogrammingMode::SEQUENTIAL: txConfOnTrigger = false; break;
    case Us4OEMSettings::ReprogrammingMode::PARALLEL: txConfOnTrigger = true; break;
    }
    this->ius4oem->EnableSequencer(txConfOnTrigger, resetSequencerPointer);
}

std::vector<uint8_t> Us4OEMImpl::getChannelMapping() { return channelMapping; }

// AFE setters
void Us4OEMImpl::setTgcCurve(const RxSettings &afeCfg) {
    const ops::us4r::TGCCurve &tgc = afeCfg.getTgcSamples();
    bool applyCharacteristic = afeCfg.isApplyTgcCharacteristic();

    auto tgcMax = static_cast<float>(afeCfg.getPgaGain() + afeCfg.getLnaGain());
    auto tgcMin = tgcMax - RxSettings::TGC_ATTENUATION_RANGE;
    // Set.
    if (tgc.empty()) {
        ius4oem->TGCDisable();
    } else {
        std::vector<float> actualTgc = tgc;
        // Normalize to [0, 1].
        for (auto &val : actualTgc) {
            val = (val - tgcMin) / RxSettings::TGC_ATTENUATION_RANGE;
        }
        if (applyCharacteristic) {
            // TGC characteristic, experimentally verified.
            static const std::vector<float> tgcChar = {
                0.0f, 2.4999999999986144e-05f, 5.00000000000167e-05f, 7.500000000000284e-05f,
                0.0005999999999999784f, 0.0041999999999999815f, 0.01200000000000001f, 0.020624999999999984f,
                0.03085f, 0.04424999999999999f, 0.06269999999999998f, 0.08455000000000004f,
                0.11172500000000003f, 0.14489999999999997f, 0.173325f, 0.19654999999999995f,
                0.22227499999999994f, 0.252475f, 0.28857499999999997f, 0.3149f,
                0.341275f, 0.370925f, 0.406625f, 0.44225000000000003f,
                0.4710750000000001f, 0.501125f, 0.538575f, 0.5795999999999999f,
                0.6115f, 0.642f, 0.677075f, 0.7185f,
                0.756725f, 0.7885f, 0.8234f, 0.8618499999999999f,
                0.897375f, 0.92415f, 0.952075f, 0.9814f, 1.0f
            };
            // the below is simply linspace(0, 1, 41)
            static const std::vector<float> tgcCharPoints = {
                0.0f   , 0.025f, 0.05f, 0.075f, 0.1f, 0.125f, 0.15f, 0.175f, 0.2f  ,
                0.225f, 0.25f , 0.275f, 0.3f  , 0.325f, 0.35f , 0.375f, 0.4f  , 0.425f,
                0.45f , 0.475f, 0.5f  , 0.525f, 0.55f , 0.575f, 0.6f  , 0.625f, 0.65f ,
                0.675f, 0.7f  , 0.725f, 0.75f , 0.775f, 0.8f  , 0.825f, 0.85f , 0.875f,
                0.9f  , 0.925f, 0.95f , 0.975f, 1.0f
            };
            actualTgc = ::arrus::interpolate1d(tgcChar, tgcCharPoints, actualTgc);
        }
        ius4oem->TGCEnable();
        // Currently setting firing parameter has no impact on the result
        // because TGC can be set only once for the whole sequence.
        ius4oem->TGCSetSamples(actualTgc, 0);
    }
}

void Us4OEMImpl::setRxSettings(const RxSettings &newSettings) { setRxSettingsPrivate(newSettings, false); }

void Us4OEMImpl::setRxSettingsPrivate(const RxSettings &newSettings, bool force) {
    setPgaGainAfe(newSettings.getPgaGain(), force);
    setLnaGainAfe(newSettings.getLnaGain(), force);
    setTgcCurve(newSettings);
    setDtgcAttenuationAfe(newSettings.getDtgcAttenuation(), force);
    setLpfCutoffAfe(newSettings.getLpfCutoff(), force);
    setActiveTerminationAfe(newSettings.getActiveTermination(), force);
    this->rxSettings = newSettings;
}

inline void Us4OEMImpl::setPgaGainAfe(uint16 value, bool force) {
    if (value != this->rxSettings.getPgaGain() || force) {
        ius4oem->SetPGAGain(PGAGainValueMap::getInstance().getEnumValue(value));
    }
}

inline void Us4OEMImpl::setLnaGainAfe(uint16 value, bool force) {
    if (value != this->rxSettings.getLnaGain() || force) {
        ius4oem->SetLNAGain(LNAGainValueMap::getInstance().getEnumValue(value));
    }
}

inline void Us4OEMImpl::setDtgcAttenuationAfe(std::optional<uint16> param, bool force) {
    if (param == rxSettings.getDtgcAttenuation() && !force) {
        return;
    }
    if (param.has_value()) {
        ius4oem->SetDTGC(::us4r::afe58jd18::EN_DIG_TGC::EN_DIG_TGC_EN,
                         DTGCAttenuationValueMap::getInstance().getEnumValue(param.value()));
    } else {
        // DTGC param does not matter
        ius4oem->SetDTGC(::us4r::afe58jd18::EN_DIG_TGC::EN_DIG_TGC_DIS,
                         ::us4r::afe58jd18::DIG_TGC_ATTENUATION::DIG_TGC_ATTENUATION_42dB);
    }
}

inline void Us4OEMImpl::setLpfCutoffAfe(uint32 value, bool force) {
    if (value != this->rxSettings.getLpfCutoff() || force) {
        ius4oem->SetLPFCutoff(LPFCutoffValueMap::getInstance().getEnumValue(value));
    }
}

inline void Us4OEMImpl::setActiveTerminationAfe(std::optional<uint16> param, bool force) {
    if (param == rxSettings.getActiveTermination() && !force) {
        return;
    }
    if (rxSettings.getActiveTermination().has_value()) {
        ius4oem->SetActiveTermination(::us4r::afe58jd18::ACTIVE_TERM_EN::ACTIVE_TERM_EN,
                                      ActiveTerminationValueMap::getInstance().getEnumValue(param.value()));
    } else {
        ius4oem->SetActiveTermination(::us4r::afe58jd18::ACTIVE_TERM_EN::ACTIVE_TERM_DIS,
                                      ::us4r::afe58jd18::GBL_ACTIVE_TERM::GBL_ACTIVE_TERM_50);
    }
}

float Us4OEMImpl::getFPGATemperature() { return ius4oem->GetFPGATemp(); }

float Us4OEMImpl::getUCDTemperature() { return ius4oem->GetUCDTemp(); }

float Us4OEMImpl::getUCDExternalTemperature() { return ius4oem->GetUCDExtTemp(); }

float Us4OEMImpl::getUCDMeasuredVoltage(uint8_t rail) { return ius4oem->GetUCDVOUT(rail); }

void Us4OEMImpl::checkFirmwareVersion() {
    try {
        ius4oem->CheckFirmwareVersion();
    } catch (const std::runtime_error &e) { throw arrus::IllegalStateException(e.what()); } catch (...) {
        throw arrus::IllegalStateException("Unknown exception while check firmware version.");
    }
}

uint32 Us4OEMImpl::getFirmwareVersion() { return ius4oem->GetFirmwareVersion(); }

uint32 Us4OEMImpl::getTxFirmwareVersion() { return ius4oem->GetTxFirmwareVersion(); }

uint32_t Us4OEMImpl::getTxOffset() { return ius4oem->GetTxOffset(); }

uint32_t Us4OEMImpl::getOemVersion() { return ius4oem->GetOemVersion(); }

void Us4OEMImpl::checkState() { this->checkFirmwareVersion(); }

void Us4OEMImpl::setTestPattern(RxTestPattern pattern) {
    switch (pattern) {
    case RxTestPattern::RAMP: ius4oem->EnableTestPatterns(); break;
    case RxTestPattern::OFF: ius4oem->DisableTestPatterns(); break;
    default: throw IllegalArgumentException("Unrecognized test pattern");
    }
}

uint32_t Us4OEMImpl::getTxStartSampleNumberAfeDemod(float ddcDecimationFactor) {
    //DDC valid data offset
    uint32_t txOffset = ius4oem->GetTxOffset();
    uint32_t offset = 34u + (uint32_t)(16 * ddcDecimationFactor);
    uint32_t offsetCorrection = 0;

    float decInt = 0;
    float decFloat = modf(ddcDecimationFactor, &decInt);

    uint32_t dataStep = (uint32_t)decInt;
    if (decFloat == 0.5f) {
        dataStep = (uint32_t)(2.0f * ddcDecimationFactor);
    } else if (decFloat == 0.25f || decFloat == 0.75f) {
        dataStep = (uint32_t)(4.0f * ddcDecimationFactor);
    }

     if(ddcDecimationFactor == 4.0f) {
        // Note: for some reason us4OEM AFE has a different offset for
        // decimation factor = 4; the below value was determined
        // experimentally (TX starts at 266 RX sample offset).
        offsetCorrection = (4 * 7);
    }

    //Check if data valid offset is higher than TX offset
    if (offset > txOffset) {
        //If TX offset is lower than data valid offset return just data valid offset and log warning
        if(!this->isDecimationFactorAdjustmentLogged) {
            this->logger->log(LogSeverity::INFO,
                          ::arrus::format("Decimation factor {} causes RX data to start after the moment TX starts."
                                          " Delay TX by {} microseconds to align start of RX data with start of TX.",
                                          ddcDecimationFactor, (float)(offset - txOffset + offsetCorrection)/65.0f));
            this->isDecimationFactorAdjustmentLogged = true;
        }
        return offset;
    } else {
        //Calculate offset pointing to DDC sample closest but lower than 240 cycles (TX offset)
<<<<<<< HEAD
        if (ddcDecimationFactor == 4) {
            // Note: for some reason us4OEM AFE has a different offset for
            // decimation factor; the below values was determined
            // experimentally.
            return offset + 2 * 84;
        } else {
            offset += ((txOffset - offset) / (uint32_t) ddcDecimationFactor) * (uint32_t) ddcDecimationFactor;
            return offset;
        }
=======
        offset += ((txOffset - offset) / dataStep) * dataStep;
        return (offset + offsetCorrection);
>>>>>>> d39c22bf
    }
}

float Us4OEMImpl::getCurrentSamplingFrequency() const {
    std::unique_lock<std::mutex> lock{stateMutex};
    return currentSamplingFrequency;
}

float Us4OEMImpl::getFPGAWallclock() { return ius4oem->GetFPGAWallclock(); }

void Us4OEMImpl::setAfeDemod(const std::optional<DigitalDownConversion> &ddc) {
    if (ddc.has_value()) {
        auto &value = ddc.value();
        setAfeDemod(value.getDemodulationFrequency(), value.getDecimationFactor(), value.getFirCoefficients().data(),
                    value.getFirCoefficients().size());
    } else {
        disableAfeDemod();
    }
}

void Us4OEMImpl::setAfeDemod(float demodulationFrequency, float decimationFactor, const float *firCoefficients,
                             size_t nCoefficients) {
    //check decimation factor
    if (!(decimationFactor >= 2.0f && decimationFactor <= 63.75f)) {
        throw IllegalArgumentException("Decimation factor should be in range 2.0 - 63.75");
    }

    int decInt = static_cast<int>(decimationFactor);
    float decFract = decimationFactor - static_cast<float>(decInt);
    int nQuarters = 0;
    if (decFract == 0.0f || decFract == 0.25f || decFract == 0.5f || decFract == 0.75f) {
        nQuarters = int(decFract * 4.0f);
    } else {
        throw IllegalArgumentException("Decimation's fractional part should be equal 0.0, 0.25, 0.5 or 0.75");
    }
    int expectedNumberOfCoeffs = 0;
    //check if fir size is correct for given decimation factor
    if (nQuarters == 0) {
        expectedNumberOfCoeffs = 8 * decInt;
    } else if (nQuarters == 1) {
        expectedNumberOfCoeffs = 32 * decInt + 8;
    } else if (nQuarters == 2) {
        expectedNumberOfCoeffs = 16 * decInt + 8;
    } else if (nQuarters == 3) {
        expectedNumberOfCoeffs = 32 * decInt + 24;
    }
    if (static_cast<size_t>(expectedNumberOfCoeffs) != nCoefficients) {
        throw IllegalArgumentException(format("Incorrect number of DDC FIR filter coefficients, should be {}, "
                                              "actual: {}",
                                              expectedNumberOfCoeffs, nCoefficients));
    }
    enableAfeDemod();
    setAfeDemodConfig(static_cast<uint8_t>(decInt), static_cast<uint8_t>(nQuarters), firCoefficients,
                      static_cast<uint16_t>(nCoefficients), demodulationFrequency);
}

const char *Us4OEMImpl::getSerialNumber() { return this->serialNumber.get().c_str(); }
<<<<<<< HEAD

const char *Us4OEMImpl::getRevision() { return this->revision.get().c_str(); }

HVPSMeasurement Us4OEMImpl::getHVPSMeasurement() {
    auto m = ius4oem->GetHVPSMeasurements();
    HVPSMeasurementBuilder builder;
    builder.set(0, HVPSMeasurement::Polarity::PLUS, HVPSMeasurement::Unit::VOLTAGE, m.HVP0Voltage);
    builder.set(0, HVPSMeasurement::Polarity::PLUS, HVPSMeasurement::Unit::CURRENT, m.HVP0Current);
    builder.set(1, HVPSMeasurement::Polarity::PLUS, HVPSMeasurement::Unit::VOLTAGE, m.HVP1Voltage);
    builder.set(1, HVPSMeasurement::Polarity::PLUS, HVPSMeasurement::Unit::CURRENT, m.HVP1Current);
    builder.set(0, HVPSMeasurement::Polarity::MINUS, HVPSMeasurement::Unit::VOLTAGE, m.HVM0Voltage);
    builder.set(0, HVPSMeasurement::Polarity::MINUS, HVPSMeasurement::Unit::CURRENT, m.HVM0Current);
    builder.set(1, HVPSMeasurement::Polarity::MINUS, HVPSMeasurement::Unit::VOLTAGE, m.HVM1Voltage);
    builder.set(1, HVPSMeasurement::Polarity::MINUS, HVPSMeasurement::Unit::CURRENT, m.HVM1Current);
    return builder.build();
}
float Us4OEMImpl::setHVPSSyncMeasurement(uint16_t nSamples, float frequency) {
    return ius4oem->SetHVPSSyncMeasurement(nSamples, frequency);
}
=======

const char *Us4OEMImpl::getRevision() { return this->revision.get().c_str(); }

BitstreamId Us4OEMImpl::addIOBitstream(const std::vector<uint8_t> &levels, const std::vector<uint16_t> &periods) {
    ARRUS_REQUIRES_EQUAL_IAE(levels.size(), periods.size());
    uint16 bitstreamOffset = 0;
    uint16 bitstreamId = 0;
    if (!bitstreamOffsets.empty()) {
        bitstreamId = int16(bitstreamOffsets.size());
        bitstreamOffset = bitstreamOffsets.at(bitstreamId - 1) + bitstreamSizes.at(bitstreamId - 1);
    }
    setIOBitstreamForOffset(bitstreamOffset, levels, periods);
    bitstreamOffsets.push_back(bitstreamOffset);
    bitstreamSizes.push_back(uint16(levels.size()));
    return bitstreamId;
}

void Us4OEMImpl::setIOBitstream(BitstreamId bitstreamId, const std::vector<uint8_t> &levels,
                                const std::vector<uint16_t> &periods) {
    ARRUS_REQUIRES_EQUAL_IAE(levels.size(), periods.size());
    ARRUS_REQUIRES_TRUE(bitstreamId < bitstreamOffsets.size(), "The bitstream with the given id does not exists.");
    if (bitstreamId != bitstreamOffsets.size() - 1) {
        ARRUS_REQUIRES_EQUAL_IAE(levels.size(), bitstreamSizes.at(bitstreamId));
    }
    // Allow to change the last bitstream size.
    setIOBitstreamForOffset(bitstreamOffsets.at(bitstreamId), levels, periods);
    bitstreamSizes[bitstreamId] = static_cast<uint16>(levels.size());
}

void Us4OEMImpl::setIOBitstreamForOffset(uint16 bitstreamOffset, const std::vector<uint8_t> &levels,
                                         const std::vector<uint16_t> &periods) {
    ARRUS_REQUIRES_EQUAL_IAE(levels.size(), periods.size());
    size_t nRegisters = static_cast<uint16_t>(levels.size());
    for (uint16_t i = 0; i < nRegisters; ++i) {
        ius4oem->SetIOBSRegister(bitstreamOffset + i, levels[i], i == (nRegisters - 1), periods[i]);
    }
}

size_t Us4OEMImpl::getNumberOfTriggers(const TxParametersSequenceColl &sequences, uint16 rxBufferSize) {
    return std::accumulate(std::begin(sequences), std::end(sequences), 0,
                           [=](const auto &a, const auto &b) { return a + b.size() * b.getNRepeats() * rxBufferSize; });
}

size_t Us4OEMImpl::getNumberOfFirings(const std::vector<TxRxParametersSequence> &sequences) {
    return std::accumulate(std::begin(sequences), std::end(sequences), 0,
                           [](const auto &a, const auto &b) { return a + b.size(); });
}

void Us4OEMImpl::setTxDelays(const std::vector<bool> &txAperture, const std::vector<float> &delays, uint16 firingId,
                             size_t delaysId, const std::unordered_set<ChannelIdx> &maskedChannelsTx) {
    ARRUS_REQUIRES_EQUAL_IAE(txAperture.size(), delays.size());
    for (uint8 ch = 0; ch < ARRUS_SAFE_CAST(txAperture.size(), uint8); ++ch) {
        bool bit = txAperture.at(ch);
        float delay = 0.0f;
        if (bit && !setContains(maskedChannelsTx, static_cast<ChannelIdx>(ch))) {
            delay = delays.at(ch);
        }
        ius4oem->SetTxDelay(ch, delay, firingId, delaysId);
    }
}

void Us4OEMImpl::clearCallbacks() {
    this->ius4oem->ClearCallbacks();
}

std::bitset<Us4OEMDescriptor::N_ADDR_CHANNELS> Us4OEMImpl::filterAperture(
    std::bitset<Us4OEMDescriptor::N_ADDR_CHANNELS> aperture,
    const std::unordered_set<ChannelIdx> &channelsMask) {
    for (auto channel:channelsMask) {
        aperture[channel] = false;
    }
    return aperture;
}

Us4OEMDescriptor Us4OEMImpl::getDescriptor() const {
    return descriptor;
}

void Us4OEMImpl::setMaximumPulseLength(std::optional<float> maxLength) {
    // 2 means OEM+
    // this is the only type of OEM that currently can have a maxLength != nullopt
    if(ius4oem->GetOemVersion() != 2 && maxLength.has_value()) {
        throw IllegalArgumentException("Currently it is possible to set maxLength value only for OEM+ (type 2)");
    }
    TxLimitsBuilder txBuilder{this->descriptor.getTxRxSequenceLimits().getTxRx().getTx()};
    if(maxLength.has_value()) {
        txBuilder.setPulseLength(Interval<float>{0.0f, maxLength.value()});
    }
    else {
        // Set the default setting.
        auto defaultLimits = Us4OEMDescriptorFactory::getDescriptor(ius4oem, isMaster()).getTxRxSequenceLimits().getTxRx().getTx().getPulseLength();
        txBuilder.setPulseLength(defaultLimits);
    }
    TxLimits txLimits = txBuilder.build();
    TxRxSequenceLimitsBuilder seqBuilder{descriptor.getTxRxSequenceLimits()};
    seqBuilder.setTxRxLimits(txLimits, descriptor.getTxRxSequenceLimits().getTxRx().getRx(),
                             descriptor.getTxRxSequenceLimits().getTxRx().getPri());
    Us4OEMDescriptorBuilder builder{descriptor};
    builder.setTxRxSequenceLimits(seqBuilder.build());
    // Set the new descriptor.
    descriptor = builder.build();
}

HVPSMeasurement Us4OEMImpl::getHVPSMeasurement() {
    auto m = ius4oem->GetHVPSMeasurements();
    HVPSMeasurementBuilder builder;
    builder.set(0, HVPSMeasurement::Polarity::PLUS, HVPSMeasurement::Unit::VOLTAGE, m.HVP0Voltage);
    builder.set(0, HVPSMeasurement::Polarity::PLUS, HVPSMeasurement::Unit::CURRENT, m.HVP0Current);
    builder.set(1, HVPSMeasurement::Polarity::PLUS, HVPSMeasurement::Unit::VOLTAGE, m.HVP1Voltage);
    builder.set(1, HVPSMeasurement::Polarity::PLUS, HVPSMeasurement::Unit::CURRENT, m.HVP1Current);
    builder.set(0, HVPSMeasurement::Polarity::MINUS, HVPSMeasurement::Unit::VOLTAGE, m.HVM0Voltage);
    builder.set(0, HVPSMeasurement::Polarity::MINUS, HVPSMeasurement::Unit::CURRENT, m.HVM0Current);
    builder.set(1, HVPSMeasurement::Polarity::MINUS, HVPSMeasurement::Unit::VOLTAGE, m.HVM1Voltage);
    builder.set(1, HVPSMeasurement::Polarity::MINUS, HVPSMeasurement::Unit::CURRENT, m.HVM1Current);
    return builder.build();
}

float Us4OEMImpl::setHVPSSyncMeasurement(uint16_t nSamples, float frequency) {
    return ius4oem->SetHVPSSyncMeasurement(nSamples, frequency);
}

void Us4OEMImpl::waitForIrq(unsigned int irq, std::optional<long long> timeout) {
    this->irqEvents.at(irq).wait(timeout);
}

void Us4OEMImpl::sync(std::optional<long long> timeout) {
    logger->log(LogSeverity::TRACE, "Waiting for EVENTDONE IRQ");
    auto eventDoneIrq = static_cast<unsigned>(IUs4OEM::MSINumber::EVENTDONE);
    this->waitForIrq(eventDoneIrq, timeout);
}

void Us4OEMImpl::setWaitForHVPSMeasurementDone() {
    ius4oem->EnableHVPSMeasurementReadyIRQ();
    auto measurementDoneIrq = static_cast<unsigned>(IUs4OEM::MSINumber::HVPS_MEASUREMENT_DONE);
    irqEvents.at(measurementDoneIrq).resetCounters();
    ius4oem->RegisterCallback(IUs4OEM::MSINumber::HVPS_MEASUREMENT_DONE, [measurementDoneIrq, this]() {
        this->irqEvents.at(measurementDoneIrq).notifyOne();
    });
}

void Us4OEMImpl::waitForHVPSMeasurementDone(std::optional<long long> timeout) {
    logger->log(LogSeverity::TRACE, "Waiting for HVPS Measurement done IRQ");
    auto measurementDoneIrq = static_cast<unsigned>(IUs4OEM::MSINumber::HVPS_MEASUREMENT_DONE);
    this->waitForIrq(measurementDoneIrq, timeout);
}

>>>>>>> d39c22bf

}// namespace arrus::devices<|MERGE_RESOLUTION|>--- conflicted
+++ resolved
@@ -36,14 +36,9 @@
                        Us4OEMSettings::ReprogrammingMode reprogrammingMode, Us4OEMDescriptor descriptor,
                        bool externalTrigger = false, bool acceptRxNops = false)
     : Us4OEMImplBase(id), logger{getLoggerFactory()->getLogger()}, ius4oem(std::move(ius4oem)),
-<<<<<<< HEAD
-      channelMapping(std::move(channelMapping)), channelsMask(std::move(channelsMask)),
-      reprogrammingMode(reprogrammingMode), rxSettings(std::move(rxSettings)), externalTrigger(externalTrigger),
-=======
       descriptor(std::move(descriptor)),
       channelMapping(std::move(channelMapping)), reprogrammingMode(reprogrammingMode),
       rxSettings(std::move(rxSettings)), externalTrigger(externalTrigger),
->>>>>>> d39c22bf
       serialNumber([this]() { return this->ius4oem->GetSerialNumber(); }),
       revision([this]() { return this->ius4oem->GetRevisionNumber(); }), acceptRxNops(acceptRxNops) {
 
@@ -150,94 +145,6 @@
 
 void Us4OEMImpl::resetAfe() { ius4oem->AfeSoftReset(); }
 
-<<<<<<< HEAD
-class Us4OEMTxRxValidator : public Validator<TxRxParamsSequence> {
-public:
-    Us4OEMTxRxValidator(const std::string &componentName, float txFrequencyMin, float txFrequencyMax,
-                        float txPulseLengthMin, float txPulseLengthMax)
-        : Validator(componentName), txFrequencyMin(txFrequencyMin), txFrequencyMax(txFrequencyMax),
-          txPulseLengthMin(txPulseLengthMin), txPulseLengthMax(txPulseLengthMax) {}
-
-    void validate(const TxRxParamsSequence &txRxs) {
-        // Validation according to us4oem technote
-        const auto decimationFactor = txRxs[0].getRxDecimationFactor();
-        const auto startSample = txRxs[0].getRxSampleRange().start();
-        for (size_t firing = 0; firing < txRxs.size(); ++firing) {
-            const auto &op = txRxs[firing];
-            if (!op.isNOP()) {
-                auto firingStr = ::arrus::format(" (firing {})", firing);
-                // Tx
-                ARRUS_VALIDATOR_EXPECT_EQUAL_M(op.getTxAperture().size(), size_t(Us4OEMImpl::N_TX_CHANNELS), firingStr);
-                ARRUS_VALIDATOR_EXPECT_EQUAL_M(op.getTxDelays().size(), size_t(Us4OEMImpl::N_TX_CHANNELS), firingStr);
-                ARRUS_VALIDATOR_EXPECT_ALL_IN_RANGE_VM(op.getTxDelays(), Us4OEMImpl::MIN_TX_DELAY,
-                                                       Us4OEMImpl::MAX_TX_DELAY, firingStr);
-
-                // Tx - pulse
-                ARRUS_VALIDATOR_EXPECT_IN_RANGE_M(op.getTxPulse().getCenterFrequency(), txFrequencyMin, txFrequencyMax,
-                                                  firingStr);
-
-                ARRUS_VALIDATOR_EXPECT_IN_RANGE_M(op.getTxPulse().getPulseLength(), txPulseLengthMin, txPulseLengthMax,
-                                                  firingStr);
-                float ignore = 0.0f;
-                float fractional = std::modf(op.getTxPulse().getNPeriods(), &ignore);
-                ARRUS_VALIDATOR_EXPECT_TRUE_M((fractional == 0.0f || fractional == 0.5f), (firingStr + ", n periods"));
-                ARRUS_VALIDATOR_EXPECT_IN_RANGE_M(op.getTxPulse().getAmplitudeLevel(),
-                    static_cast<ops::us4r::Pulse::AmplitudeLevel>(0),
-                    static_cast<ops::us4r::Pulse::AmplitudeLevel>(1),
-                    firingStr);
-
-                // Rx
-                ARRUS_VALIDATOR_EXPECT_EQUAL_M(op.getRxAperture().size(), size_t(Us4OEMImpl::N_ADDR_CHANNELS),
-                                               firingStr);
-                size_t numberOfActiveRxChannels =
-                    std::accumulate(std::begin(op.getRxAperture()), std::end(op.getRxAperture()), 0);
-                ARRUS_VALIDATOR_EXPECT_IN_RANGE_M(numberOfActiveRxChannels, size_t(0), size_t(32), firingStr);
-                uint32 numberOfSamples = op.getNumberOfSamples();
-                ARRUS_VALIDATOR_EXPECT_IN_RANGE_M(
-                    // should be enough for condition rxTime < 4000 [us]
-                    numberOfSamples, Us4OEMImpl::MIN_NSAMPLES, Us4OEMImpl::MAX_NSAMPLES, firingStr);
-                ARRUS_VALIDATOR_EXPECT_DIVISIBLE_M(numberOfSamples, 64u, firingStr);
-                ARRUS_VALIDATOR_EXPECT_IN_RANGE_M(op.getRxDecimationFactor(), 0, 10, firingStr);
-                ARRUS_VALIDATOR_EXPECT_IN_RANGE_M(op.getPri(), Us4OEMImpl::MIN_PRI, Us4OEMImpl::MAX_PRI, firingStr);
-                ARRUS_VALIDATOR_EXPECT_TRUE_M(op.getRxDecimationFactor() == decimationFactor,
-                                              "Decimation factor should be the same for all operations." + firingStr);
-                ARRUS_VALIDATOR_EXPECT_TRUE_M(op.getRxSampleRange().start() == startSample,
-                                              "Start sample should be the same for all operations." + firingStr);
-                ARRUS_VALIDATOR_EXPECT_TRUE_M((op.getRxPadding() == ::arrus::Tuple<ChannelIdx>{0, 0}),
-                                              ("Rx padding is not allowed for us4oems. " + firingStr));
-            }
-        }
-    }
-
-private:
-    float txFrequencyMin;
-    float txFrequencyMax;
-    float txPulseLengthMin;
-    float txPulseLengthMax;
-};
-
-std::tuple<Us4OEMBuffer, FrameChannelMapping::Handle>
-Us4OEMImpl::setTxRxSequence(const std::vector<TxRxParameters> &seq, const ops::us4r::TGCCurve &tgc, uint16 rxBufferSize,
-                            uint16 batchSize, std::optional<float> sri, bool triggerSync,
-                            const std::optional<::arrus::ops::us4r::DigitalDownConversion> &ddc,
-                            const std::vector<arrus::framework::NdArray> &txDelays) {
-    std::unique_lock<std::mutex> lock{stateMutex};
-    // Validate input sequence and parameters.
-    std::string deviceIdStr = getDeviceId().toString();
-    bool isDDCOn = ddc.has_value();
-    Us4OEMTxRxValidator seqValidator(format("{} tx rx sequence", deviceIdStr), ius4oem->GetMinTxFrequency(),
-                                     ius4oem->GetMaxTxFrequency(), ius4oem->GetMinTxPulseLength(),
-                                     ius4oem->GetMaxTxPulseLength());
-    seqValidator.validate(seq);
-    seqValidator.throwOnErrors();
-
-    // General sequence parameters.
-    auto nOps = static_cast<uint16>(seq.size());
-    ARRUS_REQUIRES_AT_MOST(nOps, 1024, ::arrus::format("Exceeded the maximum ({}) number of firings: {}", 1024, nOps));
-    ARRUS_REQUIRES_AT_MOST(
-        nOps * batchSize * rxBufferSize, 16384,
-        ::arrus::format("Exceeded the maximum ({}) number of triggers: {}", 16384, nOps * batchSize * rxBufferSize));
-=======
 Us4OEMUploadResult Us4OEMImpl::upload(const TxParametersSequenceColl &sequences, uint16 rxBufferSize,
                                       Scheme::WorkMode workMode, const std::optional<DigitalDownConversion> &ddc,
                                       const std::vector<arrus::framework::NdArray> &txDelays) {
@@ -258,67 +165,11 @@
     setAfeDemod(ddc);
     return Us4OEMUploadResult{bufferDef, rxMappingRegister.acquireFCMs()};
 }
->>>>>>> d39c22bf
 
 void Us4OEMImpl::setTgcCurve(const ops::us4r::TGCCurve &tgc) {
     RxSettingsBuilder rxSettingsBuilder(this->rxSettings);
     this->rxSettings = RxSettingsBuilder(this->rxSettings).setTgcSamples(tgc)->build();
     setTgcCurve(this->rxSettings);
-<<<<<<< HEAD
-    ius4oem->SetNumberOfFirings(nOps);
-    ius4oem->ClearScheduledReceive();
-    ius4oem->ResetCallbacks();
-    auto [rxMappings, rxApertures, fcm] = setRxMappings(seq);
-    // helper data
-    const std::bitset<N_ADDR_CHANNELS> emptyAperture;
-    const std::bitset<N_ACTIVE_CHANNEL_GROUPS> emptyChannelGroups;
-
-    size_t nTxDelayProfiles = txDelays.size();
-
-    // Program Tx/rx sequence ("firings")
-    for (uint16 opIdx = 0; opIdx < seq.size(); ++opIdx) {
-        logger->log(LogSeverity::TRACE, format("Setting tx/rx: {}", opIdx));
-        auto const &op = seq[opIdx];
-        if (op.isNOP()) {
-            logger->log(LogSeverity::TRACE, format("Setting tx/rx {}: NOP {}", opIdx, ::arrus::toString(op)));
-        } else {
-            logger->log(LogSeverity::DEBUG, arrus::format("Setting tx/rx {}: {}", opIdx, ::arrus::toString(op)));
-        }
-        float decimationFactor = isDDCOn ? ddc->getDecimationFactor() : (float) op.getRxDecimationFactor();
-        this->currentSamplingFrequency = SAMPLING_FREQUENCY / decimationFactor;
-        float rxTime = getRxTime(op, this->currentSamplingFrequency);
-
-        // Computing total TX/RX time
-        float txrxTime = 0.0f;
-        txrxTime = getTxRxTime(rxTime);
-        // receive time + reprogramming time
-        if (txrxTime > op.getPri()) {
-            throw IllegalArgumentException(::arrus::format(
-                "Total time required for a single TX/RX ({}) should not exceed PRI ({})", txrxTime, op.getPri()));
-        }
-        if (op.isNOP()) {
-            ius4oem->SetActiveChannelGroup(emptyChannelGroups, opIdx);
-            // Intentionally filtering empty aperture to reduce possibility of a mistake.
-            auto txAperture = filterAperture(emptyAperture);
-            auto rxAperture = filterAperture(emptyAperture);
-
-            // Intentionally validating the apertures, to reduce possibility of mistake.
-            validateAperture(txAperture);
-            ius4oem->SetTxAperture(txAperture, opIdx);
-            validateAperture(rxAperture);
-            ius4oem->SetRxAperture(rxAperture, opIdx);
-        } else {
-            // active channel groups already remapped in constructor
-            ius4oem->SetActiveChannelGroup(activeChannelGroups, opIdx);
-            auto txAperture = filterAperture(::arrus::toBitset<N_TX_CHANNELS>(op.getTxAperture()));
-            auto rxAperture = filterAperture(rxApertures[opIdx]);
-            // Intentionally validating tx apertures, to reduce the risk of mistake channel activation
-            // (e.g. the masked one).
-            validateAperture(txAperture);
-            ius4oem->SetTxAperture(txAperture, opIdx);
-            validateAperture(rxAperture);
-            ius4oem->SetRxAperture(rxAperture, opIdx);
-=======
 }
 Us4OEMImpl::Us4OEMChannelsGroupsMask Us4OEMImpl::getActiveChannelGroups(const Us4OEMAperture &txAperture,
                                                                         const Us4OEMAperture &rxAperture) {
@@ -329,7 +180,6 @@
             ChannelIdx physicalCh = mapping[logicalCh];
             ChannelIdx groupNr = physicalCh / descriptor.getActiveChannelGroupSize();
             result[groupNr] = true;
->>>>>>> d39c22bf
         }
     }
     static const std::vector<ChannelIdx> acgRemap = {0, 4, 8, 12, 2, 6, 10, 14, 1, 5, 9, 13, 3, 7, 11, 15};
@@ -337,19 +187,6 @@
     return ::arrus::toBitset<Us4OEMDescriptor::N_ACTIVE_CHANNEL_GROUPS>(acg);
 }
 
-<<<<<<< HEAD
-        // Delays
-        size_t currentTxDelaysId = 0;
-        uint8 txChannel = 0;
-        for (bool bit : op.getTxAperture()) {
-            // First set the internal TX delays.
-            for (currentTxDelaysId = 0; currentTxDelaysId < nTxDelayProfiles; ++currentTxDelaysId) {
-                float txDelay = 0.0f;
-                if (bit && !::arrus::setContains(this->channelsMask, txChannel)) {
-                    txDelay = txDelays[currentTxDelaysId].get<float>((size_t) opIdx, (size_t) txChannel);
-                }
-                ius4oem->SetTxDelay(txChannel, txDelay, opIdx, currentTxDelaysId);
-=======
 void Us4OEMImpl::uploadFirings(const TxParametersSequenceColl &sequences,
                                const std::optional<DigitalDownConversion> &ddc,
                                const std::vector<arrus::framework::NdArray> &txDelays,
@@ -376,7 +213,7 @@
             auto [startSample, endSample] = op.getRxSampleRange().asPair();
             float decimationFactor = isDDCOn ? ddc->getDecimationFactor() : (float) op.getRxDecimationFactor();
             setCurrentSamplingFrequency(descriptor.getSamplingFrequency() / decimationFactor);
-            float rxTime = getRxTime(endSample, this->currentSamplingFrequency);
+            float rxTime = getRxTime(op, this->currentSamplingFrequency);
             // Common
             float txrxTime = getTxRxTime(rxTime);
             auto filteredTxAperture = filterAperture(txAperture, op.getMaskedChannelsTx());
@@ -395,7 +232,6 @@
             for (size_t delaysId = 0; delaysId < txDelays.size(); ++delaysId) {
                 auto delays = txDelays.at(delaysId).row(opId).toVector<float>();
                 setTxDelays(op.getTxAperture(), delays, firingId, delaysId, op.getMaskedChannelsTx());
->>>>>>> d39c22bf
             }
             // Then set the profile from the input sequence (for backward-compatibility).
             // NOTE: this might look redundant and it is, however it simplifies the changes for v0.9.0 a lot
@@ -406,28 +242,10 @@
             ius4oem->SetTxFreqency(op.getTxPulse().getCenterFrequency(), firingId);
             ius4oem->SetTxHalfPeriods(nTxHalfPeriods, firingId);
             ius4oem->SetTxInvert(op.getTxPulse().isInverse(), firingId);
+            ius4oem->SetTxVoltageLevel(op.getTxPulse().getAmplitudeLevel(), opIdx);
             ius4oem->SetRxTime(rxTime, firingId);
             ius4oem->SetRxDelay(op.getRxDelay(), firingId);
         }
-<<<<<<< HEAD
-        ius4oem->SetTxFreqency(op.getTxPulse().getCenterFrequency(), opIdx);
-        ius4oem->SetTxHalfPeriods(static_cast<uint32_t>(op.getTxPulse().getNPeriods() * 2), opIdx);
-        ius4oem->SetTxInvert(op.getTxPulse().isInverse(), opIdx);
-        ius4oem->SetTxVoltageLevel(op.getTxPulse().getAmplitudeLevel(), opIdx);
-        ius4oem->SetRxTime(rxTime, opIdx);
-        ius4oem->SetRxDelay(op.getRxDelay(), opIdx);
-    }
-    // Set the last profile as the current TX delay (the last one is the one provided in the Sequence.ops.Tx.delays property.
-    ius4oem->SetTxDelays(nTxDelayProfiles);
-    // NOTE: for us4OEM+ the method below must be called right after programming TX/RX, and before calling ScheduleReceive.
-    ius4oem->SetNTriggers(nOps * batchSize * rxBufferSize);
-
-    // Program data acquisitions ("ScheduleReceive" part).
-    // element == the result data frame of the given operations sequence
-    // Buffer elements.
-    // The below code programs us4OEM sequencer to fill the us4OEM memory with the acquired data.
-    // us4oem RXDMA output address
-=======
     }
     // Set the last profile as the current TX delay
     // (the last one is the one provided in the Sequence.ops.Tx.delays property).
@@ -510,7 +328,6 @@
     Us4OEMBufferBuilder builder;
 
     auto nSequences = ARRUS_SAFE_CAST(sequences.size(), SequenceId);
->>>>>>> d39c22bf
     size_t outputAddress = 0;
     size_t arrayStartAddress = 0;
     size_t elementStartAddress = 0;
@@ -547,37 +364,12 @@
                         // us4oem sequencer).
                         parts.emplace_back(outputAddress, partSize, seqId, entryId);
                     }
-<<<<<<< HEAD
-                    startSampleRaw = startSample * (uint32_t) ddc->getDecimationFactor();
-                    sampleOffset = getTxStartSampleNumberAfeDemod(ddc->getDecimationFactor());
-                    nSamplesRaw = nSamples * 2;
-                    sampleSize = 2 * sizeof(OutputDType);
-                } else {
-                    startSampleRaw = startSample * op.getRxDecimationFactor();
-                    sampleOffset = ius4oem->GetTxOffset();
-                    nSamplesRaw = nSamples;
-                    sampleSize = sizeof(OutputDType);
-                }
-                size_t nBytes = nSamples * N_RX_CHANNELS * sampleSize;
-
-                ARRUS_REQUIRES_AT_MOST(
-                    outputAddress + nBytes, DDR_SIZE,
-                    ::arrus::format("Total data size cannot exceed 4GiB (device {})", getDeviceId().toString()));
-
-                ius4oem->ScheduleReceive(firing, outputAddress, nSamplesRaw, sampleOffset + startSampleRaw,
-                                         op.getRxDecimationFactor() - 1, rxMapId, nullptr);
-                if (batchIdx == 0) {
-                    size_t partSize = 0;
-                    if (!op.isRxNOP() || acceptRxNops) {
-                        partSize = nBytes;
-=======
                     if (!op.isRxNOP() || acceptRxNops) {
                         // Also, allows rx nops for OEM that is acceptable, in order to acquire frame metadata.
                         // For example, the master module gathers frame metadata, so we cannot miss any of it.
                         // In all other cases, all RX nops are just overwritten.
                         outputAddress += nBytes;
                         totalSamples += static_cast<unsigned>(nSamples);
->>>>>>> d39c22bf
                     }
                 }
             }
@@ -709,7 +501,6 @@
 
 float Us4OEMImpl::getSamplingFrequency() { return descriptor.getSamplingFrequency(); }
 
-<<<<<<< HEAD
 float Us4OEMImpl::getRxTime(const TxRxParameters &op, float samplingFrequency) {
     auto sampleRange = op.getRxSampleRange().asPair();
     float nSamples = static_cast<float>(std::get<1>(sampleRange));
@@ -718,26 +509,7 @@
     float rxTime = nSamples / samplingFrequency;
     // TODO consider txTime+rxTime
     rxTime = std::max(txTime, rxTime);
-    return std::max(MIN_RX_TIME, (float)  rxTime + RX_TIME_EPSILON);
-}
-
-std::bitset<Us4OEMImpl::N_ADDR_CHANNELS> Us4OEMImpl::filterAperture(std::bitset<N_ADDR_CHANNELS> aperture) {
-    for (auto channel : this->channelsMask) {
-        aperture[channel] = false;
-    }
-    return aperture;
-}
-
-void Us4OEMImpl::validateAperture(const std::bitset<N_ADDR_CHANNELS> &aperture) {
-    for (auto channel : this->channelsMask) {
-        if (aperture[channel]) {
-            throw ArrusException(::arrus::format("Attempted to set masked channel: {}", channel));
-        }
-    }
-=======
-float Us4OEMImpl::getRxTime(size_t nSamples, float samplingFrequency) {
     return std::max(descriptor.getMinRxTime(), (float) nSamples / samplingFrequency + descriptor.getRxTimeEpsilon());
->>>>>>> d39c22bf
 }
 
 void Us4OEMImpl::start() { this->startTrigger(); }
@@ -951,20 +723,8 @@
         return offset;
     } else {
         //Calculate offset pointing to DDC sample closest but lower than 240 cycles (TX offset)
-<<<<<<< HEAD
-        if (ddcDecimationFactor == 4) {
-            // Note: for some reason us4OEM AFE has a different offset for
-            // decimation factor; the below values was determined
-            // experimentally.
-            return offset + 2 * 84;
-        } else {
-            offset += ((txOffset - offset) / (uint32_t) ddcDecimationFactor) * (uint32_t) ddcDecimationFactor;
-            return offset;
-        }
-=======
         offset += ((txOffset - offset) / dataStep) * dataStep;
         return (offset + offsetCorrection);
->>>>>>> d39c22bf
     }
 }
 
@@ -1022,9 +782,108 @@
 }
 
 const char *Us4OEMImpl::getSerialNumber() { return this->serialNumber.get().c_str(); }
-<<<<<<< HEAD
 
 const char *Us4OEMImpl::getRevision() { return this->revision.get().c_str(); }
+
+BitstreamId Us4OEMImpl::addIOBitstream(const std::vector<uint8_t> &levels, const std::vector<uint16_t> &periods) {
+    ARRUS_REQUIRES_EQUAL_IAE(levels.size(), periods.size());
+    uint16 bitstreamOffset = 0;
+    uint16 bitstreamId = 0;
+    if (!bitstreamOffsets.empty()) {
+        bitstreamId = int16(bitstreamOffsets.size());
+        bitstreamOffset = bitstreamOffsets.at(bitstreamId - 1) + bitstreamSizes.at(bitstreamId - 1);
+    }
+    setIOBitstreamForOffset(bitstreamOffset, levels, periods);
+    bitstreamOffsets.push_back(bitstreamOffset);
+    bitstreamSizes.push_back(uint16(levels.size()));
+    return bitstreamId;
+}
+
+void Us4OEMImpl::setIOBitstream(BitstreamId bitstreamId, const std::vector<uint8_t> &levels,
+                                const std::vector<uint16_t> &periods) {
+    ARRUS_REQUIRES_EQUAL_IAE(levels.size(), periods.size());
+    ARRUS_REQUIRES_TRUE(bitstreamId < bitstreamOffsets.size(), "The bitstream with the given id does not exists.");
+    if (bitstreamId != bitstreamOffsets.size() - 1) {
+        ARRUS_REQUIRES_EQUAL_IAE(levels.size(), bitstreamSizes.at(bitstreamId));
+    }
+    // Allow to change the last bitstream size.
+    setIOBitstreamForOffset(bitstreamOffsets.at(bitstreamId), levels, periods);
+    bitstreamSizes[bitstreamId] = static_cast<uint16>(levels.size());
+}
+
+void Us4OEMImpl::setIOBitstreamForOffset(uint16 bitstreamOffset, const std::vector<uint8_t> &levels,
+                                         const std::vector<uint16_t> &periods) {
+    ARRUS_REQUIRES_EQUAL_IAE(levels.size(), periods.size());
+    size_t nRegisters = static_cast<uint16_t>(levels.size());
+    for (uint16_t i = 0; i < nRegisters; ++i) {
+        ius4oem->SetIOBSRegister(bitstreamOffset + i, levels[i], i == (nRegisters - 1), periods[i]);
+    }
+}
+
+size_t Us4OEMImpl::getNumberOfTriggers(const TxParametersSequenceColl &sequences, uint16 rxBufferSize) {
+    return std::accumulate(std::begin(sequences), std::end(sequences), 0,
+                           [=](const auto &a, const auto &b) { return a + b.size() * b.getNRepeats() * rxBufferSize; });
+}
+
+size_t Us4OEMImpl::getNumberOfFirings(const std::vector<TxRxParametersSequence> &sequences) {
+    return std::accumulate(std::begin(sequences), std::end(sequences), 0,
+                           [](const auto &a, const auto &b) { return a + b.size(); });
+}
+
+void Us4OEMImpl::setTxDelays(const std::vector<bool> &txAperture, const std::vector<float> &delays, uint16 firingId,
+                             size_t delaysId, const std::unordered_set<ChannelIdx> &maskedChannelsTx) {
+    ARRUS_REQUIRES_EQUAL_IAE(txAperture.size(), delays.size());
+    for (uint8 ch = 0; ch < ARRUS_SAFE_CAST(txAperture.size(), uint8); ++ch) {
+        bool bit = txAperture.at(ch);
+        float delay = 0.0f;
+        if (bit && !setContains(maskedChannelsTx, static_cast<ChannelIdx>(ch))) {
+            delay = delays.at(ch);
+        }
+        ius4oem->SetTxDelay(ch, delay, firingId, delaysId);
+    }
+}
+
+void Us4OEMImpl::clearCallbacks() {
+    this->ius4oem->ClearCallbacks();
+}
+
+std::bitset<Us4OEMDescriptor::N_ADDR_CHANNELS> Us4OEMImpl::filterAperture(
+    std::bitset<Us4OEMDescriptor::N_ADDR_CHANNELS> aperture,
+    const std::unordered_set<ChannelIdx> &channelsMask) {
+    for (auto channel:channelsMask) {
+        aperture[channel] = false;
+    }
+    return aperture;
+}
+
+Us4OEMDescriptor Us4OEMImpl::getDescriptor() const {
+    return descriptor;
+}
+
+void Us4OEMImpl::setMaximumPulseLength(std::optional<float> maxLength) {
+    // 2 means OEM+
+    // this is the only type of OEM that currently can have a maxLength != nullopt
+    if(ius4oem->GetOemVersion() != 2 && maxLength.has_value()) {
+        throw IllegalArgumentException("Currently it is possible to set maxLength value only for OEM+ (type 2)");
+    }
+    TxLimitsBuilder txBuilder{this->descriptor.getTxRxSequenceLimits().getTxRx().getTx()};
+    if(maxLength.has_value()) {
+        txBuilder.setPulseLength(Interval<float>{0.0f, maxLength.value()});
+    }
+    else {
+        // Set the default setting.
+        auto defaultLimits = Us4OEMDescriptorFactory::getDescriptor(ius4oem, isMaster()).getTxRxSequenceLimits().getTxRx().getTx().getPulseLength();
+        txBuilder.setPulseLength(defaultLimits);
+    }
+    TxLimits txLimits = txBuilder.build();
+    TxRxSequenceLimitsBuilder seqBuilder{descriptor.getTxRxSequenceLimits()};
+    seqBuilder.setTxRxLimits(txLimits, descriptor.getTxRxSequenceLimits().getTxRx().getRx(),
+                             descriptor.getTxRxSequenceLimits().getTxRx().getPri());
+    Us4OEMDescriptorBuilder builder{descriptor};
+    builder.setTxRxSequenceLimits(seqBuilder.build());
+    // Set the new descriptor.
+    descriptor = builder.build();
+}
 
 HVPSMeasurement Us4OEMImpl::getHVPSMeasurement() {
     auto m = ius4oem->GetHVPSMeasurements();
@@ -1039,126 +898,6 @@
     builder.set(1, HVPSMeasurement::Polarity::MINUS, HVPSMeasurement::Unit::CURRENT, m.HVM1Current);
     return builder.build();
 }
-float Us4OEMImpl::setHVPSSyncMeasurement(uint16_t nSamples, float frequency) {
-    return ius4oem->SetHVPSSyncMeasurement(nSamples, frequency);
-}
-=======
-
-const char *Us4OEMImpl::getRevision() { return this->revision.get().c_str(); }
-
-BitstreamId Us4OEMImpl::addIOBitstream(const std::vector<uint8_t> &levels, const std::vector<uint16_t> &periods) {
-    ARRUS_REQUIRES_EQUAL_IAE(levels.size(), periods.size());
-    uint16 bitstreamOffset = 0;
-    uint16 bitstreamId = 0;
-    if (!bitstreamOffsets.empty()) {
-        bitstreamId = int16(bitstreamOffsets.size());
-        bitstreamOffset = bitstreamOffsets.at(bitstreamId - 1) + bitstreamSizes.at(bitstreamId - 1);
-    }
-    setIOBitstreamForOffset(bitstreamOffset, levels, periods);
-    bitstreamOffsets.push_back(bitstreamOffset);
-    bitstreamSizes.push_back(uint16(levels.size()));
-    return bitstreamId;
-}
-
-void Us4OEMImpl::setIOBitstream(BitstreamId bitstreamId, const std::vector<uint8_t> &levels,
-                                const std::vector<uint16_t> &periods) {
-    ARRUS_REQUIRES_EQUAL_IAE(levels.size(), periods.size());
-    ARRUS_REQUIRES_TRUE(bitstreamId < bitstreamOffsets.size(), "The bitstream with the given id does not exists.");
-    if (bitstreamId != bitstreamOffsets.size() - 1) {
-        ARRUS_REQUIRES_EQUAL_IAE(levels.size(), bitstreamSizes.at(bitstreamId));
-    }
-    // Allow to change the last bitstream size.
-    setIOBitstreamForOffset(bitstreamOffsets.at(bitstreamId), levels, periods);
-    bitstreamSizes[bitstreamId] = static_cast<uint16>(levels.size());
-}
-
-void Us4OEMImpl::setIOBitstreamForOffset(uint16 bitstreamOffset, const std::vector<uint8_t> &levels,
-                                         const std::vector<uint16_t> &periods) {
-    ARRUS_REQUIRES_EQUAL_IAE(levels.size(), periods.size());
-    size_t nRegisters = static_cast<uint16_t>(levels.size());
-    for (uint16_t i = 0; i < nRegisters; ++i) {
-        ius4oem->SetIOBSRegister(bitstreamOffset + i, levels[i], i == (nRegisters - 1), periods[i]);
-    }
-}
-
-size_t Us4OEMImpl::getNumberOfTriggers(const TxParametersSequenceColl &sequences, uint16 rxBufferSize) {
-    return std::accumulate(std::begin(sequences), std::end(sequences), 0,
-                           [=](const auto &a, const auto &b) { return a + b.size() * b.getNRepeats() * rxBufferSize; });
-}
-
-size_t Us4OEMImpl::getNumberOfFirings(const std::vector<TxRxParametersSequence> &sequences) {
-    return std::accumulate(std::begin(sequences), std::end(sequences), 0,
-                           [](const auto &a, const auto &b) { return a + b.size(); });
-}
-
-void Us4OEMImpl::setTxDelays(const std::vector<bool> &txAperture, const std::vector<float> &delays, uint16 firingId,
-                             size_t delaysId, const std::unordered_set<ChannelIdx> &maskedChannelsTx) {
-    ARRUS_REQUIRES_EQUAL_IAE(txAperture.size(), delays.size());
-    for (uint8 ch = 0; ch < ARRUS_SAFE_CAST(txAperture.size(), uint8); ++ch) {
-        bool bit = txAperture.at(ch);
-        float delay = 0.0f;
-        if (bit && !setContains(maskedChannelsTx, static_cast<ChannelIdx>(ch))) {
-            delay = delays.at(ch);
-        }
-        ius4oem->SetTxDelay(ch, delay, firingId, delaysId);
-    }
-}
-
-void Us4OEMImpl::clearCallbacks() {
-    this->ius4oem->ClearCallbacks();
-}
-
-std::bitset<Us4OEMDescriptor::N_ADDR_CHANNELS> Us4OEMImpl::filterAperture(
-    std::bitset<Us4OEMDescriptor::N_ADDR_CHANNELS> aperture,
-    const std::unordered_set<ChannelIdx> &channelsMask) {
-    for (auto channel:channelsMask) {
-        aperture[channel] = false;
-    }
-    return aperture;
-}
-
-Us4OEMDescriptor Us4OEMImpl::getDescriptor() const {
-    return descriptor;
-}
-
-void Us4OEMImpl::setMaximumPulseLength(std::optional<float> maxLength) {
-    // 2 means OEM+
-    // this is the only type of OEM that currently can have a maxLength != nullopt
-    if(ius4oem->GetOemVersion() != 2 && maxLength.has_value()) {
-        throw IllegalArgumentException("Currently it is possible to set maxLength value only for OEM+ (type 2)");
-    }
-    TxLimitsBuilder txBuilder{this->descriptor.getTxRxSequenceLimits().getTxRx().getTx()};
-    if(maxLength.has_value()) {
-        txBuilder.setPulseLength(Interval<float>{0.0f, maxLength.value()});
-    }
-    else {
-        // Set the default setting.
-        auto defaultLimits = Us4OEMDescriptorFactory::getDescriptor(ius4oem, isMaster()).getTxRxSequenceLimits().getTxRx().getTx().getPulseLength();
-        txBuilder.setPulseLength(defaultLimits);
-    }
-    TxLimits txLimits = txBuilder.build();
-    TxRxSequenceLimitsBuilder seqBuilder{descriptor.getTxRxSequenceLimits()};
-    seqBuilder.setTxRxLimits(txLimits, descriptor.getTxRxSequenceLimits().getTxRx().getRx(),
-                             descriptor.getTxRxSequenceLimits().getTxRx().getPri());
-    Us4OEMDescriptorBuilder builder{descriptor};
-    builder.setTxRxSequenceLimits(seqBuilder.build());
-    // Set the new descriptor.
-    descriptor = builder.build();
-}
-
-HVPSMeasurement Us4OEMImpl::getHVPSMeasurement() {
-    auto m = ius4oem->GetHVPSMeasurements();
-    HVPSMeasurementBuilder builder;
-    builder.set(0, HVPSMeasurement::Polarity::PLUS, HVPSMeasurement::Unit::VOLTAGE, m.HVP0Voltage);
-    builder.set(0, HVPSMeasurement::Polarity::PLUS, HVPSMeasurement::Unit::CURRENT, m.HVP0Current);
-    builder.set(1, HVPSMeasurement::Polarity::PLUS, HVPSMeasurement::Unit::VOLTAGE, m.HVP1Voltage);
-    builder.set(1, HVPSMeasurement::Polarity::PLUS, HVPSMeasurement::Unit::CURRENT, m.HVP1Current);
-    builder.set(0, HVPSMeasurement::Polarity::MINUS, HVPSMeasurement::Unit::VOLTAGE, m.HVM0Voltage);
-    builder.set(0, HVPSMeasurement::Polarity::MINUS, HVPSMeasurement::Unit::CURRENT, m.HVM0Current);
-    builder.set(1, HVPSMeasurement::Polarity::MINUS, HVPSMeasurement::Unit::VOLTAGE, m.HVM1Voltage);
-    builder.set(1, HVPSMeasurement::Polarity::MINUS, HVPSMeasurement::Unit::CURRENT, m.HVM1Current);
-    return builder.build();
-}
 
 float Us4OEMImpl::setHVPSSyncMeasurement(uint16_t nSamples, float frequency) {
     return ius4oem->SetHVPSSyncMeasurement(nSamples, frequency);
@@ -1189,6 +928,5 @@
     this->waitForIrq(measurementDoneIrq, timeout);
 }
 
->>>>>>> d39c22bf
 
 }// namespace arrus::devices