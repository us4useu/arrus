--- conflicted
+++ resolved
@@ -647,13 +647,10 @@
 }
 
 float Us4OEMImpl::getFPGATemperature() { return ius4oem->GetFPGATemp(); }
-<<<<<<< HEAD
-=======
 
 float Us4OEMImpl::getUCDMeasuredVoltage(uint8_t rail) {
     return ius4oem->GetUCDVOUT(rail);
 }
->>>>>>> 7cbef503
 
 void Us4OEMImpl::checkFirmwareVersion() {
     try {
