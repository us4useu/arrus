#include "Us4OEMImpl.h"

#include <chrono>
#include <cmath>
#include <thread>
#include <utility>

#include "Us4OEMDescriptorFactory.h"
#include "Us4OEMTxRxValidator.h"
#include "arrus/common/asserts.h"
#include "arrus/common/format.h"
#include "arrus/common/utils.h"
#include "arrus/core/api/devices/us4r/Us4OEMSettings.h"
#include "arrus/core/api/ops/us4r/constraints/TxRxSequenceLimits.h"
#include "arrus/core/common/collections.h"
#include "arrus/core/common/hash.h"
#include "arrus/core/common/interpolate.h"
#include "arrus/core/common/validation.h"
#include "arrus/core/devices/us4r/FrameChannelMappingImpl.h"
#include "arrus/core/devices/us4r/RxSettings.h"
#include "arrus/core/devices/us4r/external/ius4oem/ActiveTerminationValueMap.h"
#include "arrus/core/devices/us4r/external/ius4oem/DTGCAttenuationValueMap.h"
#include "arrus/core/devices/us4r/external/ius4oem/LNAGainValueMap.h"
#include "arrus/core/devices/us4r/external/ius4oem/LPFCutoffValueMap.h"
#include "arrus/core/devices/us4r/external/ius4oem/PGAGainValueMap.h"
#include "arrus/core/devices/us4r/us4oem/Us4OEMBuffer.h"
#include "arrus/core/devices/us4r/us4oem/Us4OEMRxMappingRegisterBuilder.h"

namespace arrus::devices {
// TODO migrate this source to us4r subspace

using namespace arrus::devices::us4r;
using namespace arrus::ops::us4r;

Us4OEMImpl::Us4OEMImpl(DeviceId id, IUs4OEMHandle ius4oem, std::vector<uint8_t> channelMapping, RxSettings rxSettings,
                       Us4OEMSettings::ReprogrammingMode reprogrammingMode, Us4OEMDescriptor descriptor,
                       bool externalTrigger = false, bool acceptRxNops = false)
    : Us4OEMImplBase(id), logger{getLoggerFactory()->getLogger()}, ius4oem(std::move(ius4oem)),
      descriptor(std::move(descriptor)),
      channelMapping(std::move(channelMapping)), reprogrammingMode(reprogrammingMode),
      rxSettings(std::move(rxSettings)), externalTrigger(externalTrigger),
      serialNumber([this]() { return this->ius4oem->GetSerialNumber(); }),
      revision([this]() { return this->ius4oem->GetRevisionNumber(); }), acceptRxNops(acceptRxNops) {

    INIT_ARRUS_DEVICE_LOGGER(logger, id.toString());
    setTestPattern(RxTestPattern::OFF);
    disableAfeDemod();
    setRxSettingsPrivate(this->rxSettings, true);
    setCurrentSamplingFrequency(this->descriptor.getSamplingFrequency());
}

Us4OEMImpl::~Us4OEMImpl() {
    try {
        logger->log(LogSeverity::DEBUG, arrus::format("Destroying handle"));
    } catch (const std::exception &e) {
        std::cerr << arrus::format("Exception while calling us4oem destructor: {}", e.what()) << std::endl;
    }
    logger->log(LogSeverity::DEBUG, arrus::format("Us4OEM handle destroyed."));
}

bool Us4OEMImpl::isMaster() { return descriptor.isMaster(); }

void Us4OEMImpl::startTrigger() {
    if (isMaster()) {
        ius4oem->TriggerStart();
    }
}

void Us4OEMImpl::stopTrigger() {
    if (isMaster()) {
        ius4oem->TriggerStop();
    }
}

uint16_t Us4OEMImpl::getAfe(uint8_t address) { return ius4oem->AfeReadRegister(0, address); }

void Us4OEMImpl::setAfe(uint8_t address, uint16_t value) {
    ius4oem->AfeWriteRegister(0, address, value);
    ius4oem->AfeWriteRegister(1, address, value);
}

void Us4OEMImpl::enableAfeDemod() { ius4oem->AfeDemodEnable(); }

void Us4OEMImpl::setAfeDemodConfig(uint8_t decInt, uint8_t decQuarters, const float *firCoeffs, uint16_t firLength,
                                   float freq) {
    ius4oem->AfeDemodConfig(decInt, decQuarters, firCoeffs, firLength, freq);
}

void Us4OEMImpl::setAfeDemodDefault() { ius4oem->AfeDemodSetDefault(); }

void Us4OEMImpl::setAfeDemodDecimationFactor(uint8_t integer) { ius4oem->AfeDemodSetDecimationFactor(integer); }

void Us4OEMImpl::setAfeDemodDecimationFactor(uint8_t integer, uint8_t quarters) {
    ius4oem->AfeDemodSetDecimationFactorQuarters(integer, quarters);
}

void Us4OEMImpl::setAfeDemodFrequency(float frequency) {
    // Note: us4r-api expects frequency in Hz.
    ius4oem->AfeDemodSetDemodFrequency(frequency / 1e6f);
    ius4oem->AfeDemodFsweepDisable();
}

void Us4OEMImpl::setAfeDemodFrequency(float startFrequency, float stopFrequency) {
    // Note: us4r-api expects frequency in Hz.
    ius4oem->AfeDemodSetDemodFrequency(startFrequency / 1e6f, stopFrequency / 1e6f);
    ius4oem->AfeDemodFsweepEnable();
}

float Us4OEMImpl::getAfeDemodStartFrequency() { return ius4oem->AfeDemodGetStartFrequency(); }

float Us4OEMImpl::getAfeDemodStopFrequency() { return ius4oem->AfeDemodGetStopFrequency(); }

void Us4OEMImpl::setAfeDemodFsweepROI(uint16_t startSample, uint16_t stopSample) {
    ius4oem->AfeDemodSetFsweepROI(startSample, stopSample);
}

void Us4OEMImpl::writeAfeFIRCoeffs(const int16_t *coeffs, uint16_t length) {
    ius4oem->AfeDemodWriteFirCoeffs(coeffs, length);
}

void Us4OEMImpl::writeAfeFIRCoeffs(const float *coeffs, uint16_t length) {
    ius4oem->AfeDemodWriteFirCoeffs(coeffs, length);
}

void Us4OEMImpl::setHpfCornerFrequency(uint32_t frequency) {
    uint8_t coefficient = 10;
    switch (frequency) {
    case 4520'000: coefficient = 2; break;
    case 2420'000: coefficient = 3; break;
    case 1200'000: coefficient = 4; break;
    case 600'000: coefficient = 5; break;
    case 300'000: coefficient = 6; break;
    case 180'000: coefficient = 7; break;
    case 80'000: coefficient = 8; break;
    case 40'000: coefficient = 9; break;
    case 20'000: coefficient = 10; break;
    default: throw IllegalArgumentException(format("Unsupported HPF corner frequency: {}", frequency));
    }
    ius4oem->AfeEnableHPF();
    ius4oem->AfeSetHPFCornerFrequency(coefficient);
}

void Us4OEMImpl::disableHpf() { ius4oem->AfeDisableHPF(); }
Interval<Voltage> Us4OEMImpl::getAcceptedVoltageRange() { return Interval<Voltage>{0, 90}; }

void Us4OEMImpl::resetAfe() { ius4oem->AfeSoftReset(); }

Us4OEMUploadResult Us4OEMImpl::upload(const std::vector<us4r::TxRxParametersSequence> &sequences, 
                                      uint16 rxBufferSize, ops::us4r::Scheme::WorkMode workMode,
                                      const std::optional<ops::us4r::DigitalDownConversion> &ddc,
                                      const std::vector<arrus::framework::NdArray> &txDelays,
                                      const std::vector<TxTimeout> &txTimeouts) {
    std::unique_lock<std::mutex> lock{stateMutex};
    validate(sequences, rxBufferSize);
    setTgcCurve(sequences);
    ius4oem->ResetSequencer();
    ius4oem->SetNumberOfFirings(ARRUS_SAFE_CAST(getNumberOfFirings(sequences), uint16_t));
    ius4oem->ClearScheduledReceive();
    ius4oem->ResetCallbacks();
    auto rxMappingRegister = setRxMappings(sequences);
    this->isDecimationFactorAdjustmentLogged = false;
    setTxTimeouts(txTimeouts);
    uploadFirings(sequences, ddc, txDelays, rxMappingRegister);
    // For us4OEM+ the method below must be called right after programming TX/RX, and before calling ScheduleReceive.
    ius4oem->SetNTriggers(ARRUS_SAFE_CAST(getNumberOfTriggers(sequences, rxBufferSize), uint16_t));
    auto [bufferDef, rxTimeOffset] = uploadAcquisition(sequences, rxBufferSize, ddc, rxMappingRegister);
    uploadTriggersIOBS(sequences, rxBufferSize, workMode);
    setAfeDemod(ddc);
    if(workMode == ops::us4r::Scheme::WorkMode::MANUAL_OP) {
        setWaitForEventDone();
    }
    return Us4OEMUploadResult{bufferDef, rxMappingRegister.acquireFCMs(), rxTimeOffset};
}
void Us4OEMImpl::setTxTimeouts(const std::vector<TxTimeout> &txTimeouts) {
    if(!txTimeouts.empty()) {
        ius4oem->EnableTxTimeout();
        for(size_t n = 0; n < txTimeouts.size(); ++n) {
            ius4oem->SetTxTimeout((uint8_t)n, txTimeouts[n]);
        }
    }
}

void Us4OEMImpl::setTgcCurve(const ops::us4r::TGCCurve &tgc) {
    RxSettingsBuilder rxSettingsBuilder(this->rxSettings);
    this->rxSettings = RxSettingsBuilder(this->rxSettings).setTgcSamples(tgc)->build();
    setTgcCurve(this->rxSettings);
}
Us4OEMImpl::Us4OEMChannelsGroupsMask Us4OEMImpl::getActiveChannelGroups(const Us4OEMAperture &txAperture,
                                                                        const Us4OEMAperture &rxAperture) {
    std::vector<bool> result(Us4OEMDescriptor::N_ADDR_CHANNELS, false);
    const auto &mapping = getChannelMapping();
    for (ChannelIdx logicalCh = 0; logicalCh < Us4OEMDescriptor::N_ADDR_CHANNELS; ++logicalCh) {
        if (txAperture.test(logicalCh) || rxAperture.test(logicalCh)) {
            ChannelIdx physicalCh = mapping[logicalCh];
            ChannelIdx groupNr = physicalCh / descriptor.getActiveChannelGroupSize();
            result[groupNr] = true;
        }
    }
    static const std::vector<ChannelIdx> acgRemap = {0, 4, 8, 12, 2, 6, 10, 14, 1, 5, 9, 13, 3, 7, 11, 15};
    auto acg = permute(result, acgRemap);
    return ::arrus::toBitset<Us4OEMDescriptor::N_ACTIVE_CHANNEL_GROUPS>(acg);
}

void Us4OEMImpl::uploadFirings(const TxParametersSequenceColl &sequences,
                               const std::optional<DigitalDownConversion> &ddc,
                               const std::vector<arrus::framework::NdArray> &txDelays,
                               const Us4OEMRxMappingRegister &rxMappingRegister) {
    using SequenceId = uint16;
    using OpId = uint16;

    bool isDDCOn = ddc.has_value();
    const Us4OEMChannelsGroupsMask emptyChannelGroups;
    // us4OEM sequencer firing/entry id (global).
    OpId firingId = 0;
    for (SequenceId sequenceId = 0; sequenceId < ARRUS_SAFE_CAST(sequences.size(), SequenceId); ++sequenceId) {
        auto const &sequence = sequences[sequenceId];
        for (OpId opId = 0; opId < ARRUS_SAFE_CAST(sequence.size(), OpId); ++opId, ++firingId) {
            auto const &op = sequence.at(opId);
            logger->log(LogSeverity::TRACE,
                        format("Setting sequence {}, TX/RX {}: NOP? {}, definition: {}", sequenceId, opId, op.isNOP(),
                               ::arrus::toString(op)));
            // TX
            auto txAperture = arrus::toBitset<Us4OEMDescriptor::N_TX_CHANNELS>(op.getTxAperture());
            auto nTxHalfPeriods = static_cast<uint32>(op.getTxPulse().getNPeriods() * 2);
            // RX
            auto rxAperture = rxMappingRegister.getRxAperture(sequenceId, opId);
            float decimationFactor = isDDCOn ? ddc->getDecimationFactor() : (float) op.getRxDecimationFactor();
            setCurrentSamplingFrequency(descriptor.getSamplingFrequency() / decimationFactor);
            float rxTime = getRxTime(op, this->currentSamplingFrequency);
            // Common
            float txrxTime = getTxRxTime(rxTime);
            auto filteredTxAperture = filterAperture(txAperture, op.getMaskedChannelsTx());
            auto filteredRxAperture = filterAperture(rxAperture, op.getMaskedChannelsRx());
            Us4OEMChannelsGroupsMask channelsGroups =
                op.isNOP() ? emptyChannelGroups : getActiveChannelGroups(filteredTxAperture, filteredRxAperture);
            ARRUS_REQUIRES_TRUE_IAE(txrxTime <= op.getPri(),
                                    format("Total time required for a single TX/RX ({}) should not exceed PRI ({})",
                                           txrxTime, op.getPri()));
            // Upload
            ius4oem->SetActiveChannelGroup(channelsGroups, firingId);
            ius4oem->SetTxAperture(filteredTxAperture, firingId);
            ius4oem->SetRxAperture(filteredRxAperture, firingId);
            // Delays
            // Set delay defintion tables.
            for (size_t delaysId = 0; delaysId < txDelays.size(); ++delaysId) {
                auto delays = txDelays.at(delaysId).row(opId).toVector<float>();
                setTxDelays(op.getTxAperture(), delays, firingId, delaysId, op.getMaskedChannelsTx());
            }
            // Then set the profile from the input sequence (for backward-compatibility).
            // NOTE: this might look redundant and it is, however it simplifies the changes for v0.9.0 a lot
            // and reduces the risk of causing new bugs in the whole mapping implementation.
            // This will be optimized in TODO(0.12.0).
            setTxDelays(op.getTxAperture(), op.getTxDelays(), firingId, txDelays.size(),
                        op.getMaskedChannelsTx());
            ius4oem->SetTxFreqency(op.getTxPulse().getCenterFrequency(), firingId);
            ius4oem->SetTxHalfPeriods(nTxHalfPeriods, firingId);
            ius4oem->SetTxInvert(op.getTxPulse().isInverse(), firingId);
            if(isOEMPlus()) {
                ius4oem->SetTxVoltageLevel(op.getTxPulse().getAmplitudeLevel(), firingId);
            }
            ius4oem->SetRxTime(rxTime, firingId);
            // TODO(
            ius4oem->SetRxDelay(0.0f, firingId);
            if(isOEMPlus() && op.getTxTimeoutId().has_value()) {
                ius4oem->SetFiringTxTimoutId(firingId, op.getTxTimeoutId().value());
            }
        }
    }
    // Set the last profile as the current TX delay
    // (the last one is the one provided in the Sequence.ops.Tx.delays property).
    ius4oem->SetTxDelays(txDelays.size());
}

std::pair<size_t, float> Us4OEMImpl::scheduleReceiveDDC(size_t outputAddress, 
                                                        uint32 startSample, uint32 endSample, uint16 entryId,
                                                        const TxRxParameters &op, uint16 rxMapId,
                                                        const std::optional<DigitalDownConversion> &ddc) {
    float decInt = 0;
    float decFloat = modf(ddc->getDecimationFactor(), &decInt);

    uint32 div = 1;
    if (decFloat == 0.5f) {
        div = 2;
    } else if (decFloat == 0.25f || decFloat == 0.75f) {
        div = 4;
    }

    if (startSample != (startSample / div) * div) {
        startSample = (startSample / div) * div;
        this->logger->log(LogSeverity::WARNING,
                          ::arrus::format("Decimation factor {} requires start offset to be multiple "
                                          "of {}. Offset adjusted to {}.",
                                          ddc->getDecimationFactor(), div, startSample));
    }
    // Start sample, after transforming to the system number of cycles.
    // The start sample should be provided to the us4r-api
    // as for the nominal sampling frequency of us4OEM, i.e. 65 MHz.
    const uint32 startSampleRaw = startSample * (uint32_t) ddc->getDecimationFactor();
    // Sample RX offset closest (and <= if possible) to the moment tx delay = 0,
    // and sample RX offset time residue (time difference between sampleRxOffset and the moment tx delay = 0).
    const auto [sampleRxOffset, sampleRxOffsetTimeResidue] = getTxStartSampleNumberAfeDemod(ddc->getDecimationFactor());
    // Number of samples to acquire per channel.
    const size_t nSamples = endSample - startSample;
    // Number of samples to be set on IUs4OEM::ScheduleReceive
    const size_t nSamplesRaw = nSamples * 2;
    // Number of bytes a single sample takes (e.g. RF: a single int16, IQ: a pair of int16)
    const size_t sampleSize = 2 * sizeof(RawDataType);
    const size_t nBytes = nSamples * descriptor.getNRxChannels() * sampleSize;

    ARRUS_REQUIRES_AT_MOST(outputAddress + nBytes, descriptor.getDdrSize(),
                           format("Total data size cannot exceed 4GiB (device {})", getDeviceId().toString()));
    ius4oem->ScheduleReceive(entryId, outputAddress, nSamplesRaw, sampleRxOffset + startSampleRaw,
                             op.getRxDecimationFactor() - 1, rxMapId, nullptr);
    
    return std::make_pair(nBytes, sampleRxOffsetTimeResidue);
}

size_t Us4OEMImpl::scheduleReceiveRF(size_t outputAddress, uint32 startSample, uint32 endSample, uint16 entryId,
                                     const TxRxParameters &op, uint16 rxMapId) {
    const uint32 startSampleRaw = startSample * op.getRxDecimationFactor();
    const uint32 sampleRxOffset = ius4oem->GetTxOffset();
    const size_t nSamples = endSample - startSample;
    const size_t nSamplesRaw = nSamples;
    const size_t sampleSize = sizeof(RawDataType);
    const size_t nBytes = nSamples * descriptor.getNRxChannels() * sampleSize;
    ARRUS_REQUIRES_AT_MOST(outputAddress + nBytes, descriptor.getDdrSize(),
                           format("Total data size cannot exceed 4GiB (device {})", getDeviceId().toString()));
    ius4oem->ScheduleReceive(entryId, outputAddress, nSamplesRaw, sampleRxOffset + startSampleRaw,
                             op.getRxDecimationFactor() - 1, rxMapId, nullptr);
    return nBytes;
}

/**
 * Programs data acquisitions ("ScheduleReceive" part).
 *
 * 'element' here means the result data frame of the given operations sequence (times nRepeats)
 * This method programs us4OEM sequencer to fill the us4OEM memory with the acquired data
 * us4oem RXDMA output address.
*/
std::pair<Us4OEMBuffer, float> Us4OEMImpl::uploadAcquisition(const TxParametersSequenceColl &sequences, uint16 rxBufferSize,
                                                             const std::optional<DigitalDownConversion> &ddc,
                                                             const Us4OEMRxMappingRegister &rxMappingRegister) {
    bool isDDCOn = ddc.has_value();

    using BatchId = uint16;
    using SequenceId = uint16;
    using RepetitionId = uint16;
    using OpId = uint16;

    Us4OEMBufferBuilder builder;

    auto nSequences = ARRUS_SAFE_CAST(sequences.size(), SequenceId);
    size_t outputAddress = 0;
    size_t arrayStartAddress = 0;
    size_t elementStartAddress = 0;
    uint16 entryId = 0;
    float rxTimeOffset = 0; // actually, rxOffsetTimeResidue, but rxOffset (sampleRxOffset) is already compensated in scheduleReceiveDDC,
                            // so the rxOffsetTimeResidue is the only remaining offset. Now it's named rxTimeOffset for simplicity.
    for (BatchId batchId = 0; batchId < rxBufferSize; ++batchId) {
        // BUFFER ELEMENTS
        for (SequenceId seqId = 0; seqId < nSequences; ++seqId) {
            unsigned int totalSamples = 0;// Total number of samples in an array.
            // SEQUENCES
            Us4OEMBufferArrayParts parts;
            const auto &seq = sequences.at(seqId);
            for (RepetitionId repeatId = 0; repeatId < seq.getNRepeats(); ++repeatId) {
                // REPETITIONS
                for (OpId opId = 0; opId < seq.size(); ++opId, ++entryId) {
                    // OPS
                    auto const &op = seq.at(opId);

                    auto [startSample, endSample] = op.getRxSampleRange().asPair();
                    size_t nSamples = endSample - startSample;
                    auto rxMapId = rxMappingRegister.getMapId(seqId, opId);
                    size_t nBytes = 0;
                    if (isDDCOn) {
                        auto res = scheduleReceiveDDC(outputAddress, startSample, endSample, entryId, op, rxMapId, ddc);
                        nBytes = res.first;
                        rxTimeOffset = res.second;
                    } else {
                        nBytes = scheduleReceiveRF(outputAddress, startSample, endSample, entryId, op, rxMapId);
                    }
                    if (batchId == 0) {
                        size_t partSize = 0;
                        if (!op.isRxNOP() || acceptRxNops) {
                            partSize = nBytes;
                        }
                        // Otherwise, make an empty part (i.e. partSize = 0).
                        // (note: the firing number will be needed for transfer configuration to release element in
                        // us4oem sequencer).
                        parts.emplace_back(outputAddress, partSize, seqId, entryId);
                    }
                    if (!op.isRxNOP() || acceptRxNops) {
                        // Also, allows rx nops for OEM that is acceptable, in order to acquire frame metadata.
                        // For example, the master module gathers frame metadata, so we cannot miss any of it.
                        // In all other cases, all RX nops are just overwritten.
                        outputAddress += nBytes;
                        totalSamples += static_cast<unsigned>(nSamples);
                    }
                }
            }
            framework::NdArray::Shape shape;
            if (isDDCOn) {
                shape = {totalSamples, 2, descriptor.getNRxChannels()};
            } else {
                shape = {totalSamples, descriptor.getNRxChannels()};
            }
            if (batchId == 0) {
                // Gather element layout.
                builder.add(Us4OEMBufferArrayDef{arrayStartAddress, framework::NdArrayDef{shape, DataType}, parts});
                arrayStartAddress = outputAddress;
            }
        }
        // entryId-1, because the firing should point to the last firing of this element
        ARRUS_REQUIRES_TRUE(entryId > 0, "Empty sequences are not supported");
        builder.add(
            Us4OEMBufferElement{elementStartAddress, outputAddress - elementStartAddress, (uint16) (entryId - 1)});
        elementStartAddress = outputAddress;
    }
    return std::make_pair(std::move(builder.build()), rxTimeOffset);
}

void Us4OEMImpl::uploadTriggersIOBS(const TxParametersSequenceColl &sequences, uint16 rxBufferSize,
                                    Scheme::WorkMode workMode) {
    // Determine SRI values (last sequence PRI).
    std::vector<std::optional<float>> lastPriExtensions;
    for (const auto &sequence : sequences) {
        float totalPri = 0.0f;
        for (auto &op : sequence) {
            totalPri += op.getPri();
        }
        std::optional<float> lastPriExtension = std::nullopt;
        const auto &sri = sequence.getSri();
        if (sri.has_value()) {
            ARRUS_REQUIRES_TRUE_IAE(
                totalPri < sri.value(),
                format("Sequence repetition interval {} cannot be set, sequence total pri is equal {}", sri.value(),
                       totalPri));
            lastPriExtension = sri.value() - totalPri;
        }
        lastPriExtensions.push_back(lastPriExtension);
    }
    // Upload triggers and IOBS
    FiringId entryId = 0;
    auto nSequences = ARRUS_SAFE_CAST(sequences.size(), SequenceId);

    bool triggerSyncPerBatch = arrus::ops::us4r::Scheme::isWorkModeManual(workMode) || workMode == ops::us4r::Scheme::WorkMode::HOST;
    bool triggerSyncPerTxRx = workMode == ops::us4r::Scheme::WorkMode::MANUAL_OP;

    for (BatchId batchId = 0; batchId < rxBufferSize; ++batchId) {
        // BUFFER ELEMENTS
        for (SequenceId seqId = 0; seqId < nSequences; ++seqId) {
            // SEQUENCES
            const auto &seq = sequences.at(seqId);
            for (RepetitionId repeatId = 0; repeatId < seq.getNRepeats(); ++repeatId) {
                // REPETITIONS
                for (OpId opId = 0; opId < seq.size(); ++opId, ++entryId) {
                    // OPS
                    auto const &op = seq.at(opId);

                    bool isLastOp = opId == seq.size() - 1;
                    bool isLastRepeat = repeatId == seq.getNRepeats() - 1;
                    bool isLastSequence = seqId == sequences.size() - 1;
                    bool isCheckpoint = triggerSyncPerBatch && isLastOp && isLastRepeat && isLastSequence;
                    float pri = op.getPri();
                    if (isLastOp) {
                        auto lastPriExtension = lastPriExtensions.at(seqId);
                        if (lastPriExtension.has_value()) {
                            pri += lastPriExtension.value();
                        }
                    }
                    auto priMs = static_cast<unsigned int>(std::round(pri * 1e6));
                    ius4oem->SetTrigger(priMs, isCheckpoint || triggerSyncPerTxRx, entryId, isCheckpoint && externalTrigger);
                                        // TODO US4R-395 triggerSyncPerTxRx);
                    if (op.getBitstreamId().has_value() && isMaster()) {
                        ius4oem->SetFiringIOBS(entryId, bitstreamOffsets.at(op.getBitstreamId().value()));
                    }
                }
            }
        }
    }
}

void Us4OEMImpl::validate(const std::vector<TxRxParametersSequence> &sequences, uint16 rxBufferSize) {
    std::string deviceIdStr = getDeviceId().toString();
    for (size_t i = 0; i < sequences.size(); ++i) {
        const auto &seq = sequences.at(i);
        Us4OEMTxRxValidator seqValidator(format("{} tx rx sequence #{}", deviceIdStr, i),
                                         descriptor,
                                         static_cast<BitstreamId>(bitstreamOffsets.size()) );
        seqValidator.validate(seq);
        seqValidator.throwOnErrors();
    }
    // General sequence parameters.
    auto nFirings = getNumberOfFirings(sequences);
    auto nTriggers = getNumberOfTriggers(sequences, rxBufferSize);

    ARRUS_REQUIRES_AT_MOST(nFirings, 1024, format("Exceeded the maximum ({}) number of timeoutIds: {}", 1024, nFirings));
    const auto maxSequenceSize = descriptor.getTxRxSequenceLimits().getSize().end();
    ARRUS_REQUIRES_AT_MOST(nTriggers, maxSequenceSize,
                           format("Exceeded the maximum ({}) number of triggers: {}", maxSequenceSize, nTriggers));
}

float Us4OEMImpl::getTxRxTime(float rxTime) const {
    float txrxTime = 0.0f;
    if (reprogrammingMode == Us4OEMSettings::ReprogrammingMode::SEQUENTIAL) {
        txrxTime = rxTime + descriptor.getSequenceReprogrammingTime();
    } else if (reprogrammingMode == Us4OEMSettings::ReprogrammingMode::PARALLEL) {
        txrxTime = std::max(rxTime, descriptor.getSequenceReprogrammingTime());
    } else {
        throw IllegalArgumentException(
            format("Unrecognized reprogramming mode: {}", static_cast<size_t>(reprogrammingMode)));
    }
    return txrxTime;
}

Us4OEMRxMappingRegister Us4OEMImpl::setRxMappings(const TxParametersSequenceColl &sequences) {
    Us4OEMRxMappingRegisterBuilder builder{static_cast<FrameChannelMapping::Us4OEMNumber>(getDeviceId().getOrdinal()),
                                           acceptRxNops, channelMapping, descriptor.getNRxChannels()};
    builder.add(sequences);
    auto mappingRegister = builder.build();
    for (auto const &[mapId, map] : mappingRegister.getMappings()) {
        ius4oem->SetRxChannelMapping(map, mapId);
    }
    return mappingRegister;
}

float Us4OEMImpl::getSamplingFrequency() { return descriptor.getSamplingFrequency(); }

float Us4OEMImpl::getRxTime(const TxRxParameters &op, float samplingFrequency) {
    auto sampleRange = op.getRxSampleRange().asPair();
    float nSamples = static_cast<float>(std::get<1>(sampleRange));
    auto &pulse = op.getTxPulse();
    float txTime = pulse.getPulseLength();
    float rxTime = nSamples / samplingFrequency;
    // TODO consider txTime+rxTime
    rxTime = std::max(txTime, rxTime);
    return std::max(descriptor.getMinRxTime(), (float) rxTime + descriptor.getRxTimeEpsilon());
}

void Us4OEMImpl::start() { this->startTrigger(); }

void Us4OEMImpl::stop() { this->stopTrigger(); }

void Us4OEMImpl::syncTrigger() { this->ius4oem->TriggerSync(); }

void Us4OEMImpl::setTgcCurve(const std::vector<TxRxParametersSequence> &sequences) {
    // Make sure all TGC curve are the same.
    if (sequences.empty()) {
        return;
    }
    bool allCurvesTheSame = true;
    const auto &referenceCurve = sequences.at(0).getTgcCurve();
    for (size_t i = 1; i < sequences.size(); ++i) {
        const auto &s = sequences.at(i).getTgcCurve();
        if (s != referenceCurve) {
            allCurvesTheSame = false;
            break;
        }
    }
    ARRUS_REQUIRES_TRUE_IAE(allCurvesTheSame, "TGC curves for all sequences should be exactly the same.");
    setTgcCurve(sequences.at(0).getTgcCurve());
}

Ius4OEMRawHandle Us4OEMImpl::getIUs4OEM() { return ius4oem.get(); }

<<<<<<< HEAD
void Us4OEMImpl::enableSequencer(uint16 startEntry) {
=======
void Us4OEMImpl::enableSequencer(uint16_t startEntry) {
>>>>>>> c8c30739
    bool txConfOnTrigger = false;
    switch (reprogrammingMode) {
    case Us4OEMSettings::ReprogrammingMode::SEQUENTIAL: txConfOnTrigger = false; break;
    case Us4OEMSettings::ReprogrammingMode::PARALLEL: txConfOnTrigger = true; break;
    }
    this->ius4oem->EnableSequencer(txConfOnTrigger, startEntry);
}

std::vector<uint8_t> Us4OEMImpl::getChannelMapping() { return channelMapping; }

// AFE setters
void Us4OEMImpl::setTgcCurve(const RxSettings &afeCfg) {
    const ops::us4r::TGCCurve &tgc = afeCfg.getTgcSamples();
    bool applyCharacteristic = afeCfg.isApplyTgcCharacteristic();

    auto tgcMax = static_cast<float>(afeCfg.getPgaGain() + afeCfg.getLnaGain());
    auto tgcMin = tgcMax - RxSettings::TGC_ATTENUATION_RANGE;
    // Set.
    if (tgc.empty()) {
        ius4oem->TGCDisable();
    } else {
        std::vector<float> actualTgc = tgc;
        // Normalize to [0, 1].
        for (auto &val : actualTgc) {
            val = (val - tgcMin) / RxSettings::TGC_ATTENUATION_RANGE;
        }
        if (applyCharacteristic) {
            // TGC characteristic, experimentally verified.
            static const std::vector<float> tgcChar = {
                0.0f, 2.4999999999986144e-05f, 5.00000000000167e-05f, 7.500000000000284e-05f,
                0.0005999999999999784f, 0.0041999999999999815f, 0.01200000000000001f, 0.020624999999999984f,
                0.03085f, 0.04424999999999999f, 0.06269999999999998f, 0.08455000000000004f,
                0.11172500000000003f, 0.14489999999999997f, 0.173325f, 0.19654999999999995f,
                0.22227499999999994f, 0.252475f, 0.28857499999999997f, 0.3149f,
                0.341275f, 0.370925f, 0.406625f, 0.44225000000000003f,
                0.4710750000000001f, 0.501125f, 0.538575f, 0.5795999999999999f,
                0.6115f, 0.642f, 0.677075f, 0.7185f,
                0.756725f, 0.7885f, 0.8234f, 0.8618499999999999f,
                0.897375f, 0.92415f, 0.952075f, 0.9814f, 1.0f
            };
            // the below is simply linspace(0, 1, 41)
            static const std::vector<float> tgcCharPoints = {
                0.0f   , 0.025f, 0.05f, 0.075f, 0.1f, 0.125f, 0.15f, 0.175f, 0.2f  ,
                0.225f, 0.25f , 0.275f, 0.3f  , 0.325f, 0.35f , 0.375f, 0.4f  , 0.425f,
                0.45f , 0.475f, 0.5f  , 0.525f, 0.55f , 0.575f, 0.6f  , 0.625f, 0.65f ,
                0.675f, 0.7f  , 0.725f, 0.75f , 0.775f, 0.8f  , 0.825f, 0.85f , 0.875f,
                0.9f  , 0.925f, 0.95f , 0.975f, 1.0f
            };
            actualTgc = ::arrus::interpolate1d(tgcChar, tgcCharPoints, actualTgc);
        }
        ius4oem->TGCEnable();
        // Currently setting firing parameter has no impact on the result
        // because TGC can be set only once for the whole sequence.
        ius4oem->TGCSetSamples(actualTgc, 0);
    }
}

void Us4OEMImpl::setRxSettings(const RxSettings &newSettings) { setRxSettingsPrivate(newSettings, false); }

void Us4OEMImpl::setRxSettingsPrivate(const RxSettings &newSettings, bool force) {
    setPgaGainAfe(newSettings.getPgaGain(), force);
    setLnaGainAfe(newSettings.getLnaGain(), force);
    setTgcCurve(newSettings);
    setDtgcAttenuationAfe(newSettings.getDtgcAttenuation(), force);
    setLpfCutoffAfe(newSettings.getLpfCutoff(), force);
    setActiveTerminationAfe(newSettings.getActiveTermination(), force);
    this->rxSettings = newSettings;
}

inline void Us4OEMImpl::setPgaGainAfe(uint16 value, bool force) {
    if (value != this->rxSettings.getPgaGain() || force) {
        ius4oem->SetPGAGain(PGAGainValueMap::getInstance().getEnumValue(value));
    }
}

inline void Us4OEMImpl::setLnaGainAfe(uint16 value, bool force) {
    if (value != this->rxSettings.getLnaGain() || force) {
        ius4oem->SetLNAGain(LNAGainValueMap::getInstance().getEnumValue(value));
    }
}

inline void Us4OEMImpl::setDtgcAttenuationAfe(std::optional<uint16> param, bool force) {
    if (param == rxSettings.getDtgcAttenuation() && !force) {
        return;
    }
    if (param.has_value()) {
        ius4oem->SetDTGC(::us4r::afe58jd18::EN_DIG_TGC::EN_DIG_TGC_EN,
                         DTGCAttenuationValueMap::getInstance().getEnumValue(param.value()));
    } else {
        // DTGC param does not matter
        ius4oem->SetDTGC(::us4r::afe58jd18::EN_DIG_TGC::EN_DIG_TGC_DIS,
                         ::us4r::afe58jd18::DIG_TGC_ATTENUATION::DIG_TGC_ATTENUATION_42dB);
    }
}

inline void Us4OEMImpl::setLpfCutoffAfe(uint32 value, bool force) {
    if (value != this->rxSettings.getLpfCutoff() || force) {
        ius4oem->SetLPFCutoff(LPFCutoffValueMap::getInstance().getEnumValue(value));
    }
}

inline void Us4OEMImpl::setActiveTerminationAfe(std::optional<uint16> param, bool force) {
    if (param == rxSettings.getActiveTermination() && !force) {
        return;
    }
    if (rxSettings.getActiveTermination().has_value()) {
        ius4oem->SetActiveTermination(::us4r::afe58jd18::ACTIVE_TERM_EN::ACTIVE_TERM_EN,
                                      ActiveTerminationValueMap::getInstance().getEnumValue(param.value()));
    } else {
        ius4oem->SetActiveTermination(::us4r::afe58jd18::ACTIVE_TERM_EN::ACTIVE_TERM_DIS,
                                      ::us4r::afe58jd18::GBL_ACTIVE_TERM::GBL_ACTIVE_TERM_50);
    }
}

float Us4OEMImpl::getFPGATemperature() { return ius4oem->GetFPGATemp(); }

float Us4OEMImpl::getUCDTemperature() { return ius4oem->GetUCDTemp(); }

float Us4OEMImpl::getUCDExternalTemperature() { return ius4oem->GetUCDExtTemp(); }

float Us4OEMImpl::getUCDMeasuredVoltage(uint8_t rail) { return ius4oem->GetUCDVOUT(rail); }

float Us4OEMImpl::getMeasuredHVPVoltage() { return ius4oem->GetMeasuredHVPVoltage(); }
float Us4OEMImpl::getMeasuredHVMVoltage() { return ius4oem->GetMeasuredHVMVoltage(); }

void Us4OEMImpl::checkFirmwareVersion() {
    try {
        ius4oem->CheckFirmwareVersion();
    } catch (const std::runtime_error &e) { throw arrus::IllegalStateException(e.what()); } catch (...) {
        throw arrus::IllegalStateException("Unknown exception while check firmware version.");
    }
}

uint32 Us4OEMImpl::getFirmwareVersion() { return ius4oem->GetFirmwareVersion(); }

uint32 Us4OEMImpl::getTxFirmwareVersion() { return ius4oem->GetTxFirmwareVersion(); }

uint32_t Us4OEMImpl::getTxOffset() { return ius4oem->GetTxOffset(); }

uint32_t Us4OEMImpl::getOemVersion() { return ius4oem->GetOemVersion(); }

void Us4OEMImpl::checkState() { this->checkFirmwareVersion(); }

void Us4OEMImpl::setTestPattern(RxTestPattern pattern) {
    switch (pattern) {
    case RxTestPattern::RAMP: ius4oem->EnableTestPatterns(); break;
    case RxTestPattern::OFF: ius4oem->DisableTestPatterns(); break;
    default: throw IllegalArgumentException("Unrecognized test pattern");
    }
}

std::pair<uint32_t, float> Us4OEMImpl::getTxStartSampleNumberAfeDemod(float ddcDecimationFactor) {
    //DDC RX offset (valid data offset)
    uint32_t txOffset = ius4oem->GetTxOffset();
    uint32_t rxOffset = 34u + (uint32_t)(16 * ddcDecimationFactor);
    uint32_t filterDelay = (uint32_t)(8 * ddcDecimationFactor);

    float decInt = 0;
    float decFloat = modf(ddcDecimationFactor, &decInt);

    uint32_t dataStep = (uint32_t)decInt;
    if (decFloat == 0.5f) {
        dataStep = (uint32_t)(2.0f * ddcDecimationFactor);
    } else if (decFloat == 0.25f || decFloat == 0.75f) {
        dataStep = (uint32_t)(4.0f * ddcDecimationFactor);
    }

    //Check if RX offset is higher than TX offset + filter delay
    if (rxOffset > txOffset + filterDelay) {
        //If so, do not adjust RX offset and log warning
        if(!this->isDecimationFactorAdjustmentLogged) {
            this->logger->log(LogSeverity::INFO,
                          ::arrus::format("Decimation factor {} causes RX data to start after the moment TX starts."
                                          " Delay TX by {} microseconds to align start of RX data with start of TX.",
                                          ddcDecimationFactor, (float)(rxOffset - txOffset - filterDelay)/65.0f));
            this->isDecimationFactorAdjustmentLogged = true;
        }
    } else {
        //Calculate RX offset pointing to DDC sample closest but lower than TX offset + filter delay
        rxOffset += ((txOffset + filterDelay - rxOffset) / dataStep) * dataStep;
    }

    float rxOffsetResidue = (float)(txOffset + filterDelay) - (float)(rxOffset);
    float rxOffsetTimeResidue = rxOffsetResidue / descriptor.getSamplingFrequency();

    return std::make_pair(rxOffset, rxOffsetTimeResidue);
}

float Us4OEMImpl::getCurrentSamplingFrequency() const {
    std::unique_lock<std::mutex> lock{stateMutex};
    return currentSamplingFrequency;
}

float Us4OEMImpl::getFPGAWallclock() { return ius4oem->GetFPGAWallclock(); }

void Us4OEMImpl::setAfeDemod(const std::optional<DigitalDownConversion> &ddc) {
    if (ddc.has_value()) {
        auto &value = ddc.value();
        setAfeDemod(value.getDemodulationFrequency(), value.getDecimationFactor(), value.getFirCoefficients().data(),
                    value.getFirCoefficients().size());
    } else {
        disableAfeDemod();
    }
}

void Us4OEMImpl::setAfeDemod(float demodulationFrequency, float decimationFactor, const float *firCoefficients,
                             size_t nCoefficients) {
    //check decimation factor
    if (!(decimationFactor >= 2.0f && decimationFactor <= 63.75f)) {
        throw IllegalArgumentException("Decimation factor should be in range 2.0 - 63.75");
    }

    int decInt = static_cast<int>(decimationFactor);
    float decFract = decimationFactor - static_cast<float>(decInt);
    int nQuarters = 0;
    if (decFract == 0.0f || decFract == 0.25f || decFract == 0.5f || decFract == 0.75f) {
        nQuarters = int(decFract * 4.0f);
    } else {
        throw IllegalArgumentException("Decimation's fractional part should be equal 0.0, 0.25, 0.5 or 0.75");
    }
    int expectedNumberOfCoeffs = 0;
    //check if fir size is correct for given decimation factor
    if (nQuarters == 0) {
        expectedNumberOfCoeffs = 8 * decInt;
    } else if (nQuarters == 1) {
        expectedNumberOfCoeffs = 32 * decInt + 8;
    } else if (nQuarters == 2) {
        expectedNumberOfCoeffs = 16 * decInt + 8;
    } else if (nQuarters == 3) {
        expectedNumberOfCoeffs = 32 * decInt + 24;
    }
    if (static_cast<size_t>(expectedNumberOfCoeffs) != nCoefficients) {
        throw IllegalArgumentException(format("Incorrect number of DDC FIR filter coefficients, should be {}, "
                                              "actual: {}",
                                              expectedNumberOfCoeffs, nCoefficients));
    }
    enableAfeDemod();
    setAfeDemodConfig(static_cast<uint8_t>(decInt), static_cast<uint8_t>(nQuarters), firCoefficients,
                      static_cast<uint16_t>(nCoefficients), demodulationFrequency);
}

const char *Us4OEMImpl::getSerialNumber() { return this->serialNumber.get().c_str(); }

const char *Us4OEMImpl::getRevision() { return this->revision.get().c_str(); }

BitstreamId Us4OEMImpl::addIOBitstream(const std::vector<uint8_t> &levels, const std::vector<uint16_t> &periods) {
    ARRUS_REQUIRES_EQUAL_IAE(levels.size(), periods.size());
    uint16 bitstreamOffset = 0;
    uint16 bitstreamId = 0;
    if (!bitstreamOffsets.empty()) {
        bitstreamId = int16(bitstreamOffsets.size());
        bitstreamOffset = bitstreamOffsets.at(bitstreamId - 1) + bitstreamSizes.at(bitstreamId - 1);
    }
    setIOBitstreamForOffset(bitstreamOffset, levels, periods);
    bitstreamOffsets.push_back(bitstreamOffset);
    bitstreamSizes.push_back(uint16(levels.size()));
    return bitstreamId;
}

void Us4OEMImpl::setIOBitstream(BitstreamId bitstreamId, const std::vector<uint8_t> &levels,
                                const std::vector<uint16_t> &periods) {
    ARRUS_REQUIRES_EQUAL_IAE(levels.size(), periods.size());
    ARRUS_REQUIRES_TRUE(bitstreamId < bitstreamOffsets.size(), "The bitstream with the given id does not exists.");
    if (bitstreamId != bitstreamOffsets.size() - 1) {
        ARRUS_REQUIRES_EQUAL_IAE(levels.size(), bitstreamSizes.at(bitstreamId));
    }
    // Allow to change the last bitstream size.
    setIOBitstreamForOffset(bitstreamOffsets.at(bitstreamId), levels, periods);
    bitstreamSizes[bitstreamId] = static_cast<uint16>(levels.size());
}

void Us4OEMImpl::setIOBitstreamForOffset(uint16 bitstreamOffset, const std::vector<uint8_t> &levels,
                                         const std::vector<uint16_t> &periods) {
    ARRUS_REQUIRES_EQUAL_IAE(levels.size(), periods.size());
    size_t nRegisters = static_cast<uint16_t>(levels.size());
    for (uint16_t i = 0; i < nRegisters; ++i) {
        ius4oem->SetIOBSRegister(bitstreamOffset + i, levels[i], i == (nRegisters - 1), periods[i]);
    }
}

size_t Us4OEMImpl::getNumberOfTriggers(const TxParametersSequenceColl &sequences, uint16 rxBufferSize) {
    return std::accumulate(std::begin(sequences), std::end(sequences), size_t(0),
                           [=](const auto &a, const auto &b) { return a + b.size() * b.getNRepeats() * rxBufferSize; });
}

size_t Us4OEMImpl::getNumberOfFirings(const std::vector<TxRxParametersSequence> &sequences) {
    return std::accumulate(std::begin(sequences), std::end(sequences), size_t(0),
                           [](const auto &a, const auto &b) { return a + b.size(); });
}

void Us4OEMImpl::setTxDelays(const std::vector<bool> &txAperture, const std::vector<float> &delays, uint16 firingId,
                             size_t delaysId, const std::unordered_set<ChannelIdx> &maskedChannelsTx) {
    ARRUS_REQUIRES_EQUAL_IAE(txAperture.size(), delays.size());
    for (uint8 ch = 0; ch < ARRUS_SAFE_CAST(txAperture.size(), uint8); ++ch) {
        bool bit = txAperture.at(ch);
        float delay = 0.0f;
        if (bit && !setContains(maskedChannelsTx, static_cast<ChannelIdx>(ch))) {
            delay = delays.at(ch);
        }
        ius4oem->SetTxDelay(ch, delay, firingId, delaysId);
    }
}

void Us4OEMImpl::clearCallbacks() {
    this->ius4oem->ClearCallbacks();
}

std::bitset<Us4OEMDescriptor::N_ADDR_CHANNELS> Us4OEMImpl::filterAperture(
    std::bitset<Us4OEMDescriptor::N_ADDR_CHANNELS> aperture,
    const std::unordered_set<ChannelIdx> &channelsMask) {
    for (auto channel:channelsMask) {
        aperture[channel] = false;
    }
    return aperture;
}

Us4OEMDescriptor Us4OEMImpl::getDescriptor() const {
    return descriptor;
}

void Us4OEMImpl::setMaximumPulseLength(std::optional<float> maxLength) {
    // 2 means OEM+
    // this is the only type of OEM that currently can have a maxLength != nullopt
    if(ius4oem->GetOemVersion() != 2 && maxLength.has_value()) {
        throw IllegalArgumentException("Currently it is possible to set maxLength value only for OEM+ (type 2)");
    }
    TxLimitsBuilder txBuilder{this->descriptor.getTxRxSequenceLimits().getTxRx().getTx()};
    if(maxLength.has_value()) {
        txBuilder.setPulseLength(Interval<float>{0.0f, maxLength.value()});
    }
    else {
        // Set the default setting.
        auto defaultLimits = Us4OEMDescriptorFactory::getDescriptor(ius4oem, isMaster()).getTxRxSequenceLimits().getTxRx().getTx().getPulseLength();
        txBuilder.setPulseLength(defaultLimits);
    }
    TxLimits txLimits = txBuilder.build();
    TxRxSequenceLimitsBuilder seqBuilder{descriptor.getTxRxSequenceLimits()};
    seqBuilder.setTxRxLimits(txLimits, descriptor.getTxRxSequenceLimits().getTxRx().getRx(),
                             descriptor.getTxRxSequenceLimits().getTxRx().getPri());
    Us4OEMDescriptorBuilder builder{descriptor};
    builder.setTxRxSequenceLimits(seqBuilder.build());
    // Set the new descriptor.
    descriptor = builder.build();
}

HVPSMeasurement Us4OEMImpl::getHVPSMeasurement() {
    auto m = ius4oem->GetHVPSMeasurements();
    HVPSMeasurementBuilder builder;
    builder.set(0, HVPSMeasurement::Polarity::PLUS, HVPSMeasurement::Unit::VOLTAGE, m.HVP0Voltage);
    builder.set(0, HVPSMeasurement::Polarity::PLUS, HVPSMeasurement::Unit::CURRENT, m.HVP0Current);
    builder.set(1, HVPSMeasurement::Polarity::PLUS, HVPSMeasurement::Unit::VOLTAGE, m.HVP1Voltage);
    builder.set(1, HVPSMeasurement::Polarity::PLUS, HVPSMeasurement::Unit::CURRENT, m.HVP1Current);
    builder.set(0, HVPSMeasurement::Polarity::MINUS, HVPSMeasurement::Unit::VOLTAGE, m.HVM0Voltage);
    builder.set(0, HVPSMeasurement::Polarity::MINUS, HVPSMeasurement::Unit::CURRENT, m.HVM0Current);
    builder.set(1, HVPSMeasurement::Polarity::MINUS, HVPSMeasurement::Unit::VOLTAGE, m.HVM1Voltage);
    builder.set(1, HVPSMeasurement::Polarity::MINUS, HVPSMeasurement::Unit::CURRENT, m.HVM1Current);
    return builder.build();
}

float Us4OEMImpl::setHVPSSyncMeasurement(uint16_t nSamples, float frequency) {
    return ius4oem->SetHVPSSyncMeasurement(nSamples, frequency);
}

void Us4OEMImpl::waitForIrq(unsigned int irq, std::optional<long long> timeout) {
    this->irqEvents.at(irq).wait(timeout);
}

void Us4OEMImpl::sync(std::optional<long long> timeout) {
    logger->log(LogSeverity::TRACE, "Waiting for EVENTDONE IRQ");
    auto eventDoneIrq = static_cast<unsigned>(IUs4OEM::MSINumber::EVENTDONE);
    this->waitForIrq(eventDoneIrq, timeout);
}

void Us4OEMImpl::setWaitForEventDone() {
    auto eventDoneIrq = static_cast<unsigned>(IUs4OEM::MSINumber::EVENTDONE);
    irqEvents.at(eventDoneIrq).resetCounters();
    ius4oem->RegisterCallback(IUs4OEM::MSINumber::EVENTDONE, [eventDoneIrq, this]() {
        this->irqEvents.at(eventDoneIrq).notifyOne();
    });
}

void Us4OEMImpl::setWaitForHVPSMeasurementDone() {
    // TODO US4R-395
    /*ius4oem->EnableHVPSMeasurementReadyIRQ();
    auto measurementDoneIrq = static_cast<unsigned>(IUs4OEM::MSINumber::HVPS_MEASUREMENT_DONE);
    irqEvents.at(measurementDoneIrq).resetCounters();
    ius4oem->RegisterCallback(IUs4OEM::MSINumber::HVPS_MEASUREMENT_DONE, [measurementDoneIrq, this]() {
        this->irqEvents.at(measurementDoneIrq).notifyOne();
    });*/
}

void Us4OEMImpl::waitForHVPSMeasurementDone(std::optional<long long> timeout) {
    logger->log(LogSeverity::TRACE, "Waiting for HVPS Measurement done IRQ");
    auto measurementDoneIrq = static_cast<unsigned>(IUs4OEM::MSINumber::HVPS_MEASUREMENT_DONE);
    this->waitForIrq(measurementDoneIrq, timeout);
}

float Us4OEMImpl::getActualTxFrequency(float frequency) {
    return ius4oem->GetOCWSFrequency(frequency);
}

}// namespace arrus::devices<|MERGE_RESOLUTION|>--- conflicted
+++ resolved
@@ -145,7 +145,7 @@
 
 void Us4OEMImpl::resetAfe() { ius4oem->AfeSoftReset(); }
 
-Us4OEMUploadResult Us4OEMImpl::upload(const std::vector<us4r::TxRxParametersSequence> &sequences, 
+Us4OEMUploadResult Us4OEMImpl::upload(const std::vector<us4r::TxRxParametersSequence> &sequences,
                                       uint16 rxBufferSize, ops::us4r::Scheme::WorkMode workMode,
                                       const std::optional<ops::us4r::DigitalDownConversion> &ddc,
                                       const std::vector<arrus::framework::NdArray> &txDelays,
@@ -271,7 +271,7 @@
     ius4oem->SetTxDelays(txDelays.size());
 }
 
-std::pair<size_t, float> Us4OEMImpl::scheduleReceiveDDC(size_t outputAddress, 
+std::pair<size_t, float> Us4OEMImpl::scheduleReceiveDDC(size_t outputAddress,
                                                         uint32 startSample, uint32 endSample, uint16 entryId,
                                                         const TxRxParameters &op, uint16 rxMapId,
                                                         const std::optional<DigitalDownConversion> &ddc) {
@@ -311,7 +311,7 @@
                            format("Total data size cannot exceed 4GiB (device {})", getDeviceId().toString()));
     ius4oem->ScheduleReceive(entryId, outputAddress, nSamplesRaw, sampleRxOffset + startSampleRaw,
                              op.getRxDecimationFactor() - 1, rxMapId, nullptr);
-    
+
     return std::make_pair(nBytes, sampleRxOffsetTimeResidue);
 }
 
@@ -564,11 +564,7 @@
 
 Ius4OEMRawHandle Us4OEMImpl::getIUs4OEM() { return ius4oem.get(); }
 
-<<<<<<< HEAD
 void Us4OEMImpl::enableSequencer(uint16 startEntry) {
-=======
-void Us4OEMImpl::enableSequencer(uint16_t startEntry) {
->>>>>>> c8c30739
     bool txConfOnTrigger = false;
     switch (reprogrammingMode) {
     case Us4OEMSettings::ReprogrammingMode::SEQUENTIAL: txConfOnTrigger = false; break;
