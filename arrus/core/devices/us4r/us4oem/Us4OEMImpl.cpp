#include "Us4OEMImpl.h"

#include <cmath>
#include <thread>
#include <chrono>
#include <utility>

#include "arrus/common/format.h"
#include "arrus/common/utils.h"
#include "arrus/core/common/collections.h"
#include "arrus/common/asserts.h"
#include "arrus/core/api/devices/us4r/Us4OEMSettings.h"
#include "arrus/core/common/hash.h"
#include "arrus/core/common/interpolate.h"
#include "arrus/core/common/validation.h"
#include "arrus/core/devices/us4r/FrameChannelMappingImpl.h"
#include "arrus/core/devices/us4r/us4oem/Us4OEMBuffer.h"
#include "arrus/core/devices/us4r/external/ius4oem/PGAGainValueMap.h"
#include "arrus/core/devices/us4r/external/ius4oem/LNAGainValueMap.h"
#include "arrus/core/devices/us4r/external/ius4oem/DTGCAttenuationValueMap.h"
#include "arrus/core/devices/us4r/external/ius4oem/ActiveTerminationValueMap.h"
#include "arrus/core/devices/us4r/external/ius4oem/LPFCutoffValueMap.h"
#include "arrus/core/devices/us4r/RxSettings.h"

namespace arrus::devices {

Us4OEMImpl::Us4OEMImpl(DeviceId id, IUs4OEMHandle ius4oem, const BitMask &activeChannelGroups,
                       std::vector<uint8_t> channelMapping, RxSettings rxSettings,
                       std::unordered_set<uint8_t> channelsMask,
                       Us4OEMSettings::ReprogrammingMode reprogrammingMode)
        : Us4OEMImplBase(id), logger{getLoggerFactory()->getLogger()},
          ius4oem(std::move(ius4oem)), channelMapping(std::move(channelMapping)), channelsMask(std::move(channelsMask)),
          reprogrammingMode(reprogrammingMode), rxSettings(std::move(rxSettings)) {

    INIT_ARRUS_DEVICE_LOGGER(logger, id.toString());

    // This class stores reordered active groups of channels,
    // as presented in the IUs4OEM docs.
    static const std::vector<ChannelIdx> acgRemap = {0, 4, 8, 12,
                                                     2, 6, 10, 14,
                                                     1, 5, 9, 13,
                                                     3, 7, 11, 15};
    auto acg = ::arrus::permute(activeChannelGroups, acgRemap);
    ARRUS_REQUIRES_TRUE(acg.size() == activeChannelGroups.size(),
                        arrus::format("Invalid number of active channels mask elements; the input has {}, expected: {}",
                                      acg.size(), activeChannelGroups.size()));
    this->activeChannelGroups = ::arrus::toBitset<N_ACTIVE_CHANNEL_GROUPS>(acg);

    if(this->channelsMask.empty()) {
        this->logger->log(LogSeverity::INFO,
                          ::arrus::format("No channel masking will be applied for {}", ::arrus::toString(id)));
    } else {
        this->logger->log(LogSeverity::INFO,
                          ::arrus::format("Following us4oem channels will be turned off: {}",
                                          ::arrus::toString(this->channelsMask)));
    }
    setTestPattern(RxTestPattern::OFF);
    setRxSettingsPrivate(this->rxSettings, true);
}

Us4OEMImpl::~Us4OEMImpl() {
    try {
        logger->log(LogSeverity::DEBUG, arrus::format("Destroying handle"));
    } catch(const std::exception &e) {
        std::cerr
                << arrus::format("Exception while calling us4oem destructor: {}",
                                 e.what())
                << std::endl;
    }
    logger->log(LogSeverity::DEBUG, arrus::format("Us4OEM handle destroyed."));
}

bool Us4OEMImpl::isMaster() {
    return getDeviceId().getOrdinal() == 0;
}

void Us4OEMImpl::startTrigger() {
    if(isMaster()) {
        ius4oem->TriggerStart();
    }
}

void Us4OEMImpl::stopTrigger() {
    if(isMaster()) {
        ius4oem->TriggerStop();
    }
}

class Us4OEMTxRxValidator : public Validator<TxRxParamsSequence> {
public:
    using Validator<TxRxParamsSequence>::Validator;

    void validate(const TxRxParamsSequence &txRxs) {
        // Validation according to us4oem technote
        const auto decimationFactor = txRxs[0].getRxDecimationFactor();
        const auto startSample = txRxs[0].getRxSampleRange().start();
        for(size_t firing = 0; firing < txRxs.size(); ++firing) {
            const auto &op = txRxs[firing];
            if(!op.isNOP()) {
                auto firingStr = ::arrus::format(" (firing {})", firing);

                // Tx
                ARRUS_VALIDATOR_EXPECT_EQUAL_M(op.getTxAperture().size(), size_t(Us4OEMImpl::N_TX_CHANNELS),
                                               firingStr);
                ARRUS_VALIDATOR_EXPECT_EQUAL_M(
                        op.getTxDelays().size(), size_t(Us4OEMImpl::N_TX_CHANNELS),
                        firingStr);
                ARRUS_VALIDATOR_EXPECT_ALL_IN_RANGE_VM(
                        op.getTxDelays(),
                        Us4OEMImpl::MIN_TX_DELAY, Us4OEMImpl::MAX_TX_DELAY,
                        firingStr);

                // Tx - pulse
                ARRUS_VALIDATOR_EXPECT_IN_RANGE_M(
                        op.getTxPulse().getCenterFrequency(),
                        Us4OEMImpl::MIN_TX_FREQUENCY, Us4OEMImpl::MAX_TX_FREQUENCY,
                        firingStr);
                ARRUS_VALIDATOR_EXPECT_IN_RANGE_M(
                        op.getTxPulse().getNPeriods(), 0.0f, 32.0f, firingStr);
                float ignore = 0.0f;
                float fractional = std::modf(op.getTxPulse().getNPeriods(),
                                             &ignore);
                ARRUS_VALIDATOR_EXPECT_TRUE_M(
                        (fractional == 0.0f || fractional == 0.5f),
                        (firingStr + ", n periods"));

                // Rx
                ARRUS_VALIDATOR_EXPECT_EQUAL_M(
                        op.getRxAperture().size(),
                        size_t(Us4OEMImpl::N_ADDR_CHANNELS), firingStr);
                size_t numberOfActiveRxChannels = std::accumulate(
                        std::begin(op.getRxAperture()),
                        std::end(op.getRxAperture()), 0);
                ARRUS_VALIDATOR_EXPECT_IN_RANGE_M(
                        numberOfActiveRxChannels, size_t(0), size_t(32), firingStr);
                uint32 numberOfSamples = op.getNumberOfSamples();
                ARRUS_VALIDATOR_EXPECT_IN_RANGE_M(
                // should be enough for condition rxTime < 4000 [us]
                        numberOfSamples, Us4OEMImpl::MIN_NSAMPLES,
                        Us4OEMImpl::MAX_NSAMPLES, firingStr);
                ARRUS_VALIDATOR_EXPECT_DIVISIBLE_M(
                        numberOfSamples, 64u, firingStr);
                ARRUS_VALIDATOR_EXPECT_IN_RANGE_M(
                        op.getRxDecimationFactor(), 0, 10, firingStr);
                ARRUS_VALIDATOR_EXPECT_IN_RANGE_M(
                        op.getPri(),
                        Us4OEMImpl::MIN_PRI, Us4OEMImpl::MAX_PRI,
                        firingStr);
                ARRUS_VALIDATOR_EXPECT_TRUE_M(
                        op.getRxDecimationFactor() == decimationFactor,
                        "Decimation factor should be the same for all operations." +
                                firingStr
                );
                ARRUS_VALIDATOR_EXPECT_TRUE_M(
                        op.getRxSampleRange().start() == startSample,
                        "Start sample should be the same for all operations." +
                                firingStr
                );
                ARRUS_VALIDATOR_EXPECT_TRUE_M(
                        (op.getRxPadding() == ::arrus::Tuple<ChannelIdx>{0, 0}),
                        ("Rx padding is not allowed for us4oems. " + firingStr)
                );
            }
        }
    }
};

std::tuple<Us4OEMBuffer, FrameChannelMapping::Handle>
Us4OEMImpl::setTxRxSequence(const std::vector<TxRxParameters> &seq, const ops::us4r::TGCCurve &tgc, uint16 rxBufferSize,
                            uint16 batchSize, std::optional<float> sri, bool triggerSync) {
    // Validate input sequence and parameters.
    std::string deviceIdStr = getDeviceId().toString();
    Us4OEMTxRxValidator seqValidator(format("{} tx rx sequence", deviceIdStr));
    seqValidator.validate(seq);
    seqValidator.throwOnErrors();

    // General sequence parameters.
    auto nOps = static_cast<uint16>(seq.size());
    ARRUS_REQUIRES_AT_MOST(nOps, 1024, ::arrus::format("Exceeded the maximum ({}) number of firings: {}", 1024, nOps));
    ARRUS_REQUIRES_AT_MOST(nOps * batchSize * rxBufferSize, 16384,
                           ::arrus::format("Exceeded the maximum ({}) number of triggers: {}",
                                           16384, nOps * batchSize * rxBufferSize));

    RxSettingsBuilder rxSettingsBuilder(this->rxSettings);
    this->rxSettings = RxSettingsBuilder(this->rxSettings).setTgcSamples(tgc)->build();

    setTgcCurve(this->rxSettings);
    ius4oem->SetNumberOfFirings(nOps);
    ius4oem->ClearScheduledReceive();
    ius4oem->ResetCallbacks();
    auto[rxMappings, rxApertures, fcm] = setRxMappings(seq);
    // helper data
    const std::bitset<N_ADDR_CHANNELS> emptyAperture;
    const std::bitset<N_ACTIVE_CHANNEL_GROUPS> emptyChannelGroups;

    // Program Tx/rx sequence ("firings")
    for(uint16 opIdx = 0; opIdx < seq.size(); ++opIdx) {
        logger->log(LogSeverity::TRACE, format("Setting tx/rx: {}", opIdx));
        auto const &op = seq[opIdx];
        if(op.isNOP()) {
            logger->log(LogSeverity::TRACE, format("Setting tx/rx {}: NOP {}", opIdx, ::arrus::toString(op)));
        } else {
            logger->log(LogSeverity::DEBUG, arrus::format("Setting tx/rx {}: {}", opIdx, ::arrus::toString(op)));
        }
        auto sampleRange = op.getRxSampleRange().asPair();
        auto endSample = std::get<1>(sampleRange);
        float rxTime = getRxTime(endSample, op.getRxDecimationFactor());

        // Computing total TX/RX time
        float txrxTime = 0.0f;
        txrxTime = getTxRxTime(rxTime);
        // receive time + reprogramming time
        if(txrxTime > op.getPri()) {
            throw IllegalArgumentException(
                    ::arrus::format("Total time required for a single TX/RX ({}) should not exceed PRI ({})",
                                    txrxTime, op.getPri()));
        }
        if(op.isNOP()) {
            ius4oem->SetActiveChannelGroup(emptyChannelGroups, opIdx);
            // Intentionally filtering empty aperture to reduce possibility of a mistake.
            auto txAperture = filterAperture(emptyAperture);
            auto rxAperture = filterAperture(emptyAperture);

            // Intentionally validating the apertures, to reduce possibility of mistake.
            validateAperture(txAperture);
            ius4oem->SetTxAperture(txAperture, opIdx);
            validateAperture(rxAperture);
            ius4oem->SetRxAperture(rxAperture, opIdx);
        } else {
            // active channel groups already remapped in constructor
            ius4oem->SetActiveChannelGroup(activeChannelGroups, opIdx);
            auto txAperture = filterAperture(::arrus::toBitset<N_TX_CHANNELS>(op.getTxAperture()));
            auto rxAperture = filterAperture(rxApertures[opIdx]);
            // Intentionally validating tx apertures, to reduce the risk of mistake channel activation
            // (e.g. the masked one).
            validateAperture(txAperture);
            ius4oem->SetTxAperture(txAperture, opIdx);
            validateAperture(rxAperture);
            ius4oem->SetRxAperture(rxAperture, opIdx);
        }

        // Delays
        uint8 txChannel = 0;
        for(bool bit : op.getTxAperture()) {
            float txDelay = 0;
            if(bit && !::arrus::setContains(this->channelsMask, txChannel)) {
                txDelay = op.getTxDelays()[txChannel];
            }
            ius4oem->SetTxDelay(txChannel, txDelay, opIdx);
            ++txChannel;
        }
        ius4oem->SetTxFreqency(op.getTxPulse().getCenterFrequency(), opIdx);
        ius4oem->SetTxHalfPeriods(static_cast<uint8>(op.getTxPulse().getNPeriods() * 2), opIdx);
        ius4oem->SetTxInvert(op.getTxPulse().isInverse(), opIdx);
        ius4oem->SetRxTime(rxTime, opIdx);
        ius4oem->SetRxDelay(Us4OEMImpl::RX_DELAY, opIdx);
    }

    // Program data acquisitions ("ScheduleReceive" part).
    // element == the result data frame of the given operations sequence
    // Buffer elements.
    // The below code programs us4OEM sequencer to fill the us4OEM memory with the acquired data.
    // us4oem RXDMA output address

    size_t outputAddress = 0;
    size_t transferAddressStart = 0;
    uint16 firing = 0;
    std::vector<Us4OEMBufferElement> rxBufferElements;
    // Assumption: all elements consists of the same parts.
    std::vector<Us4OEMBufferElementPart> rxBufferElementParts;

    for(uint16 batchIdx = 0; batchIdx < rxBufferSize; ++batchIdx) {
        // Total number of samples in a single batch.
        unsigned int totalNSamples = 0;
        // Sequences.
        for(uint16 seqIdx = 0; seqIdx < batchSize; ++seqIdx) {
            // Ops.
            for(uint16 opIdx = 0; opIdx < seq.size(); ++opIdx) {
                firing = opIdx + seqIdx*nOps + batchIdx*batchSize*nOps;
                auto const &op = seq[opIdx];
                auto[startSample, endSample] = op.getRxSampleRange().asPair();
                size_t nSamples = endSample-startSample;
                size_t nBytes = nSamples*N_RX_CHANNELS*sizeof(OutputDType);
                auto rxMapId = rxMappings.find(opIdx)->second;

                ARRUS_REQUIRES_AT_MOST(
                        outputAddress + nBytes, DDR_SIZE,
                        ::arrus::format("Total data size cannot exceed 4GiB (device {})",getDeviceId().toString()));

                ius4oem->ScheduleReceive(firing, outputAddress, nSamples, SAMPLE_DELAY + startSample,
                                         op.getRxDecimationFactor() - 1, rxMapId, nullptr);

                if(!op.isRxNOP() || this->isMaster()) {
                    if(batchIdx == 0) {
                        rxBufferElementParts.emplace_back(outputAddress, nBytes, firing);
                    }
                    // Also, allows rx nops for master module.
                    // Master module gathers frame metadata, so we cannot miss any of it.
                    // All RX nops are just overwritten.
                    outputAddress += nBytes;
                    totalNSamples += (unsigned) nSamples;
                }
            }
        }
        // The size of the chunk, in the number of BYTES.
        auto size = outputAddress-transferAddressStart;
        // Where the chunk starts.
        auto srcAddress = transferAddressStart;
        transferAddressStart = outputAddress;
        framework::NdArray::Shape shape{totalNSamples, N_RX_CHANNELS};
        rxBufferElements.emplace_back(srcAddress, size, firing, shape, NdArrayDataType);
    }
    ius4oem->EnableTransmit();

    // Set frame repetition interval if possible.
    float totalPri = 0.0f;
    for(auto &op : seq) {
        totalPri += op.getPri();
    }
    std::optional<float> lastPriExtend = std::nullopt;

    // Sequence repetition interval.
    if(sri.has_value()) {
        if(totalPri < sri.value()) {
            lastPriExtend = sri.value() - totalPri;
        } else {
            // TODO move this condition to sequence validator
            throw IllegalArgumentException(format("Sequence repetition interval {} cannot be set, "
                                                  "sequence total pri is equal {}", sri.value(), totalPri));
        }
    }

    // Program triggers
    ius4oem->SetNTriggers(nOps*batchSize*rxBufferSize);
    firing = 0;
    for(uint16 batchIdx = 0; batchIdx < rxBufferSize; ++batchIdx) {
        for(uint16 seqIdx = 0; seqIdx < batchSize; ++seqIdx) {
            for(uint16 opIdx = 0; opIdx < seq.size(); ++opIdx) {
                firing = (uint16)(opIdx+ seqIdx*nOps + batchIdx*batchSize*nOps);
                auto const &op = seq[opIdx];
                // checkpoint only when it is the last operation of the last batch element
                bool checkpoint = triggerSync && (opIdx == seq.size() - 1 && seqIdx == batchSize - 1);
                float pri = op.getPri();
                if(opIdx == nOps - 1 && lastPriExtend.has_value()) {
                    pri += lastPriExtend.value();
                }
                auto priMs = static_cast<unsigned int>(std::round(pri * 1e6));
                ius4oem->SetTrigger(priMs, checkpoint, firing);
            }
        }
    }
    return {Us4OEMBuffer(rxBufferElements, rxBufferElementParts), std::move(fcm)};
}

float Us4OEMImpl::getTxRxTime(float rxTime) const {
    float txrxTime = 0.0f;
    if(reprogrammingMode == Us4OEMSettings::ReprogrammingMode::SEQUENTIAL) {
        txrxTime = rxTime + SEQUENCER_REPROGRAMMING_TIME;
    } else if(reprogrammingMode == Us4OEMSettings::ReprogrammingMode::PARALLEL) {
        txrxTime = std::max(rxTime, SEQUENCER_REPROGRAMMING_TIME);
    } else {
        throw IllegalArgumentException(format("Unrecognized reprogramming mode: {}",static_cast<size_t>(reprogrammingMode)));
    }
    return txrxTime;
}

std::tuple<std::unordered_map<uint16, uint16>, std::vector<Us4OEMImpl::Us4OEMBitMask>, FrameChannelMapping::Handle>
Us4OEMImpl::setRxMappings(const std::vector<TxRxParameters> &seq) {
    // a map: op ordinal number -> rx map id
    std::unordered_map<uint16, uint16> result;
    std::unordered_map<std::vector<uint8>, uint16, ContainerHash<std::vector<uint8>>> rxMappings;

    // FC mapping
    auto numberOfOutputFrames = getNumberOfNoRxNOPs(seq);
    if(this->isMaster()) {
        // We transfer all master module frames due to possible metadata stored in the frame.
        numberOfOutputFrames = ARRUS_SAFE_CAST(seq.size(), ChannelIdx);
    }
    FrameChannelMappingBuilder fcmBuilder(numberOfOutputFrames, N_RX_CHANNELS);

    // Rx apertures after taking into account possible conflicts in Rx channel
    // mapping.
    std::vector<Us4OEMBitMask> outputRxApertures;

    uint16 rxMapId = 0;
    uint16 opId = 0;
    uint16 noRxNopId = 0;

    for(const auto &op: seq) {
        // Considering rx nops: rx channel mapping will be equal [0, 1,.. 31].
        // Index of rx aperture channel (0, 1...32) -> us4oem physical channel
        // nullopt means that given channel is missing (conflicting with some other channel or is masked)
        std::vector<std::optional<uint8>> mapping;
        std::unordered_set<uint8> channelsUsed;
        // Convert rx aperture + channel mapping -> new rx aperture (with conflicting channels turned off).
        std::bitset<N_ADDR_CHANNELS> outputRxAperture;
        // Us4OEM channel number: values from 0-127
        uint8 channel = 0;
        // Number of Us4OEM active channel, values from 0-31
        uint8 onChannel = 0;
        bool isRxNop = true;
        for(const auto isOn : op.getRxAperture()) {
            if(isOn) {
                isRxNop = false;
                ARRUS_REQUIRES_TRUE_E(onChannel < N_RX_CHANNELS, ArrusException("Up to 32 active rx channels can be set."));

                // Physical channel number, values 0-31
                auto rxChannel = channelMapping[channel];
                rxChannel = rxChannel % N_RX_CHANNELS;
                if(!setContains(channelsUsed, rxChannel) &&
                        !setContains(this->channelsMask, channel)) {
                    // This channel is OK.
                    // STRATEGY: if there are conflicting/masked rx channels, keep the
                    // first one (with the lowest channel number), turn off all
                    // the rest. Turn off conflicting channels.
                    outputRxAperture[channel] = true;
                    mapping.emplace_back(rxChannel);
                    channelsUsed.insert(rxChannel);
                } else {
                    // This channel is not OK.
                    mapping.emplace_back(std::nullopt);
                }
                auto frameNumber = noRxNopId;
                if(this->isMaster()) {
                    frameNumber = opId;
                }
                fcmBuilder.setChannelMapping(frameNumber, onChannel,
                                             static_cast<FrameChannelMapping::Us4OEMNumber>(getDeviceId().getOrdinal()),
                                             frameNumber, (int8) (mapping.size() - 1));
                ++onChannel;
            }
            ++channel;
        }
        outputRxApertures.push_back(outputRxAperture);

        // Replace invalid channels with unused channels
        std::list<uint8> unusedChannels;
        for(uint8 i = 0; i < N_RX_CHANNELS; ++i) {
            if(!setContains(channelsUsed, i)) {
                unusedChannels.push_back(i);
            }
        }
        std::vector<uint8> rxMapping;
        for(auto &dstChannel: mapping) {
            if(!dstChannel.has_value()) {
                rxMapping.push_back(unusedChannels.front());
                unusedChannels.pop_front();
            } else {
                rxMapping.push_back(dstChannel.value());
            }
        }
        // Move all the non-active channels to the end of mapping.
        while(rxMapping.size() != 32) {
            rxMapping.push_back(unusedChannels.front());
            unusedChannels.pop_front();
        }

        auto mappingIt = rxMappings.find(rxMapping);
        if(mappingIt == std::end(rxMappings)) {
            // Create new Rx channel mapping.
            rxMappings.emplace(rxMapping, rxMapId);
            result.emplace(opId, rxMapId);
            // Set channel mapping
            ARRUS_REQUIRES_TRUE(rxMapping.size() == N_RX_CHANNELS,
                    format("Invalid size of the RX channel mapping to set: {}", rxMapping.size()));
            ARRUS_REQUIRES_TRUE(rxMapId < 128,
                    format("128 different rx mappings can be loaded only, deviceId: {}.", getDeviceId().toString()));
            ius4oem->SetRxChannelMapping(rxMapping, rxMapId);
            ++rxMapId;
        } else {
            // Use the existing one.
            result.emplace(opId, mappingIt->second);
        }
        ++opId;
        if(!isRxNop) {
            ++noRxNopId;
        }
    }
    return {result, outputRxApertures, fcmBuilder.build()};
}

float Us4OEMImpl::getSamplingFrequency() {
    return Us4OEMImpl::SAMPLING_FREQUENCY;
}

float Us4OEMImpl::getRxTime(size_t nSamples, uint32 decimationFactor) {
    return nSamples / (Us4OEMImpl::SAMPLING_FREQUENCY / decimationFactor) + RX_TIME_EPSILON;
}

std::bitset<Us4OEMImpl::N_ADDR_CHANNELS>
Us4OEMImpl::filterAperture(std::bitset<N_ADDR_CHANNELS> aperture) {
    for(auto channel : this->channelsMask) {
        aperture[channel] = false;
    }
    return aperture;
}

void
Us4OEMImpl::validateAperture(const std::bitset<N_ADDR_CHANNELS> &aperture) {
    for(auto channel : this->channelsMask) {
        if(aperture[channel]) {
            throw ArrusException(::arrus::format("Attempted to set masked channel: {}", channel));
        }
    }
}

void Us4OEMImpl::start() {
    this->startTrigger();
}

void Us4OEMImpl::stop() {
    this->stopTrigger();
}

void Us4OEMImpl::syncTrigger() {
    this->ius4oem->TriggerSync();
}

Ius4OEMRawHandle Us4OEMImpl::getIUs4oem() {
    return ius4oem.get();
}

void Us4OEMImpl::enableSequencer() {
    bool txConfOnTrigger = false;
    switch(reprogrammingMode) {
        case Us4OEMSettings::ReprogrammingMode::SEQUENTIAL:txConfOnTrigger = false;
            break;
        case Us4OEMSettings::ReprogrammingMode::PARALLEL:txConfOnTrigger = true;
            break;
    }
    this->ius4oem->EnableSequencer(txConfOnTrigger);
}

std::vector<uint8_t> Us4OEMImpl::getChannelMapping() {
    return channelMapping;
}

// AFE setters
void Us4OEMImpl::setTgcCurve(const RxSettings &afeCfg) {
    const ops::us4r::TGCCurve &tgc = afeCfg.getTgcSamples();
    bool applyCharacteristic = afeCfg.isApplyTgcCharacteristic();

    auto tgcMax = static_cast<float>(afeCfg.getPgaGain() + afeCfg.getLnaGain());
    auto tgcMin = tgcMax - TGC_ATTENUATION_RANGE;
    // Set.
    if(tgc.empty()) {
        ius4oem->TGCDisable();
    } else {
        ius4oem->TGCEnable();
        std::vector<float> actualTgc;

        if(applyCharacteristic) {
            static const std::vector<float> tgcChar =
                    {14.000f, 14.001f, 14.002f, 14.003f, 14.024f, 14.168f, 14.480f, 14.825f,
                     15.234f, 15.770f, 16.508f, 17.382f, 18.469f, 19.796f, 20.933f, 21.862f,
                     22.891f, 24.099f, 25.543f, 26.596f, 27.651f, 28.837f, 30.265f, 31.690f,
                     32.843f, 34.045f, 35.543f, 37.184f, 38.460f, 39.680f, 41.083f, 42.740f,
                     44.269f, 45.540f, 46.936f, 48.474f, 49.895f, 50.966f, 52.083f, 53.256f, 54.0f};
            // observed -> applied (e.g. when applying 15 dB actually 14.01 gain was observed)
            actualTgc = ::arrus::interpolate1d(tgcChar, ::arrus::getRange<float>(14, 55, 1.0), tgc);
        } else {
            actualTgc = tgc;
        }
        for(auto &val: actualTgc) {
            val = (val - tgcMin) / TGC_ATTENUATION_RANGE;
        }
        // Currently setting firing parameter has no impact on the result
        // because TGC can be set only once for the whole sequence.
        ius4oem->TGCSetSamples(actualTgc, 0);
    }
}

void Us4OEMImpl::setRxSettings(const RxSettings &newSettings) {
    setRxSettingsPrivate(newSettings, false);
}

void Us4OEMImpl::setRxSettingsPrivate(const RxSettings &newSettings, bool force) {
    setPgaGainAfe(newSettings.getPgaGain(), force);
    setLnaGainAfe(newSettings.getLnaGain(), force);
    setTgcCurve(newSettings);
    setDtgcAttenuationAfe(newSettings.getDtgcAttenuation(), force);
    setLpfCutoffAfe(newSettings.getLpfCutoff(), force);
    setActiveTerminationAfe(newSettings.getActiveTermination(), force);
    this->rxSettings = newSettings;
}

inline void Us4OEMImpl::setPgaGainAfe(uint16 value, bool force) {
    if(value != this->rxSettings.getPgaGain() || force) {
        ius4oem->SetPGAGain(PGAGainValueMap::getInstance().getEnumValue(value));
    }
}

inline void Us4OEMImpl::setLnaGainAfe(uint16 value, bool force) {
    if(value != this->rxSettings.getLnaGain() || force) {
        ius4oem->SetLNAGain(LNAGainValueMap::getInstance().getEnumValue(value));
    }
}

inline void Us4OEMImpl::setDtgcAttenuationAfe(std::optional<uint16> param, bool force) {
    if(param == rxSettings.getDtgcAttenuation() && !force) {
        return;
    }
    if(param.has_value()) {
        ius4oem->SetDTGC(us4r::afe58jd18::EN_DIG_TGC::EN_DIG_TGC_EN,
                DTGCAttenuationValueMap::getInstance().getEnumValue(param.value()));
    } else {
        // DTGC param does not matter
        ius4oem->SetDTGC(
                us4r::afe58jd18::EN_DIG_TGC::EN_DIG_TGC_DIS,
                us4r::afe58jd18::DIG_TGC_ATTENUATION::DIG_TGC_ATTENUATION_42dB);
    }
}

inline void Us4OEMImpl::setLpfCutoffAfe(uint32 value, bool force) {
    if(value != this->rxSettings.getLpfCutoff() || force) {
        ius4oem->SetLPFCutoff(LPFCutoffValueMap::getInstance().getEnumValue(value));
    }
}

inline void Us4OEMImpl::setActiveTerminationAfe(std::optional<uint16> param, bool force) {
    if(param == rxSettings.getActiveTermination() && !force) {
        return;
    }
    if(rxSettings.getActiveTermination().has_value()) {
        ius4oem->SetActiveTermination(us4r::afe58jd18::ACTIVE_TERM_EN::ACTIVE_TERM_EN,
                                      ActiveTerminationValueMap::getInstance().getEnumValue(param.value()));
    } else {
        ius4oem->SetActiveTermination(us4r::afe58jd18::ACTIVE_TERM_EN::ACTIVE_TERM_DIS,
                                      us4r::afe58jd18::GBL_ACTIVE_TERM::GBL_ACTIVE_TERM_50);
    }
}

float Us4OEMImpl::getFPGATemperature() {
    return ius4oem->GetFPGATemp();
}

<<<<<<< HEAD
void Us4OEMImpl::setTestPattern(RxTestPattern pattern) {
    switch(pattern) {
        case RxTestPattern::RAMP:
            ius4oem->EnableTestPatterns();
            break;
        case RxTestPattern::OFF:
            ius4oem->DisableTestPatterns();
            break;
        default:
            throw IllegalArgumentException("Unrecognized test pattern");
    }
}

=======
void Us4OEMImpl::checkFirmwareVersion() {
    try {
        ius4oem->CheckFirmwareVersion();
    } catch(const std::runtime_error &e) {
        throw arrus::IllegalStateException(e.what());
    } catch(...) {
        throw arrus::IllegalStateException("Unknown exception while check firmware version.");
    }
}

uint32 Us4OEMImpl::getFirmwareVersion() {
    return ius4oem->GetFirmwareVersion();
}

uint32 Us4OEMImpl::getTxFirmwareVersion() {
    return ius4oem->GetTxFirmwareVersion();
}

void Us4OEMImpl::checkState() {
    this->checkFirmwareVersion();
}

>>>>>>> 4d3d0bc5
}<|MERGE_RESOLUTION|>--- conflicted
+++ resolved
@@ -634,21 +634,6 @@
     return ius4oem->GetFPGATemp();
 }
 
-<<<<<<< HEAD
-void Us4OEMImpl::setTestPattern(RxTestPattern pattern) {
-    switch(pattern) {
-        case RxTestPattern::RAMP:
-            ius4oem->EnableTestPatterns();
-            break;
-        case RxTestPattern::OFF:
-            ius4oem->DisableTestPatterns();
-            break;
-        default:
-            throw IllegalArgumentException("Unrecognized test pattern");
-    }
-}
-
-=======
 void Us4OEMImpl::checkFirmwareVersion() {
     try {
         ius4oem->CheckFirmwareVersion();
@@ -671,5 +656,17 @@
     this->checkFirmwareVersion();
 }
 
->>>>>>> 4d3d0bc5
+void Us4OEMImpl::setTestPattern(RxTestPattern pattern) {
+    switch(pattern) {
+    case RxTestPattern::RAMP:
+        ius4oem->EnableTestPatterns();
+        break;
+    case RxTestPattern::OFF:
+        ius4oem->DisableTestPatterns();
+        break;
+    default:
+        throw IllegalArgumentException("Unrecognized test pattern");
+    }
+}
+
 }