#include "Us4OEMImpl.h"

#include <chrono>
#include <cmath>
#include <thread>
#include <utility>

#include "Us4OEMDescriptorFactory.h"
#include "Us4OEMTxRxValidator.h"
#include "arrus/common/asserts.h"
#include "arrus/common/format.h"
#include "arrus/common/utils.h"
#include "arrus/core/api/devices/us4r/Us4OEMSettings.h"
#include "arrus/core/api/ops/us4r/constraints/TxRxSequenceLimits.h"
#include "arrus/core/common/collections.h"
#include "arrus/core/common/hash.h"
#include "arrus/core/common/interpolate.h"
#include "arrus/core/common/validation.h"
#include "arrus/core/devices/us4r/FrameChannelMappingImpl.h"
#include "arrus/core/devices/us4r/us4oem/Us4OEMBuffer.h"
#include "arrus/core/devices/us4r/us4oem/Us4OEMRxMappingRegisterBuilder.h"
#include "utils.h"
#include "arrus/core/devices/us4r/TxWaveformConverter.h"

namespace arrus::devices {
// TODO migrate this source to us4r subspace

using namespace arrus::devices::us4r;
using namespace arrus::ops::us4r;

Us4OEMImpl::Us4OEMImpl(DeviceId id, IUs4OEMHandle ius4oem, std::vector<uint8_t> channelMapping, RxSettings rxSettings,
                       Us4OEMSettings::ReprogrammingMode reprogrammingMode, Us4OEMDescriptor descriptor,
                       bool externalTrigger = false, bool acceptRxNops = false)
    : Us4OEMImplBase(id), logger{getLoggerFactory()->getLogger()}, ius4oem(std::move(ius4oem)),
      descriptor(std::move(descriptor)),
      channelMapping(std::move(channelMapping)), reprogrammingMode(reprogrammingMode),
      rxSettings(std::move(rxSettings)), externalTrigger(externalTrigger),
      serialNumber([this]() { return this->ius4oem->GetSerialNumber(); }),
      revision([this]() { return this->ius4oem->GetRevisionNumber(); }), acceptRxNops(acceptRxNops) {

    INIT_ARRUS_DEVICE_LOGGER(logger, id.toString());
    setTestPattern(RxTestPattern::OFF);
    disableAfeDemod();
    this->ius4oem->SetRxSettings(this->rxSettings, true);
    setCurrentSamplingFrequency(this->descriptor.getSamplingFrequency());
}

Us4OEMImpl::~Us4OEMImpl() {
    try {
        logger->log(LogSeverity::DEBUG, arrus::format("Destroying handle"));
    } catch (const std::exception &e) {
        std::cerr << arrus::format("Exception while calling us4oem destructor: {}", e.what()) << std::endl;
    }
    logger->log(LogSeverity::DEBUG, arrus::format("Us4OEM handle destroyed."));
}

bool Us4OEMImpl::isMaster() { return descriptor.isMaster(); }

void Us4OEMImpl::startTrigger() {
    if (isMaster()) {
        ius4oem->TriggerStart();
    }
}

void Us4OEMImpl::stopTrigger() {
    if (isMaster()) {
        ius4oem->TriggerStop();
    }
}

uint16_t Us4OEMImpl::getAfe(uint8_t address) { return ius4oem->AfeReadRegister(0, address); }

void Us4OEMImpl::setAfe(uint8_t address, uint16_t value) {
    ius4oem->AfeWriteRegister(0, address, value);
    ius4oem->AfeWriteRegister(1, address, value);
}

void Us4OEMImpl::enableAfeDemod() { ius4oem->AfeDemodEnable(); }

void Us4OEMImpl::setAfeDemodConfig(uint8_t decInt, uint8_t decQuarters, const float *firCoeffs, uint16_t firLength,
                                   float freq) {
    ius4oem->AfeDemodConfig(decInt, decQuarters, firCoeffs, firLength, freq);
}

void Us4OEMImpl::setAfeDemodDefault() { ius4oem->AfeDemodSetDefault(); }

void Us4OEMImpl::setAfeDemodDecimationFactor(uint8_t integer) { ius4oem->AfeDemodSetDecimationFactor(integer); }

void Us4OEMImpl::setAfeDemodDecimationFactor(uint8_t integer, uint8_t quarters) {
    ius4oem->AfeDemodSetDecimationFactorQuarters(integer, quarters);
}

void Us4OEMImpl::setAfeDemodFrequency(float frequency) {
    // Note: us4r-api expects frequency in Hz.
    ius4oem->AfeDemodSetDemodFrequency(frequency / 1e6f);
    ius4oem->AfeDemodFsweepDisable();
}

void Us4OEMImpl::setAfeDemodFrequency(float startFrequency, float stopFrequency) {
    // Note: us4r-api expects frequency in Hz.
    ius4oem->AfeDemodSetDemodFrequency(startFrequency / 1e6f, stopFrequency / 1e6f);
    ius4oem->AfeDemodFsweepEnable();
}

float Us4OEMImpl::getAfeDemodStartFrequency() { return ius4oem->AfeDemodGetStartFrequency(); }

float Us4OEMImpl::getAfeDemodStopFrequency() { return ius4oem->AfeDemodGetStopFrequency(); }

void Us4OEMImpl::setAfeDemodFsweepROI(uint16_t startSample, uint16_t stopSample) {
    ius4oem->AfeDemodSetFsweepROI(startSample, stopSample);
}

void Us4OEMImpl::writeAfeFIRCoeffs(const int16_t *coeffs, uint16_t length) {
    ius4oem->AfeDemodWriteFirCoeffs(coeffs, length);
}

void Us4OEMImpl::writeAfeFIRCoeffs(const float *coeffs, uint16_t length) {
    ius4oem->AfeDemodWriteFirCoeffs(coeffs, length);
}

void Us4OEMImpl::setLnaHpfCornerFrequency(uint32_t frequency) {
    ius4oem->AfeSetLnaHpfCornerFrequency(frequency);
}

void Us4OEMImpl::disableLnaHpf() { ius4oem->AfeDisableLnaHpf(); }

void Us4OEMImpl::setAdcHpfCornerFrequency(uint32_t frequency) {
    ius4oem->AfeSetAdcHpfCornerFrequency(frequency);
}

void Us4OEMImpl::disableAdcHpf() { ius4oem->AfeDisableAdcHpf(); }

Interval<Voltage> Us4OEMImpl::getAcceptedVoltageRange() { return Interval<Voltage>{0, 90}; }

void Us4OEMImpl::resetAfe() { ius4oem->AfeSoftReset(); }

Us4OEMUploadResult Us4OEMImpl::upload(const std::vector<us4r::TxRxParametersSequence> &sequences,
                                      uint16 rxBufferSize, ops::us4r::Scheme::WorkMode workMode,
                                      const std::optional<ops::us4r::DigitalDownConversion> &ddc,
                                      const std::vector<arrus::framework::NdArray> &txDelays,
                                      const std::vector<TxTimeout> &txTimeouts) {
    std::unique_lock<std::mutex> lock{stateMutex};
    validate(sequences, rxBufferSize);
    setTgcCurve(sequences);
    ius4oem->ResetSequencer();
    ius4oem->SetNumberOfFirings(ARRUS_SAFE_CAST(getNumberOfFirings(sequences), uint16_t));
    ius4oem->ClearScheduledReceive();
    ius4oem->ResetRuntimeCallbacks();
    auto rxMappingRegister = setRxMappings(sequences);
    this->isDecimationFactorAdjustmentLogged = false;
    setTxTimeouts(txTimeouts);
    uploadFirings(sequences, ddc, txDelays, rxMappingRegister);
    // For us4OEM+ the method below must be called right after programming TX/RX, and before calling ScheduleReceive.
    ius4oem->SetNTriggers(ARRUS_SAFE_CAST(getNumberOfTriggers(sequences, rxBufferSize), uint16_t));
    auto [bufferDef, rxTimeOffset] = uploadAcquisition(sequences, rxBufferSize, ddc, rxMappingRegister);
    uploadTriggersIOBS(sequences, rxBufferSize, workMode);
    setAfeDemod(ddc);
    if(workMode == ops::us4r::Scheme::WorkMode::MANUAL_OP) {
        setWaitForEventDone();
    }
    return Us4OEMUploadResult{bufferDef, rxMappingRegister.acquireFCMs(), rxTimeOffset};
}
void Us4OEMImpl::setTxTimeouts(const std::vector<TxTimeout> &txTimeouts) {
    if(!txTimeouts.empty()) {
        ius4oem->EnableTxTimeout();
        for(size_t n = 0; n < txTimeouts.size(); ++n) {
            ius4oem->SetTxTimeout((uint8_t)n, txTimeouts[n]);
        }
    }
}

Us4OEMImpl::Us4OEMChannelsGroupsMask Us4OEMImpl::getActiveChannelGroups(const Us4OEMAperture &txAperture,
                                                                        const Us4OEMAperture &rxAperture) {
    std::vector<bool> result(Us4OEMDescriptor::N_ADDR_CHANNELS, false);
    const auto &mapping = getChannelMapping();
    for (ChannelIdx logicalCh = 0; logicalCh < Us4OEMDescriptor::N_ADDR_CHANNELS; ++logicalCh) {
        if (txAperture.test(logicalCh) || rxAperture.test(logicalCh)) {
            ChannelIdx physicalCh = mapping[logicalCh];
            ChannelIdx groupNr = physicalCh / descriptor.getActiveChannelGroupSize();
            result[groupNr] = true;
        }
    }
    static const std::vector<ChannelIdx> acgRemap = {0, 4, 8, 12, 2, 6, 10, 14, 1, 5, 9, 13, 3, 7, 11, 15};
    auto acg = permute(result, acgRemap);
    return ::arrus::toBitset<Us4OEMDescriptor::N_ACTIVE_CHANNEL_GROUPS>(acg);
}

void Us4OEMImpl::uploadFirings(const TxParametersSequenceColl &sequences,
                               const std::optional<DigitalDownConversion> &ddc,
                               const std::vector<arrus::framework::NdArray> &txDelays,
                               const Us4OEMRxMappingRegister &rxMappingRegister) {
    using SequenceId = uint16;
    using OpId = uint16;

    bool isDDCOn = ddc.has_value();
    const Us4OEMChannelsGroupsMask emptyChannelGroups;
    // us4OEM sequencer firing/entry id (global).
    OpId firingId = 0;
    for (SequenceId sequenceId = 0; sequenceId < ARRUS_SAFE_CAST(sequences.size(), SequenceId); ++sequenceId) {
        auto const &sequence = sequences[sequenceId];
        for (OpId opId = 0; opId < ARRUS_SAFE_CAST(sequence.size(), OpId); ++opId, ++firingId) {
            auto const &op = sequence.at(opId);
            logger->log(LogSeverity::TRACE,
                        format("Setting sequence {}, TX/RX {}: NOP? {}, definition: {}", sequenceId, opId, op.isNOP(),
                               ::arrus::toString(op)));
            // TX
            auto txAperture = arrus::toBitset<Us4OEMDescriptor::N_TX_CHANNELS>(op.getTxAperture());
            // RX
            auto rxAperture = rxMappingRegister.getRxAperture(sequenceId, opId);
            float decimationFactor = isDDCOn ? ddc->getDecimationFactor() : (float) op.getRxDecimationFactor();
            setCurrentSamplingFrequency(descriptor.getSamplingFrequency() / decimationFactor);
            float rxTime = getRxTime(op, this->currentSamplingFrequency);
            // Common
            float txrxTime = getTxRxTime(rxTime);
            auto filteredTxAperture = filterAperture(txAperture, op.getMaskedChannelsTx());
            auto filteredRxAperture = filterAperture(rxAperture, op.getMaskedChannelsRx());
            Us4OEMChannelsGroupsMask channelsGroups =
                op.isNOP() ? emptyChannelGroups : getActiveChannelGroups(filteredTxAperture, filteredRxAperture);
            ARRUS_REQUIRES_TRUE_IAE(txrxTime <= op.getPri(),
                                    format("Total time required for a single TX/RX ({}) should not exceed PRI ({})",
                                           txrxTime, op.getPri()));
            // Upload
            ius4oem->SetActiveChannelGroup(channelsGroups, firingId);
            ius4oem->SetTxAperture(filteredTxAperture, firingId);
            ius4oem->SetRxAperture(filteredRxAperture, firingId);
            ius4oem->SetRxDelay(op.getRxDelay(), firingId);
            // Delays
            // Set delay definition tables.
            for (size_t delaysId = 0; delaysId < txDelays.size(); ++delaysId) {
                auto delays = txDelays.at(delaysId).row(opId).toVector<float>();
                setTxDelays(op.getTxAperture(), delays, firingId, delaysId, op.getMaskedChannelsTx());
            }
            // Then set the profile from the input sequence (for backward-compatibility).
            // NOTE: this might look redundant and it is, however it simplifies the changes for v0.9.0 a lot
            // and reduces the risk of causing new bugs in the whole mapping implementation.
            // This will be optimized in TODO(0.12.0).
            setTxDelays(op.getTxAperture(), op.getTxDelays(), firingId, txDelays.size(), op.getMaskedChannelsTx());
            if(isOEMPlus()) {
                ius4oem->SetCustomSequenceWaveform(firingId, TxWaveformConverter::toPulser(op.getTxWaveform()));
            }
            else {
                // Legacy OEM.
                auto pulse = Pulse::fromWaveform(op.getTxWaveform());
                ARRUS_REQUIRES_TRUE(
                    pulse.has_value(),
                    format("Couldn't get the correct TX pulse for the waveform declared in the firing {}", firingId));
                ius4oem->SetTxFreqency(pulse.value().getCenterFrequency(), firingId);
                auto nTxHalfPeriods = static_cast<uint32>(pulse.value().getNPeriods()*2);
                ius4oem->SetTxHalfPeriods(nTxHalfPeriods, firingId);
                ius4oem->SetTxInvert(pulse.value().isInverse(), firingId);
            }
            ius4oem->SetRxTime(rxTime, firingId);
            if(isOEMPlus() && op.getTxTimeoutId().has_value()) {
                ius4oem->SetFiringTxTimoutId(firingId, op.getTxTimeoutId().value());
            }
        }
    }
    // Set the last profile as the current TX delay
    // (the last one is the one provided in the Sequence.ops.Tx.delays property).
    ius4oem->SetTxDelays(txDelays.size());
    if(isOEMPlus()) {
        ius4oem->BuildSequenceWaveforms(false);
    }
}

std::pair<size_t, float> Us4OEMImpl::scheduleReceiveDDC(size_t outputAddress,
                                                        uint32 startSample, uint32 endSample, uint16 entryId,
                                                        const TxRxParameters &op, uint16 rxMapId,
                                                        const std::optional<DigitalDownConversion> &ddc) {
    float decInt = 0;
    float decFloat = modf(ddc->getDecimationFactor(), &decInt);

    uint32 div = 1;
    if (decFloat == 0.5f) {
        div = 2;
    } else if (decFloat == 0.25f || decFloat == 0.75f) {
        div = 4;
    }

    if (startSample != (startSample / div) * div) {
        startSample = (startSample / div) * div;
        this->logger->log(LogSeverity::WARNING,
                          ::arrus::format("Decimation factor {} requires start offset to be multiple "
                                          "of {}. Offset adjusted to {}.",
                                          ddc->getDecimationFactor(), div, startSample));
    }
    // Start sample, after transforming to the system number of cycles.
    // The start sample should be provided to the us4r-api
    // as for the nominal sampling frequency of us4OEM, i.e. 65 MHz.
    const uint32 startSampleRaw = startSample * (uint32_t) ddc->getDecimationFactor();
    // Sample RX offset closest (and <= if possible) to the moment tx delay = 0,
    // and sample RX offset time residue (time difference between sampleRxOffset and the moment tx delay = 0).
    const auto [sampleRxOffset, sampleRxOffsetTimeResidue] = getTxStartSampleNumberAfeDemod(ddc->getDecimationFactor());
    // Number of samples to acquire per channel.
    const size_t nSamples = endSample - startSample;
    // Number of samples to be set on IUs4OEM::ScheduleReceive
    const size_t nSamplesRaw = nSamples * 2;
    // Number of bytes a single sample takes (e.g. RF: a single int16, IQ: a pair of int16)
    const size_t sampleSize = 2 * sizeof(RawDataType);
    const size_t nBytes = nSamples * descriptor.getNRxChannels() * sampleSize;

    ARRUS_REQUIRES_AT_MOST(outputAddress + nBytes, descriptor.getDdrSize(),
                           format("Total data size cannot exceed 4GiB (device {})", getDeviceId().toString()));
    ius4oem->ScheduleReceive(entryId, outputAddress, nSamplesRaw, sampleRxOffset + startSampleRaw,
                             op.getRxDecimationFactor() - 1, rxMapId, nullptr);

    return std::make_pair(nBytes, sampleRxOffsetTimeResidue);
}

size_t Us4OEMImpl::scheduleReceiveRF(size_t outputAddress, uint32 startSample, uint32 endSample, uint16 entryId,
                                     const TxRxParameters &op, uint16 rxMapId) {
    const uint32 startSampleRaw = startSample * op.getRxDecimationFactor();
    const uint32 sampleRxOffset = descriptor.getSampleTxStart();
    const size_t nSamples = endSample - startSample;
    const size_t nSamplesRaw = nSamples;
    const size_t sampleSize = sizeof(RawDataType);
    const size_t nBytes = nSamples * descriptor.getNRxChannels() * sampleSize;
    ARRUS_REQUIRES_AT_MOST(outputAddress + nBytes, descriptor.getDdrSize(),
                           format("Total data size cannot exceed 4GiB (device {})", getDeviceId().toString()));
    ius4oem->ScheduleReceive(entryId, outputAddress, nSamplesRaw, sampleRxOffset + startSampleRaw,
                             op.getRxDecimationFactor() - 1, rxMapId, nullptr);
    return nBytes;
}

/**
 * Programs data acquisitions ("ScheduleReceive" part).
 *
 * 'element' here means the result data frame of the given operations sequence (times nRepeats)
 * This method programs us4OEM sequencer to fill the us4OEM memory with the acquired data
 * us4oem RXDMA output address.
*/
std::pair<Us4OEMBuffer, float> Us4OEMImpl::uploadAcquisition(const TxParametersSequenceColl &sequences, uint16 rxBufferSize,
                                                             const std::optional<DigitalDownConversion> &ddc,
                                                             const Us4OEMRxMappingRegister &rxMappingRegister) {
    bool isDDCOn = ddc.has_value();

    using BatchId = uint16;
    using SequenceId = uint16;
    using RepetitionId = uint16;
    using OpId = uint16;

    Us4OEMBufferBuilder builder;

    auto nSequences = ARRUS_SAFE_CAST(sequences.size(), SequenceId);
    size_t outputAddress = 0;
    size_t arrayStartAddress = 0;
    size_t elementStartAddress = 0;
    uint16 entryId = 0;
    float rxTimeOffset = 0; // actually, rxOffsetTimeResidue, but rxOffset (sampleRxOffset) is already compensated in scheduleReceiveDDC,
                            // so the rxOffsetTimeResidue is the only remaining offset. Now it's named rxTimeOffset for simplicity.
    for (BatchId batchId = 0; batchId < rxBufferSize; ++batchId) {
        // BUFFER ELEMENTS
        for (SequenceId seqId = 0; seqId < nSequences; ++seqId) {
            unsigned int totalSamples = 0;// Total number of samples in an array.
            // SEQUENCES
            Us4OEMBufferArrayParts parts;
            const auto &seq = sequences.at(seqId);
            for (RepetitionId repeatId = 0; repeatId < seq.getNRepeats(); ++repeatId) {
                // REPETITIONS
                for (OpId opId = 0; opId < seq.size(); ++opId, ++entryId) {
                    // OPS
                    auto const &op = seq.at(opId);

                    auto [startSample, endSample] = op.getRxSampleRange().asPair();
                    size_t nSamples = endSample - startSample;
                    auto rxMapId = rxMappingRegister.getMapId(seqId, opId);
                    size_t nBytes = 0;
                    if (isDDCOn) {
                        auto res = scheduleReceiveDDC(outputAddress, startSample, endSample, entryId, op, rxMapId, ddc);
                        nBytes = res.first;
                        rxTimeOffset = res.second;
                    } else {
                        nBytes = scheduleReceiveRF(outputAddress, startSample, endSample, entryId, op, rxMapId);
                    }
                    if (batchId == 0) {
                        size_t partSize = 0;
                        size_t actualNumberOfSamples = 0;
                        if (!op.isRxNOP() || acceptRxNops) {
                            partSize = nBytes;
                            actualNumberOfSamples = nSamples;
                        }
                        // Otherwise, make an empty part (i.e. partSize = 0).
                        // (note: the firing number will be needed for transfer configuration to release element in
                        // us4oem sequencer).
                        parts.emplace_back(outputAddress, partSize, seqId, entryId, ARRUS_SAFE_CAST(actualNumberOfSamples, uint32_t));
                    }
                    if (!op.isRxNOP() || acceptRxNops) {
                        // Also, allows rx nops for OEM that is acceptable, in order to acquire frame metadata.
                        // For example, the master module gathers frame metadata, so we cannot miss any of it.
                        // In all other cases, all RX nops are just overwritten.
                        outputAddress += nBytes;
                        totalSamples += static_cast<unsigned>(nSamples);
                    }
                }
            }
            framework::NdArray::Shape shape;
            if (isDDCOn) {
                shape = {totalSamples, 2, descriptor.getNRxChannels()};
            } else {
                shape = {totalSamples, descriptor.getNRxChannels()};
            }
            if (batchId == 0) {
                // Gather element layout.
                builder.add(Us4OEMBufferArrayDef{arrayStartAddress, framework::NdArrayDef{shape, DataType}, parts});
                arrayStartAddress = outputAddress;
            }
        }
        // entryId-1, because the firing should point to the last firing of this element
        ARRUS_REQUIRES_TRUE(entryId > 0, "Empty sequences are not supported");
        builder.add(
            Us4OEMBufferElement{elementStartAddress, outputAddress - elementStartAddress, (uint16) (entryId - 1)});
        elementStartAddress = outputAddress;
    }
    return std::make_pair(std::move(builder.build()), rxTimeOffset);
}

void Us4OEMImpl::uploadTriggersIOBS(const TxParametersSequenceColl &sequences, uint16 rxBufferSize,
                                    Scheme::WorkMode workMode) {
    // Determine SRI values (last sequence PRI).
    std::vector<std::optional<float>> lastPriExtensions;
    for (const auto &sequence : sequences) {
        float totalPri = 0.0f;
        for (auto &op : sequence) {
            totalPri += op.getPri();
        }
        std::optional<float> lastPriExtension = std::nullopt;
        const auto &sri = sequence.getSri();
        if (sri.has_value()) {
            ARRUS_REQUIRES_TRUE_IAE(
                totalPri < sri.value(),
                format("Sequence repetition interval {} cannot be set, sequence total pri is equal {}", sri.value(),
                       totalPri));
            lastPriExtension = sri.value() - totalPri;
        }
        lastPriExtensions.push_back(lastPriExtension);
    }
    // Upload triggers and IOBS
    FiringId entryId = 0;
    auto nSequences = ARRUS_SAFE_CAST(sequences.size(), SequenceId);

    bool triggerSyncPerBatch = isWaitForSoftMode(workMode);
    bool triggerSyncPerTxRx = workMode == ops::us4r::Scheme::WorkMode::MANUAL_OP;

    for (BatchId batchId = 0; batchId < rxBufferSize; ++batchId) {
        // BUFFER ELEMENTS
        for (SequenceId seqId = 0; seqId < nSequences; ++seqId) {
            // SEQUENCES
            const auto &seq = sequences.at(seqId);
            for (RepetitionId repeatId = 0; repeatId < seq.getNRepeats(); ++repeatId) {
                // REPETITIONS
                for (OpId opId = 0; opId < seq.size(); ++opId, ++entryId) {
                    // OPS
                    auto const &op = seq.at(opId);

                    bool isLastOp = opId == seq.size() - 1;
                    bool isLastRepeat = repeatId == seq.getNRepeats() - 1;
                    bool isLastSequence = seqId == sequences.size() - 1;
                    bool isCheckpoint = triggerSyncPerBatch && isLastOp && isLastRepeat && isLastSequence;
                    float pri = op.getPri();
                    if (isLastOp) {
                        auto lastPriExtension = lastPriExtensions.at(seqId);
                        if (lastPriExtension.has_value()) {
                            pri += lastPriExtension.value();
                        }
                    }
                    auto priMs = static_cast<unsigned int>(std::round(pri * 1e6));
                    ius4oem->SetTrigger(priMs, isCheckpoint || triggerSyncPerTxRx, entryId, isCheckpoint && externalTrigger);
                                        // TODO US4R-395 triggerSyncPerTxRx);
                    if (op.getBitstreamId().has_value() && isMaster()) {
                        ius4oem->SetFiringIOBS(entryId, bitstreamOffsets.at(op.getBitstreamId().value()));
                    }
                }
            }
        }
    }
}

void Us4OEMImpl::validate(const std::vector<TxRxParametersSequence> &sequences, uint16 rxBufferSize) {
    std::string deviceIdStr = getDeviceId().toString();
    for (size_t i = 0; i < sequences.size(); ++i) {
        const auto &seq = sequences.at(i);
        Us4OEMTxRxValidator seqValidator(format("{} tx rx sequence #{}", deviceIdStr, i),
                                         descriptor,
                                         static_cast<BitstreamId>(bitstreamOffsets.size()) );
        seqValidator.validate(seq);
        seqValidator.throwOnErrors();
    }
    // General sequence parameters.
    auto nFirings = getNumberOfFirings(sequences);
    auto nTriggers = getNumberOfTriggers(sequences, rxBufferSize);

    auto maxFirings = descriptor.getTxRxSequenceLimits().getMaxNumberOfFirings();

    ARRUS_REQUIRES_AT_MOST(nFirings, maxFirings, format("Exceeded the maximum ({}) number of firings: {}", maxFirings, nFirings));
    const auto maxSequenceSize = descriptor.getTxRxSequenceLimits().getSize().end();
    ARRUS_REQUIRES_AT_MOST(nTriggers, maxSequenceSize,
                           format("Exceeded the maximum ({}) number of triggers: {}", maxSequenceSize, nTriggers));
}

float Us4OEMImpl::getTxRxTime(float rxTime) const {
    float txrxTime = 0.0f;
    if (reprogrammingMode == Us4OEMSettings::ReprogrammingMode::SEQUENTIAL) {
        txrxTime = rxTime + descriptor.getSequenceReprogrammingTime();
    } else if (reprogrammingMode == Us4OEMSettings::ReprogrammingMode::PARALLEL) {
        txrxTime = std::max(rxTime, descriptor.getSequenceReprogrammingTime());
    } else {
        throw IllegalArgumentException(
            format("Unrecognized reprogramming mode: {}", static_cast<size_t>(reprogrammingMode)));
    }
    return txrxTime;
}

Us4OEMRxMappingRegister Us4OEMImpl::setRxMappings(const TxParametersSequenceColl &sequences) {
    Us4OEMRxMappingRegisterBuilder builder{static_cast<FrameChannelMapping::Us4OEMNumber>(getDeviceId().getOrdinal()),
                                           acceptRxNops, channelMapping, descriptor.getNRxChannels()};
    builder.add(sequences);
    auto mappingRegister = builder.build();
    for (auto const &[mapId, map] : mappingRegister.getMappings()) {
        ius4oem->SetRxChannelMapping(map, mapId);
    }
    return mappingRegister;
}

float Us4OEMImpl::getSamplingFrequency() { return descriptor.getSamplingFrequency(); }

float Us4OEMImpl::getRxTime(const TxRxParameters &op, float samplingFrequency) {
    auto sampleRange = op.getRxSampleRange().asPair();
    float nSamples = static_cast<float>(std::get<1>(sampleRange));
    auto &waveform = op.getTxWaveform();
    float txTime = waveform.getTotalDuration();
    float rxTime = nSamples / samplingFrequency;
    // TODO consider txTime+rxTime
    rxTime = std::max(txTime, rxTime);
    return std::max(descriptor.getMinRxTime(), (float) rxTime + descriptor.getRxTimeEpsilon());
}

void Us4OEMImpl::start() { this->startTrigger(); }

void Us4OEMImpl::stop() { this->stopTrigger(); }

void Us4OEMImpl::syncTrigger() { this->ius4oem->TriggerSync(); }

void Us4OEMImpl::setTgcCurve(const std::vector<TxRxParametersSequence> &sequences) {
    // Make sure all TGC curve are the same.
    if (sequences.empty()) {
        return;
    }
    bool allCurvesTheSame = true;
    const auto &referenceCurve = sequences.at(0).getTgcCurve();
    for (size_t i = 1; i < sequences.size(); ++i) {
        const auto &s = sequences.at(i).getTgcCurve();
        if (s != referenceCurve) {
            allCurvesTheSame = false;
            break;
        }
    }
    ARRUS_REQUIRES_TRUE_IAE(allCurvesTheSame, "TGC curves for all sequences should be exactly the same.");
    setTgcCurve(sequences.at(0).getTgcCurve());
}

void Us4OEMImpl::setTgcCurve(const ops::us4r::TGCCurve &tgc) {
    RxSettingsBuilder rxSettingsBuilder(this->rxSettings);
    this->rxSettings = RxSettingsBuilder(this->rxSettings).setTgcSamples(tgc).build();
    setRxSettings(this->rxSettings);
}

Ius4OEMRawHandle Us4OEMImpl::getIUs4OEM() { return ius4oem.get(); }

void Us4OEMImpl::enableSequencer(uint16 startEntry) {
    bool txConfOnTrigger = false;
    switch (reprogrammingMode) {
    case Us4OEMSettings::ReprogrammingMode::SEQUENTIAL: txConfOnTrigger = false; break;
    case Us4OEMSettings::ReprogrammingMode::PARALLEL: txConfOnTrigger = true; break;
    }
    this->ius4oem->EnableSequencer(txConfOnTrigger, startEntry);
}

std::vector<uint8_t> Us4OEMImpl::getChannelMapping() { return channelMapping; }

float Us4OEMImpl::getFPGATemperature() { return ius4oem->GetFPGATemp(); }

float Us4OEMImpl::getUCDTemperature() { return ius4oem->GetUCDTemp(); }

float Us4OEMImpl::getUCDExternalTemperature() { return ius4oem->GetUCDExtTemp(); }

float Us4OEMImpl::getUCDMeasuredVoltage(uint8_t rail) { return ius4oem->GetUCDVOUT(rail); }

float Us4OEMImpl::getMeasuredHVPVoltage() { return ius4oem->GetMeasuredHVPVoltage(); }
float Us4OEMImpl::getMeasuredHVMVoltage() { return ius4oem->GetMeasuredHVMVoltage(); }

void Us4OEMImpl::checkFirmwareVersion() {
    try {
        ius4oem->CheckFirmwareVersion();
    } catch (const std::runtime_error &e) { throw arrus::IllegalStateException(e.what()); } catch (...) {
        throw arrus::IllegalStateException("Unknown exception while check firmware version.");
    }
}

uint32 Us4OEMImpl::getFirmwareVersion() { return ius4oem->GetFirmwareVersion(); }

uint32 Us4OEMImpl::getTxFirmwareVersion() { return ius4oem->GetTxFirmwareVersion(); }

uint32_t Us4OEMImpl::getOemVersion() { return ius4oem->GetOemVersion(); }

void Us4OEMImpl::checkState() { this->checkFirmwareVersion(); }

void Us4OEMImpl::setTestPattern(RxTestPattern pattern) {
    switch (pattern) {
    case RxTestPattern::RAMP: ius4oem->EnableTestPatterns(); break;
    case RxTestPattern::OFF: ius4oem->DisableTestPatterns(); break;
    default: throw IllegalArgumentException("Unrecognized test pattern");
    }
}

std::pair<uint32_t, float> Us4OEMImpl::getTxStartSampleNumberAfeDemod(float ddcDecimationFactor) {
    //DDC RX offset (valid data offset)
    uint32_t txOffset = descriptor.getSampleTxStart();
    uint32_t rxOffset = 34u + (uint32_t)(16 * ddcDecimationFactor);
    uint32_t filterDelay = (uint32_t)(8 * ddcDecimationFactor);

    float decInt = 0;
    float decFloat = modf(ddcDecimationFactor, &decInt);

    uint32_t dataStep = (uint32_t)decInt;
    if (decFloat == 0.5f) {
        dataStep = (uint32_t)(2.0f * ddcDecimationFactor);
    } else if (decFloat == 0.25f || decFloat == 0.75f) {
        dataStep = (uint32_t)(4.0f * ddcDecimationFactor);
    }

    //Check if RX offset is higher than TX offset + filter delay
    if (rxOffset > txOffset + filterDelay) {
        //If so, do not adjust RX offset and log warning
        if(!this->isDecimationFactorAdjustmentLogged) {
            this->logger->log(LogSeverity::INFO,
                          ::arrus::format("Decimation factor {} causes RX data to start after the moment TX starts."
                                          " Delay TX by {} microseconds to align start of RX data with start of TX.",
                                          ddcDecimationFactor, (float)(rxOffset - txOffset - filterDelay)/65.0f));
            this->isDecimationFactorAdjustmentLogged = true;
        }
    } else {
        //Calculate RX offset pointing to DDC sample closest but lower than TX offset + filter delay
        rxOffset += ((txOffset + filterDelay - rxOffset) / dataStep) * dataStep;
    }

    float rxOffsetResidue = (float)(txOffset + filterDelay) - (float)(rxOffset);
    float rxOffsetTimeResidue = rxOffsetResidue / descriptor.getSamplingFrequency();

    return std::make_pair(rxOffset, rxOffsetTimeResidue);
}

float Us4OEMImpl::getCurrentSamplingFrequency() const {
    std::unique_lock<std::mutex> lock{stateMutex};
    return currentSamplingFrequency;
}

float Us4OEMImpl::getFPGAWallclock() { return ius4oem->GetFPGAWallclock(); }

void Us4OEMImpl::setAfeDemod(const std::optional<DigitalDownConversion> &ddc) {
    if (ddc.has_value()) {
        auto &value = ddc.value();
        setAfeDemod(value.getDemodulationFrequency(), value.getDecimationFactor(), value.getFirCoefficients().data(),
                    value.getFirCoefficients().size());
    } else {
        disableAfeDemod();
    }
}

void Us4OEMImpl::setAfeDemod(float demodulationFrequency, float decimationFactor, const float *firCoefficients,
                             size_t nCoefficients) {
    //check decimation factor
    if (!(decimationFactor >= 2.0f && decimationFactor <= 63.75f)) {
        throw IllegalArgumentException("Decimation factor should be in range 2.0 - 63.75");
    }

    int decInt = static_cast<int>(decimationFactor);
    float decFract = decimationFactor - static_cast<float>(decInt);
    int nQuarters = 0;
    if (decFract == 0.0f || decFract == 0.25f || decFract == 0.5f || decFract == 0.75f) {
        nQuarters = int(decFract * 4.0f);
    } else {
        throw IllegalArgumentException("Decimation's fractional part should be equal 0.0, 0.25, 0.5 or 0.75");
    }
    int expectedNumberOfCoeffs = 0;
    //check if fir size is correct for given decimation factor
    if (nQuarters == 0) {
        expectedNumberOfCoeffs = 8 * decInt;
    } else if (nQuarters == 1) {
        expectedNumberOfCoeffs = 32 * decInt + 8;
    } else if (nQuarters == 2) {
        expectedNumberOfCoeffs = 16 * decInt + 8;
    } else if (nQuarters == 3) {
        expectedNumberOfCoeffs = 32 * decInt + 24;
    }
    if (static_cast<size_t>(expectedNumberOfCoeffs) != nCoefficients) {
        throw IllegalArgumentException(format("Incorrect number of DDC FIR filter coefficients, should be {}, "
                                              "actual: {}",
                                              expectedNumberOfCoeffs, nCoefficients));
    }
    enableAfeDemod();
    setAfeDemodConfig(static_cast<uint8_t>(decInt), static_cast<uint8_t>(nQuarters), firCoefficients,
                      static_cast<uint16_t>(nCoefficients), demodulationFrequency);
}

const char *Us4OEMImpl::getSerialNumber() { return this->serialNumber.get().c_str(); }

const char *Us4OEMImpl::getRevision() { return this->revision.get().c_str(); }

BitstreamId Us4OEMImpl::addIOBitstream(const std::vector<uint8_t> &levels, const std::vector<uint16_t> &periods) {
    ARRUS_REQUIRES_EQUAL_IAE(levels.size(), periods.size());
    uint16 bitstreamOffset = 0;
    uint16 bitstreamId = 0;
    if (!bitstreamOffsets.empty()) {
        bitstreamId = int16(bitstreamOffsets.size());
        bitstreamOffset = bitstreamOffsets.at(bitstreamId - 1) + bitstreamSizes.at(bitstreamId - 1);
    }
    setIOBitstreamForOffset(bitstreamOffset, levels, periods);
    bitstreamOffsets.push_back(bitstreamOffset);
    bitstreamSizes.push_back(uint16(levels.size()));
    return bitstreamId;
}

void Us4OEMImpl::setIOBitstream(BitstreamId bitstreamId, const std::vector<uint8_t> &levels,
                                const std::vector<uint16_t> &periods) {
    ARRUS_REQUIRES_EQUAL_IAE(levels.size(), periods.size());
    ARRUS_REQUIRES_TRUE(bitstreamId < bitstreamOffsets.size(), "The bitstream with the given id does not exists.");
    if (bitstreamId != bitstreamOffsets.size() - 1) {
        ARRUS_REQUIRES_EQUAL_IAE(levels.size(), bitstreamSizes.at(bitstreamId));
    }
    // Allow to change the last bitstream size.
    setIOBitstreamForOffset(bitstreamOffsets.at(bitstreamId), levels, periods);
    bitstreamSizes[bitstreamId] = static_cast<uint16>(levels.size());
}

void Us4OEMImpl::setIOBitstreamForOffset(uint16 bitstreamOffset, const std::vector<uint8_t> &levels,
                                         const std::vector<uint16_t> &periods) {
    ARRUS_REQUIRES_EQUAL_IAE(levels.size(), periods.size());
    size_t nRegisters = static_cast<uint16_t>(levels.size());
    for (uint16_t i = 0; i < nRegisters; ++i) {
        ius4oem->SetIOBSRegister(bitstreamOffset + i, levels[i], i == (nRegisters - 1), periods[i]);
    }
}

size_t Us4OEMImpl::getNumberOfTriggers(const TxParametersSequenceColl &sequences, uint16 rxBufferSize) {
    return std::accumulate(std::begin(sequences), std::end(sequences), size_t(0),
                           [=](const auto &a, const auto &b) { return a + b.size() * b.getNRepeats() * rxBufferSize; });
}

size_t Us4OEMImpl::getNumberOfFirings(const std::vector<TxRxParametersSequence> &sequences) {
    return std::accumulate(std::begin(sequences), std::end(sequences), size_t(0),
                           [](const auto &a, const auto &b) { return a + b.size(); });
}

void Us4OEMImpl::setTxDelays(const std::vector<bool> &txAperture, const std::vector<float> &delays, uint16 firingId,
                             size_t delaysId, const std::unordered_set<ChannelIdx> &maskedChannelsTx) {
    ARRUS_REQUIRES_EQUAL_IAE(txAperture.size(), delays.size());
    std::vector<float> delaysToBeApplied(txAperture.size());
    for (uint8 ch = 0; ch < ARRUS_SAFE_CAST(txAperture.size(), uint8); ++ch) {
        bool bit = txAperture.at(ch);
        float delay = 0.0f;
        if (bit && !setContains(maskedChannelsTx, static_cast<ChannelIdx>(ch))) {
            delay = delays.at(ch);
        }
        delaysToBeApplied.at(ch) = delay;
    }
    ius4oem->SetTxDelays(delaysToBeApplied, firingId, delaysId);
}

void Us4OEMImpl::clearDMACallbacks() {
    this->ius4oem->ResetDMACallbacks();
}

std::bitset<Us4OEMDescriptor::N_ADDR_CHANNELS> Us4OEMImpl::filterAperture(
    std::bitset<Us4OEMDescriptor::N_ADDR_CHANNELS> aperture,
    const std::unordered_set<ChannelIdx> &channelsMask) {
    for (auto channel:channelsMask) {
        aperture[channel] = false;
    }
    return aperture;
}

Us4OEMDescriptor Us4OEMImpl::getDescriptor() const {
    return descriptor;
}

void Us4OEMImpl::setMaximumPulseLength(std::optional<float> maxLength) {
    // 2 means OEM+
    // this is the only type of OEM that currently can have a maxLength != nullopt
    if(ius4oem->GetOemVersion() != 2 && maxLength.has_value()) {
        throw IllegalArgumentException("Currently it is possible to set maxLength value only for OEM+ (type 2)");
    }
    TxLimitsBuilder txBuilder{this->descriptor.getTxRxSequenceLimits().getTxRx().getTx2()};
    if(maxLength.has_value()) {
        txBuilder.setPulseLength(Interval<float>{0.0f, maxLength.value()});
    }
    else {
        txBuilder.setPulseLength(Interval<float>{0.0f, 0.0f});
        // Set the default setting.
        auto defaultLimits = Us4OEMDescriptorFactory::getDescriptor(ius4oem, isMaster())
                                 .getTxRxSequenceLimits()
                                 .getTxRx()
                                 .getTx2().getPulseCycles();
        txBuilder.setPulseCycles(defaultLimits);
    }
    TxLimits txLimits = txBuilder.build();
    TxRxSequenceLimitsBuilder seqBuilder{descriptor.getTxRxSequenceLimits()};
    seqBuilder.setTxRxLimits(
<<<<<<< HEAD
        // TX amplitude 1 / HV rail 1
        descriptor.getTxRxSequenceLimits().getTxRx().getTx1(),
        // TX amplitude 2 / HV rail 0
=======
        // TX amplitude level 1 / HV rail 1
        descriptor.getTxRxSequenceLimits().getTxRx().getTx1(),
        // TX amplitude level 2 / HV rail 0
>>>>>>> a3365e75
        txLimits,
        descriptor.getTxRxSequenceLimits().getTxRx().getRx(),
        descriptor.getTxRxSequenceLimits().getTxRx().getPri());
    Us4OEMDescriptorBuilder builder{descriptor};
    builder.setTxRxSequenceLimits(seqBuilder.build());
    // Set the new descriptor.
    descriptor = builder.build();
}

HVPSMeasurement Us4OEMImpl::getHVPSMeasurement() {
    auto m = ius4oem->GetHVPSMeasurements();
    HVPSMeasurementBuilder builder;
    builder.set(0, HVPSMeasurement::Polarity::PLUS, HVPSMeasurement::Unit::VOLTAGE, m.HVP0Voltage);
    builder.set(0, HVPSMeasurement::Polarity::PLUS, HVPSMeasurement::Unit::CURRENT, m.HVP0Current);
    builder.set(1, HVPSMeasurement::Polarity::PLUS, HVPSMeasurement::Unit::VOLTAGE, m.HVP1Voltage);
    builder.set(1, HVPSMeasurement::Polarity::PLUS, HVPSMeasurement::Unit::CURRENT, m.HVP1Current);
    builder.set(0, HVPSMeasurement::Polarity::MINUS, HVPSMeasurement::Unit::VOLTAGE, m.HVM0Voltage);
    builder.set(0, HVPSMeasurement::Polarity::MINUS, HVPSMeasurement::Unit::CURRENT, m.HVM0Current);
    builder.set(1, HVPSMeasurement::Polarity::MINUS, HVPSMeasurement::Unit::VOLTAGE, m.HVM1Voltage);
    builder.set(1, HVPSMeasurement::Polarity::MINUS, HVPSMeasurement::Unit::CURRENT, m.HVM1Current);
    return builder.build();
}

float Us4OEMImpl::setHVPSSyncMeasurement(uint16_t nSamples, float frequency) {
    return ius4oem->SetHVPSSyncMeasurement(nSamples, frequency);
}

void Us4OEMImpl::waitForIrq(unsigned int irq, std::optional<long long> timeout) {
    this->irqEvents.at(irq).wait(timeout);
}

void Us4OEMImpl::sync(std::optional<long long> timeout) {
    logger->log(LogSeverity::TRACE, "Waiting for EVENTDONE IRQ");
    auto eventDoneIrq = static_cast<unsigned>(IUs4OEM::MSINumber::EVENTDONE);
    this->waitForIrq(eventDoneIrq, timeout);
}

void Us4OEMImpl::setWaitForEventDone() {
    auto eventDoneIrq = static_cast<unsigned>(IUs4OEM::MSINumber::EVENTDONE);
    irqEvents.at(eventDoneIrq).resetCounters();
    ius4oem->RegisterCallback(IUs4OEM::MSINumber::EVENTDONE, [eventDoneIrq, this]() {
        this->irqEvents.at(eventDoneIrq).notifyOne();
    });
}

void Us4OEMImpl::setWaitForHVPSMeasurementDone() {
    ius4oem->EnableHVPSMeasurementReadyIRQ();
    auto measurementDoneIrq = static_cast<unsigned>(IUs4OEM::MSINumber::HVPS_MEASUREMENT_DONE);
    irqEvents.at(measurementDoneIrq).resetCounters();
    ius4oem->RegisterCallback(IUs4OEM::MSINumber::HVPS_MEASUREMENT_DONE, [measurementDoneIrq, this]() {
        this->irqEvents.at(measurementDoneIrq).notifyOne();
    });
}

void Us4OEMImpl::waitForHVPSMeasurementDone(std::optional<long long> timeout) {
    logger->log(LogSeverity::TRACE, "Waiting for HVPS Measurement done IRQ");
    auto measurementDoneIrq = static_cast<unsigned>(IUs4OEM::MSINumber::HVPS_MEASUREMENT_DONE);
    this->waitForIrq(measurementDoneIrq, timeout);
}

float Us4OEMImpl::getActualTxFrequency(float frequency) {
    return ius4oem->GetOCWSFrequency(frequency);
}
void Us4OEMImpl::setRxSettings(const RxSettings &settings) {
    ius4oem->SetRxSettings(settings, false);
}

std::pair<float, float> Us4OEMImpl::getTGCValueRange() const {
    return ius4oem->GetTGCValueRange();
}

void Us4OEMImpl::setSubsequence(uint16 start, uint16 end, bool syncMode, uint32_t timeToNextTrigger) {
    this->ius4oem->SetSubsequence(start, end, syncMode, timeToNextTrigger);
}

}// namespace arrus::devices<|MERGE_RESOLUTION|>--- conflicted
+++ resolved
@@ -805,15 +805,9 @@
     TxLimits txLimits = txBuilder.build();
     TxRxSequenceLimitsBuilder seqBuilder{descriptor.getTxRxSequenceLimits()};
     seqBuilder.setTxRxLimits(
-<<<<<<< HEAD
-        // TX amplitude 1 / HV rail 1
-        descriptor.getTxRxSequenceLimits().getTxRx().getTx1(),
-        // TX amplitude 2 / HV rail 0
-=======
         // TX amplitude level 1 / HV rail 1
         descriptor.getTxRxSequenceLimits().getTxRx().getTx1(),
         // TX amplitude level 2 / HV rail 0
->>>>>>> a3365e75
         txLimits,
         descriptor.getTxRxSequenceLimits().getTxRx().getRx(),
         descriptor.getTxRxSequenceLimits().getTxRx().getPri());
