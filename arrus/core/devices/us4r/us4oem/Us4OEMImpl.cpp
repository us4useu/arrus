#include "Us4OEMImpl.h"

#include <cmath>
#include <thread>
#include <chrono>

#include "arrus/common/format.h"
#include "arrus/common/utils.h"
#include "arrus/core/common/collections.h"
#include "arrus/common/asserts.h"
#include "arrus/core/api/devices/us4r/Us4OEMSettings.h"
#include "arrus/core/common/hash.h"
#include "arrus/core/common/interpolate.h"
#include "arrus/core/common/validation.h"
#include "arrus/core/devices/us4r/FrameChannelMappingImpl.h"
#include "arrus/core/devices/us4r/us4oem/Us4OEMBuffer.h"

namespace arrus::devices {

Us4OEMImpl::Us4OEMImpl(DeviceId id, IUs4OEMHandle ius4oem,
                       const BitMask &activeChannelGroups,
                       std::vector<uint8_t> channelMapping,
                       uint16 pgaGain, uint16 lnaGain,
                       std::unordered_set<uint8_t> channelsMask)
    : Us4OEMImplBase(id), logger{getLoggerFactory()->getLogger()},
      ius4oem(std::move(ius4oem)),
      channelMapping(std::move(channelMapping)),
      channelsMask(std::move(channelsMask)),
      pgaGain(pgaGain), lnaGain(lnaGain) {

    INIT_ARRUS_DEVICE_LOGGER(logger, id.toString());

    // This class stores reordered active groups of channels,
    // as presented in the IUs4OEM docs.
    static const std::vector<ChannelIdx> acgRemap = {0, 4, 8, 12,
                                                     2, 6, 10, 14,
                                                     1, 5, 9, 13,
                                                     3, 7, 11, 15};
    auto acg = ::arrus::permute(activeChannelGroups, acgRemap);
    ARRUS_REQUIRES_TRUE(acg.size() == activeChannelGroups.size(),
                        arrus::format(
                            "Invalid number of active channels mask elements; "
                            "the input has {}, expected: {}", acg.size(),
                            activeChannelGroups.size()));
    this->activeChannelGroups = ::arrus::toBitset<N_ACTIVE_CHANNEL_GROUPS>(acg);

    if(this->channelsMask.empty()) {
        this->logger->log(LogSeverity::INFO, ::arrus::format(
            "No channel masking will be applied for {}", ::arrus::toString(id)));
    } else {
        this->logger->log(LogSeverity::INFO, ::arrus::format(
            "Following us4oem channels will be turned off: {}",
            ::arrus::toString(this->channelsMask)));
    }
}

Us4OEMImpl::~Us4OEMImpl() {
    try {
        logger->log(LogSeverity::DEBUG, arrus::format("Destroying handle"));
    } catch(const std::exception &e) {
        std::cerr << arrus::format("Exception while calling us4oem destructor: {}", e.what())
                  << std::endl;
    }
    logger->log(LogSeverity::DEBUG, arrus::format("Us4OEM handle destroyed."));
}

bool Us4OEMImpl::isMaster() {
    return getDeviceId().getOrdinal() == 0;
}

void Us4OEMImpl::startTrigger() {
    if(isMaster()) {
        ius4oem->TriggerStart();
    }
}

void Us4OEMImpl::stopTrigger() {
    if(isMaster()) {
        ius4oem->TriggerStop();
    }
}

class Us4OEMTxRxValidator : public Validator<TxRxParamsSequence> {
public:
    using Validator<TxRxParamsSequence>::Validator;

    void validate(const TxRxParamsSequence &txRxs) override {
        // Validation according to us4oem technote
        const auto decimationFactor = txRxs[0].getRxDecimationFactor();
        const auto startSample = txRxs[0].getRxSampleRange().start();
        for(size_t firing = 0; firing < txRxs.size(); ++firing) {
            const auto &op = txRxs[firing];
            if(!op.isNOP()) {
                auto firingStr = ::arrus::format(" (firing {})", firing);

                // Tx
                ARRUS_VALIDATOR_EXPECT_EQUAL_M(
                    op.getTxAperture().size(), size_t(Us4OEMImpl::N_TX_CHANNELS),
                    firingStr);
                ARRUS_VALIDATOR_EXPECT_EQUAL_M(
                    op.getTxDelays().size(), size_t(Us4OEMImpl::N_TX_CHANNELS),
                    firingStr);
                ARRUS_VALIDATOR_EXPECT_ALL_IN_RANGE_VM(
                    op.getTxDelays(),
                    Us4OEMImpl::MIN_TX_DELAY, Us4OEMImpl::MAX_TX_DELAY,
                    firingStr);

                // Tx - pulse
                ARRUS_VALIDATOR_EXPECT_IN_RANGE_M(
                    op.getTxPulse().getCenterFrequency(),
                    Us4OEMImpl::MIN_TX_FREQUENCY, Us4OEMImpl::MAX_TX_FREQUENCY,
                    firingStr);
                ARRUS_VALIDATOR_EXPECT_IN_RANGE_M(
                    op.getTxPulse().getNPeriods(), 0.0f, 32.0f, firingStr);
                float ignore = 0.0f;
                float fractional = std::modf(op.getTxPulse().getNPeriods(), &ignore);
                ARRUS_VALIDATOR_EXPECT_TRUE_M(
                    (fractional == 0.0f || fractional == 0.5f),
                    (firingStr + ", n periods"));

                // Rx
                ARRUS_VALIDATOR_EXPECT_EQUAL_M(
                    op.getRxAperture().size(), size_t(Us4OEMImpl::N_ADDR_CHANNELS), firingStr);
                size_t numberOfActiveRxChannels = std::accumulate(
                    std::begin(op.getRxAperture()), std::end(op.getRxAperture()), 0);
                ARRUS_VALIDATOR_EXPECT_IN_RANGE_M(
                    numberOfActiveRxChannels, size_t(0), size_t(32), firingStr);
                uint32 numberOfSamples = op.getNumberOfSamples();
                ARRUS_VALIDATOR_EXPECT_IN_RANGE_M(
                // should be enough for condition rxTime < 4000 [us]
                    numberOfSamples, Us4OEMImpl::MIN_NSAMPLES, Us4OEMImpl::MAX_NSAMPLES, firingStr);
                ARRUS_VALIDATOR_EXPECT_DIVISIBLE_M(
                    numberOfSamples, 64, firingStr);
                ARRUS_VALIDATOR_EXPECT_IN_RANGE_M(
                    op.getRxDecimationFactor(), 0, 5, firingStr);
                ARRUS_VALIDATOR_EXPECT_IN_RANGE_M(
                    op.getPri(),
                    Us4OEMImpl::MIN_PRI, Us4OEMImpl::MAX_PRI,
                    firingStr);
                ARRUS_VALIDATOR_EXPECT_TRUE_M(
                    op.getRxDecimationFactor() == decimationFactor,
                    "Decimation factor should be the same for all operations." + firingStr
                );
                ARRUS_VALIDATOR_EXPECT_TRUE_M(
                    op.getRxSampleRange().start() == startSample,
                    "Start sample should be the same for all operations." + firingStr
                );
                ARRUS_VALIDATOR_EXPECT_TRUE_M(
                    (op.getRxPadding() == ::arrus::Tuple<ChannelIdx>{0, 0}),
                    ("Rx padding is not allowed for us4oems. " + firingStr)
                );
            }
        }
    }
};

std::pair<float, float> getTgcMinMax(uint16 pgaGain, uint16 lnaGain) {
    float max = float(pgaGain) + float(lnaGain);
    return std::make_pair(max - 40, max);
}

class TGCCurveValidator : public Validator<::arrus::ops::us4r::TGCCurve> {
public:
    TGCCurveValidator(const std::string &componentName, uint16 pgaGain, uint16 lnaGain)
        : Validator(componentName), pgaGain(pgaGain), lnaGain(lnaGain) {}

    void validate(const ops::us4r::TGCCurve &tgcCurve) override {
        if(pgaGain != 30 || lnaGain != 24) {
            ARRUS_VALIDATOR_EXPECT_TRUE_M(
                tgcCurve.empty(),
                "Currently TGC is supported only for "
                "PGA gain 30 dB, LNA gain 24 dB");
        } else {
            ARRUS_VALIDATOR_EXPECT_IN_RANGE(
                tgcCurve.size(), size_t(0), size_t(1022));
            auto[min, max] = getTgcMinMax(pgaGain, lnaGain);
            ARRUS_VALIDATOR_EXPECT_ALL_IN_RANGE_V(tgcCurve, min, max);
        }
    }

private:
    uint16 pgaGain, lnaGain;
};

std::tuple<Us4OEMBuffer, FrameChannelMapping::Handle>
Us4OEMImpl::setTxRxSequence(const std::vector<TxRxParameters> &seq,
                            const ops::us4r::TGCCurve &tgc, uint16 rxBufferSize,
                            uint16 batchSize, std::optional<float> sri) {
    // TODO initialize module: reset all parameters (turn off TGC, DTGC, ActiveTermination, etc.)
    // Validate input sequence and parameters.
    std::string deviceIdStr = getDeviceId().toString();
    Us4OEMTxRxValidator seqValidator(format("{} tx rx sequence", deviceIdStr));
    seqValidator.validate(seq);
    seqValidator.throwOnErrors();

    TGCCurveValidator tgcValidator(format("{} tgc samples", deviceIdStr), pgaGain, lnaGain);
    tgcValidator.validate(tgc);
    tgcValidator.throwOnErrors();

    // General sequence parameters.
    auto nOps = static_cast<uint16>(seq.size());
    ARRUS_REQUIRES_AT_MOST(nOps*batchSize, 1024, ::arrus::format(
        "Exceeded the maximum ({}) number of firings: {}", 1024, nOps));
    ARRUS_REQUIRES_AT_MOST(nOps * batchSize * rxBufferSize, 16384,
                           ::arrus::format(
                               "Exceeded the maximum ({}) number of triggers: {}",
                               16384, nOps * batchSize * rxBufferSize));

    ius4oem->SetNumberOfFirings(nOps*batchSize);
    ius4oem->ClearScheduledReceive();
    ius4oem->ResetCallbacks();
    setTGC(tgc);

    auto[rxMappings, rxApertures, fcm] = setRxMappings(seq);

    // helper data
    const std::bitset<N_ADDR_CHANNELS> emptyAperture;
    const std::bitset<N_ACTIVE_CHANNEL_GROUPS> emptyChannelGroups;

    // Program Tx/rx sequence ("firings")
    setTGC(tgc);
    for(uint16 opIdx = 0; opIdx < seq.size(); ++opIdx) {
        logger->log(LogSeverity::TRACE, format("Setting tx/rx: {}", opIdx));
        auto const &op = seq[opIdx];
        if(op.isNOP()) {
            logger->log(LogSeverity::TRACE,
                        format("Setting tx/rx {}: NOP {}", opIdx, ::arrus::toString(op)));
        } else {
            logger->log(LogSeverity::DEBUG,
                        arrus::format("Setting tx/rx {}: {}", opIdx, ::arrus::toString(op)));
        }
        auto[startSample, endSample] = op.getRxSampleRange().asPair();
        float rxTime = getRxTime(endSample, op.getRxDecimationFactor());
        rxTime = std::max(rxTime, MIN_RX_TIME);

        if(op.isNOP()) {
            ius4oem->SetActiveChannelGroup(emptyChannelGroups, opIdx);
            // Intentionally filtering empty aperture to reduce possibility of a mistake.
            auto txAperture = filterAperture(emptyAperture);
            auto rxAperture = filterAperture(emptyAperture);

            // Intentionally validating the apertures, to reduce possibility of mistake.
            validateAperture(txAperture);
            ius4oem->SetTxAperture(txAperture, opIdx);
            validateAperture(rxAperture);
            ius4oem->SetRxAperture(rxAperture, opIdx);
        } else {
            // active channel groups already remapped in constructor
            ius4oem->SetActiveChannelGroup(activeChannelGroups, opIdx);

            auto txAperture = filterAperture(
                ::arrus::toBitset<N_TX_CHANNELS>(op.getTxAperture()));
            auto rxAperture = filterAperture(rxApertures[opIdx]);

            // Intentionally validating tx apertures, to reduce the risk of mistake channel activation
            // (e.g. the masked one).
            validateAperture(txAperture);
            ius4oem->SetTxAperture(txAperture, opIdx);
            validateAperture(rxAperture);
            ius4oem->SetRxAperture(rxAperture, opIdx);
        }

        // Delays
        uint8 txChannel = 0;
        for(bool bit : op.getTxAperture()) {
            float txDelay = 0;
            if(bit && !::arrus::setContains(this->channelsMask, txChannel)) {
                txDelay = op.getTxDelays()[txChannel];
            }
            ius4oem->SetTxDelay(txChannel, txDelay, opIdx);
            ++txChannel;
        }
        ius4oem->SetTxFreqency(op.getTxPulse().getCenterFrequency(), opIdx);
        ius4oem->SetTxHalfPeriods(static_cast<uint8>(op.getTxPulse().getNPeriods() * 2), opIdx);
        ius4oem->SetTxInvert(op.getTxPulse().isInverse(), opIdx);
        ius4oem->SetRxTime(rxTime, opIdx);
        ius4oem->SetRxDelay(Us4OEMImpl::RX_DELAY, opIdx);
    }

    // Program data acquisitions ("ScheduleReceive" part)
    // element == the result data frame of the given operations sequence
    // Buffer elements.
    // The below code fills the us4oem memory with the acquired data.
    // us4oem rxdma output address
    size_t outputAddress = 0;
    size_t transferAddressStart = 0;

    uint16 firing = 0;
    std::vector<Us4OEMBufferElement> rxBufferElements;
    for(uint16 batchIdx = 0; batchIdx < rxBufferSize; ++batchIdx) {
        // Total number of samples in a single batch.
        unsigned int totalNSamples = 0;
        // Batch elements.
        for(uint16 batchElementIdx = 0; batchElementIdx < batchSize; ++batchElementIdx) {
            // Element operation.
            for(uint16 opIdx = 0; opIdx < seq.size(); ++opIdx) {
                firing = opIdx + (batchElementIdx * nOps) + (batchIdx * nOps * batchSize);
                auto const &op = seq[opIdx];
                auto[startSample, endSample] = op.getRxSampleRange().asPair();
                size_t nSamples = endSample - startSample;
                size_t nBytes = nSamples * N_RX_CHANNELS * sizeof(OutputDType);
                auto rxMapId = rxMappings.find(opIdx)->second;

                ARRUS_REQUIRES_AT_MOST(
                    outputAddress + nBytes, DDR_SIZE,
                    ::arrus::format("Total data size cannot exceed 4GiB (device {})",
                                    getDeviceId().toString()));

                if(op.isRxNOP() && !this->isMaster()) {
                    // TODO reduce the size of data acquired from master rx nops to small number of samples
                    // (e.g. 64)
                    ius4oem->ScheduleReceive(firing, outputAddress, nSamples,
                                             SAMPLE_DELAY + startSample,
                                             op.getRxDecimationFactor() - 1,
                                             rxMapId, nullptr);
                } else {
                    // Also, allows rx nops for master module.
                    // Master module gathers frame metadata, so we cannot miss any of them
                    ius4oem->ScheduleReceive(firing, outputAddress, nSamples,
                                             SAMPLE_DELAY + startSample,
                                             op.getRxDecimationFactor() - 1,
                                             rxMapId, nullptr);
                    outputAddress += nBytes;
                    totalNSamples += (unsigned)nSamples;
                }
            }
        }
        // The size of the chunk, in number of BYTES.
        auto size = outputAddress - transferAddressStart;
        // Where the chunk starts.
        auto srcAddress = transferAddressStart;
        transferAddressStart = outputAddress;
        framework::NdArray::Shape shape{totalNSamples, N_RX_CHANNELS};
        rxBufferElements.emplace_back(srcAddress, size, firing, shape, NdArrayDataType);
    }
    ius4oem->EnableTransmit();

    // Set frame repetition interval if possible.
    float totalPri = 0.0f;
    for(auto &op : seq) {
        totalPri += op.getPri();
    }
    std::optional<float> lastPriExtend = std::nullopt;
    if(sri.has_value()) {
        if(totalPri < sri.value()) {
            lastPriExtend = sri.value() - totalPri;
        } else {
            // TODO move this condition to sequence validator
            throw IllegalArgumentException(
                arrus::format("Sequence repetition interval {} cannot be set, "
                              "sequence total pri is equal {}",
                              sri.value(), totalPri));
        }
    }

    // Program triggers
    ius4oem->SetNTriggers(nOps * batchSize * rxBufferSize);
    firing = 0;
    for(uint16 batchIdx = 0; batchIdx < rxBufferSize; ++batchIdx) {
        for(uint16 batchElementIdx = 0; batchElementIdx < batchSize; ++batchElementIdx) {
            for(uint16 opIdx = 0; opIdx < seq.size(); ++opIdx) {
                firing = (uint16) (opIdx + batchElementIdx * nOps + batchIdx * nOps * batchSize);
                auto const &op = seq[opIdx];
                bool checkpoint = false;
                float pri = op.getPri();
                if(opIdx == nOps - 1 && lastPriExtend.has_value()) {
                    pri += lastPriExtend.value();
                }
                auto priMs = static_cast<unsigned int>(pri * 1e6);
                ius4oem->SetTrigger(priMs, checkpoint, firing);
            }
        }
    }
    return {Us4OEMBuffer(rxBufferElements), std::move(fcm)};
}

std::tuple<
    std::unordered_map<uint16, uint16>,
    std::vector<Us4OEMImpl::Us4OEMBitMask>,
    FrameChannelMapping::Handle>
Us4OEMImpl::setRxMappings(const std::vector<TxRxParameters> &seq) {
    // a map: op ordinal number -> rx map id
    std::unordered_map<uint16, uint16> result;
    std::unordered_map<std::vector<uint8>, uint16, ContainerHash<std::vector<uint8>>> rxMappings;

    // FC mapping
    auto numberOfOutputFrames = getNumberOfNoRxNOPs(seq);
    if(this->isMaster()) {
        // We transfer all master module frames due to possible metadata stored in the frame.
        numberOfOutputFrames = ARRUS_SAFE_CAST(seq.size(), ChannelIdx);
    }
    FrameChannelMappingBuilder fcmBuilder(numberOfOutputFrames, N_RX_CHANNELS);

    // Rx apertures after taking into account possible conflicts in Rx channel
    // mapping.
    std::vector<Us4OEMBitMask> outputRxApertures;

    uint16 rxMapId = 0;
    uint16 opId = 0;
    uint16 noRxNopId = 0;

    for(const auto &op: seq) {
        // Considering rx nops: rx channel mapping will be equal [0, 1,.. 31].

        // Index of rx aperture channel (0, 1...32) -> us4oem physical channel
        // nullopt means that given channel is missing (conflicting with some other channel or is masked)
        std::vector<std::optional<uint8>> mapping;
        std::unordered_set<uint8> channelsUsed;

        // Convert rx aperture + channel mapping -> new rx aperture (with conflicting channels turned off).
        std::bitset<N_ADDR_CHANNELS> outputRxAperture;

        // Us4OEM channel number: values from 0-127
        uint8 channel = 0;
        // Number of Us4OEM active channel, values from 0-31
        uint8 onChannel = 0;

        bool isRxNop = true;
        for(const auto isOn : op.getRxAperture()) {
            if(isOn) {
                isRxNop = false;
                ARRUS_REQUIRES_TRUE_E(
                    onChannel < N_RX_CHANNELS,
                    ArrusException("Up to 32 active rx channels can be set."));

                // Physical channel number, values 0-31
                auto rxChannel = channelMapping[channel];
                rxChannel = rxChannel % N_RX_CHANNELS;
                if(!setContains(channelsUsed, rxChannel) && !setContains(this->channelsMask, channel)) {
                    // This channel is OK.
                    // STRATEGY: if there are conflicting/masked rx channels, keep the
                    // first one (with the lowest channel number), turn off all
                    // the rest. Turn off conflicting channels.
                    outputRxAperture[channel] = true;
                    mapping.emplace_back(rxChannel);
                    channelsUsed.insert(rxChannel);
                } else {
                    // This channel is not OK.
                    mapping.emplace_back(std::nullopt);
                }
                auto frameNumber = noRxNopId;
                if(this->isMaster()) {
                    frameNumber = opId;
                }
                fcmBuilder.setChannelMapping(frameNumber, onChannel, frameNumber, (int8) (mapping.size() - 1));
                ++onChannel;
            }
            ++channel;
        }
        outputRxApertures.push_back(outputRxAperture);

        // Replace invalid channels with unused channels
        std::list<uint8> unusedChannels;
        for(uint8 i = 0; i < N_RX_CHANNELS; ++i) {
            if(!setContains(channelsUsed, i)) {
                unusedChannels.push_back(i);
            }
        }
        std::vector<uint8> rxMapping;
        for(auto &dstChannel: mapping) {
            if(!dstChannel.has_value()) {
                rxMapping.push_back(unusedChannels.front());
                unusedChannels.pop_front();
            } else {
                rxMapping.push_back(dstChannel.value());
            }
        }
        // Move all the non-active channels to the end of mapping.
        while(rxMapping.size() != 32) {
            rxMapping.push_back(unusedChannels.front());
            unusedChannels.pop_front();
        }

        auto mappingIt = rxMappings.find(rxMapping);
        if(mappingIt == std::end(rxMappings)) {
            // Create new Rx channel mapping.
            rxMappings.emplace(rxMapping, rxMapId);
            result.emplace(opId, rxMapId);
            // Set channel mapping
            ARRUS_REQUIRES_TRUE(rxMapping.size() == N_RX_CHANNELS,
                                arrus::format(
                                    "Invalid size of the RX "
                                    "channel mapping to set: {}",
                                    rxMapping.size()));
            ARRUS_REQUIRES_TRUE(
                rxMapId < 128,
                arrus::format("128 different rx mappings can be loaded only"
                              ", deviceId: {}.", getDeviceId().toString()));
            ius4oem->SetRxChannelMapping(rxMapping, rxMapId);
            ++rxMapId;
        } else {
            // Use the existing one.
            result.emplace(opId, mappingIt->second);
        }
        ++opId;
        if(!isRxNop) {
            ++noRxNopId;
        }
    }
    return {result, outputRxApertures, fcmBuilder.build()};
}

double Us4OEMImpl::getSamplingFrequency() {
    return Us4OEMImpl::SAMPLING_FREQUENCY;
}

float Us4OEMImpl::getRxTime(size_t nSamples, uint32 decimationFactor) {
    return nSamples / (Us4OEMImpl::SAMPLING_FREQUENCY/decimationFactor)
           + Us4OEMImpl::RX_TIME_EPSILON;
}

void Us4OEMImpl::setTGC(const ops::us4r::TGCCurve &tgc) {
    if(tgc.empty()) {
        ius4oem->TGCDisable();
    } else {
        ius4oem->TGCEnable();

        static const std::vector<float> tgcChar =
            {14.000f, 14.001f, 14.002f, 14.003f, 14.024f, 14.168f, 14.480f, 14.825f,
             15.234f, 15.770f, 16.508f, 17.382f, 18.469f, 19.796f, 20.933f, 21.862f,
             22.891f, 24.099f, 25.543f, 26.596f, 27.651f, 28.837f, 30.265f, 31.690f,
             32.843f, 34.045f, 35.543f, 37.184f, 38.460f, 39.680f, 41.083f, 42.740f,
             44.269f, 45.540f, 46.936f, 48.474f, 49.895f, 50.966f, 52.083f, 53.256f,
             54.0f};
        auto actualTGC = ::arrus::interpolate1d(
            tgcChar,
            ::arrus::getRange<float>(14, 55, 1.0),
            tgc);
        for(auto &val: actualTGC) {
            val = (val - 14.0f) / 40.0f;
        }
<<<<<<< HEAD
=======
        // Currently setting firing parameter has no impact on the result
        // because TGC can be set only once for the whole sequence.
>>>>>>> 8d921e20
        ius4oem->TGCSetSamples(actualTGC, 0);
    }
}

std::bitset<Us4OEMImpl::N_ADDR_CHANNELS>
Us4OEMImpl::filterAperture(std::bitset<N_ADDR_CHANNELS> aperture) {
    for(auto channel : this->channelsMask) {
        aperture[channel] = false;
    }
    return aperture;
}

void
Us4OEMImpl::validateAperture(const std::bitset<N_ADDR_CHANNELS> &aperture) {
    for(auto channel : this->channelsMask) {
        if(aperture[channel]) {
            throw ArrusException(
                ::arrus::format("Attempted to set masked channel: {}", channel)
            );
        }
    }
}

void Us4OEMImpl::start() {
    this->startTrigger();
}

void Us4OEMImpl::stop() {
    this->stopTrigger();
}

void Us4OEMImpl::syncTrigger() {
    this->ius4oem->TriggerSync();
}

void Us4OEMImpl::setTgcCurve(const ops::us4r::TGCCurve &tgc) {
    // Currently firing parameter doesn't matter.
    this->setTGC(tgc);
}

Ius4OEMRawHandle Us4OEMImpl::getIUs4oem() {
    return ius4oem.get();
}

void Us4OEMImpl::enableSequencer() {
    this->ius4oem->EnableSequencer();
}

}<|MERGE_RESOLUTION|>--- conflicted
+++ resolved
@@ -529,11 +529,8 @@
         for(auto &val: actualTGC) {
             val = (val - 14.0f) / 40.0f;
         }
-<<<<<<< HEAD
-=======
         // Currently setting firing parameter has no impact on the result
         // because TGC can be set only once for the whole sequence.
->>>>>>> 8d921e20
         ius4oem->TGCSetSamples(actualTGC, 0);
     }
 }
