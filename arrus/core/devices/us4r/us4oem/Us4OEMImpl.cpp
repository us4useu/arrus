--- conflicted
+++ resolved
@@ -125,30 +125,16 @@
 void Us4OEMImpl::setLnaHpfCornerFrequency(uint32_t frequency) {
     uint8_t coefficient = 0;
     switch (frequency) {
-<<<<<<< HEAD
     case 20'000: coefficient = 8; break;
     case 50'000: coefficient = 15; break;
     case 100'000: coefficient = 0; break;
     default:
         throw ::arrus::IllegalArgumentException(::arrus::format("Unsupported LNA HPF corner frequency: {}", frequency));
-=======
-    case 4520'000: coefficient = 2; break;
-    case 2420'000: coefficient = 3; break;
-    case 1200'000: coefficient = 4; break;
-    case 600'000: coefficient = 5; break;
-    case 300'000: coefficient = 6; break;
-    case 180'000: coefficient = 7; break;
-    case 80'000: coefficient = 8; break;
-    case 40'000: coefficient = 9; break;
-    case 20'000: coefficient = 10; break;
-    default: throw IllegalArgumentException(format("Unsupported HPF corner frequency: {}", frequency));
->>>>>>> 2c4e63a7
     }
     ius4oem->AfeEnableLnaHPF();
     ius4oem->AfeSetLnaHPFCornerFrequency(coefficient);
 }
 
-<<<<<<< HEAD
 void Us4OEMImpl::disableLnaHpf() { ius4oem->AfeDisableLnaHPF(); }
 
 void Us4OEMImpl::setAdcHpfCornerFrequency(uint32_t frequency) {
@@ -167,10 +153,8 @@
 }
 
 void Us4OEMImpl::disableAdcHpf() { ius4oem->AfeDisableAdcHPF(); }
-=======
-void Us4OEMImpl::disableHpf() { ius4oem->AfeDisableHPF(); }
+
 Interval<Voltage> Us4OEMImpl::getAcceptedVoltageRange() { return Interval<Voltage>{0, 90}; }
->>>>>>> 2c4e63a7
 
 void Us4OEMImpl::resetAfe() { ius4oem->AfeSoftReset(); }
 
@@ -297,7 +281,7 @@
     // Set the last profile as the current TX delay
     // (the last one is the one provided in the Sequence.ops.Tx.delays property).
     ius4oem->SetTxDelays(txDelays.size());
-  
+
     // Build sequence waveform.
     for (OpId firing = 0; firing < ARRUS_SAFE_CAST(sequence.size(), OpId); ++firing) {
         ius4oem->BuildSequenceWaveform(firing);
