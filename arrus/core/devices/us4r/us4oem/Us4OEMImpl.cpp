#include "Us4OEMImpl.h"

#include <chrono>
#include <cmath>
#include <thread>
#include <utility>

#include "arrus/common/asserts.h"
#include "arrus/common/format.h"
#include "arrus/common/utils.h"
#include "arrus/core/api/devices/us4r/Us4OEMSettings.h"
#include "arrus/core/common/collections.h"
#include "arrus/core/common/hash.h"
#include "arrus/core/common/interpolate.h"
#include "arrus/core/common/validation.h"
#include "arrus/core/devices/us4r/FrameChannelMappingImpl.h"
#include "arrus/core/devices/us4r/RxSettings.h"
#include "arrus/core/devices/us4r/external/ius4oem/ActiveTerminationValueMap.h"
#include "arrus/core/devices/us4r/external/ius4oem/DTGCAttenuationValueMap.h"
#include "arrus/core/devices/us4r/external/ius4oem/LNAGainValueMap.h"
#include "arrus/core/devices/us4r/external/ius4oem/LPFCutoffValueMap.h"
#include "arrus/core/devices/us4r/external/ius4oem/PGAGainValueMap.h"
#include "arrus/core/devices/us4r/us4oem/Us4OEMBuffer.h"
#include "arrus/core/devices/us4r/us4oem/Us4OEMRxMappingRegisterBuilder.h"

namespace arrus::devices {
// TODO migrate this source to us4r subspace

using namespace arrus::devices::us4r;
using namespace arrus::ops::us4r;

class Us4OEMTxRxValidator : public Validator<TxRxParametersSequence> {
public:
    Us4OEMTxRxValidator(const std::string &componentName, float txFrequencyMin, float txFrequencyMax,
                        BitstreamId nBitstreams, bool isMaster)
        : Validator(componentName), txFrequencyMin(txFrequencyMin), txFrequencyMax(txFrequencyMax),
          nBitstreams(nBitstreams), isMaster(isMaster) {}

    void validate(const TxRxParametersSequence &txRxs) {
        // Validation according to us4oem technote
        const auto decimationFactor = txRxs.at(0).getRxDecimationFactor();
        const auto startSample = txRxs.at(0).getRxSampleRange().start();
        for (size_t firing = 0; firing < txRxs.size(); ++firing) {
            const auto &op = txRxs.at(firing);
            if (!op.isNOP()) {
                auto firingStr = ::arrus::format(" (firing {})", firing);

                // Tx
                ARRUS_VALIDATOR_EXPECT_EQUAL_M(op.getTxAperture().size(), size_t(Us4OEMImpl::N_TX_CHANNELS), firingStr);
                ARRUS_VALIDATOR_EXPECT_EQUAL_M(op.getTxDelays().size(), size_t(Us4OEMImpl::N_TX_CHANNELS), firingStr);
                ARRUS_VALIDATOR_EXPECT_ALL_IN_RANGE_VM(op.getTxDelays(), Us4OEMImpl::MIN_TX_DELAY,
                                                       Us4OEMImpl::MAX_TX_DELAY, firingStr);

                // Tx - pulse
                ARRUS_VALIDATOR_EXPECT_IN_RANGE_M(op.getTxPulse().getCenterFrequency(), txFrequencyMin, txFrequencyMax,
                                                  firingStr);
                ARRUS_VALIDATOR_EXPECT_IN_RANGE_M(op.getTxPulse().getNPeriods(), 0.0f, 32.0f, firingStr);
                float ignore = 0.0f;
                float fractional = std::modf(op.getTxPulse().getNPeriods(), &ignore);
                ARRUS_VALIDATOR_EXPECT_TRUE_M((fractional == 0.0f || fractional == 0.5f), (firingStr + ", n periods"));

                // Rx
                ARRUS_VALIDATOR_EXPECT_EQUAL_M(op.getRxAperture().size(), size_t(Us4OEMImpl::N_ADDR_CHANNELS),
                                               firingStr);
                size_t numberOfActiveRxChannels =
                    std::accumulate(std::begin(op.getRxAperture()), std::end(op.getRxAperture()), 0);
                ARRUS_VALIDATOR_EXPECT_IN_RANGE_M(numberOfActiveRxChannels, size_t(0), size_t(32), firingStr);
                uint32 numberOfSamples = op.getNumberOfSamples();
                ARRUS_VALIDATOR_EXPECT_IN_RANGE_M(
                    // should be enough for condition rxTime < 4000 [us]
                    numberOfSamples, Us4OEMImpl::MIN_NSAMPLES, Us4OEMImpl::MAX_NSAMPLES, firingStr);
                ARRUS_VALIDATOR_EXPECT_DIVISIBLE_M(numberOfSamples, 64u, firingStr);
                ARRUS_VALIDATOR_EXPECT_IN_RANGE_M(op.getRxDecimationFactor(), 0, 10, firingStr);
                ARRUS_VALIDATOR_EXPECT_IN_RANGE_M(op.getPri(), Us4OEMImpl::MIN_PRI, Us4OEMImpl::MAX_PRI, firingStr);
                ARRUS_VALIDATOR_EXPECT_TRUE_M(op.getRxDecimationFactor() == decimationFactor,
                                              "Decimation factor should be the same for all operations." + firingStr);
                ARRUS_VALIDATOR_EXPECT_TRUE_M(op.getRxSampleRange().start() == startSample,
                                              "Start sample should be the same for all operations." + firingStr);
                ARRUS_VALIDATOR_EXPECT_TRUE_M((op.getRxPadding() == ::arrus::Tuple<ChannelIdx>{0, 0}),
                                              ("Rx padding is not allowed for us4oems. " + firingStr));
            }
            if (op.getBitstreamId().has_value() && isMaster) {
                ARRUS_REQUIRES_TRUE(op.getBitstreamId().value() < nBitstreams,
                                    "Bitstream id should not exceed " + std::to_string(nBitstreams));
            }
        }
    }

private:
    float txFrequencyMin;
    float txFrequencyMax;
    BitstreamId nBitstreams;
    bool isMaster{false};
};

Us4OEMImpl::Us4OEMImpl(DeviceId id, IUs4OEMHandle ius4oem, std::vector<uint8_t> channelMapping, RxSettings rxSettings,
                       Us4OEMSettings::ReprogrammingMode reprogrammingMode, bool externalTrigger = false,
                       bool acceptRxNops = false)
    : Us4OEMImplBase(id), logger{getLoggerFactory()->getLogger()}, ius4oem(std::move(ius4oem)),
      channelMapping(std::move(channelMapping)), reprogrammingMode(reprogrammingMode),
      rxSettings(std::move(rxSettings)), externalTrigger(externalTrigger),
      serialNumber([this]() { return this->ius4oem->GetSerialNumber(); }),
      revision([this]() { return this->ius4oem->GetRevisionNumber(); }), acceptRxNops(acceptRxNops) {

    INIT_ARRUS_DEVICE_LOGGER(logger, id.toString());
    setTestPattern(RxTestPattern::OFF);
    disableAfeDemod();
    setRxSettingsPrivate(this->rxSettings, true);
}

Us4OEMImpl::~Us4OEMImpl() {
    try {
        logger->log(LogSeverity::DEBUG, arrus::format("Destroying handle"));
    } catch (const std::exception &e) {
        std::cerr << arrus::format("Exception while calling us4oem destructor: {}", e.what()) << std::endl;
    }
    logger->log(LogSeverity::DEBUG, arrus::format("Us4OEM handle destroyed."));
}

bool Us4OEMImpl::isMaster() { return getDeviceId().getOrdinal() == 0; }

void Us4OEMImpl::startTrigger() {
    if (isMaster()) {
        ius4oem->TriggerStart();
    }
}

void Us4OEMImpl::stopTrigger() {
    if (isMaster()) {
        ius4oem->TriggerStop();
    }
}

uint16_t Us4OEMImpl::getAfe(uint8_t address) { return ius4oem->AfeReadRegister(0, address); }

void Us4OEMImpl::setAfe(uint8_t address, uint16_t value) {
    ius4oem->AfeWriteRegister(0, address, value);
    ius4oem->AfeWriteRegister(1, address, value);
}

void Us4OEMImpl::enableAfeDemod() { ius4oem->AfeDemodEnable(); }

void Us4OEMImpl::setAfeDemodConfig(uint8_t decInt, uint8_t decQuarters, const float *firCoeffs, uint16_t firLength,
                                   float freq) {
    ius4oem->AfeDemodConfig(decInt, decQuarters, firCoeffs, firLength, freq);
}

void Us4OEMImpl::setAfeDemodDefault() { ius4oem->AfeDemodSetDefault(); }

void Us4OEMImpl::setAfeDemodDecimationFactor(uint8_t integer) { ius4oem->AfeDemodSetDecimationFactor(integer); }

void Us4OEMImpl::setAfeDemodDecimationFactor(uint8_t integer, uint8_t quarters) {
    ius4oem->AfeDemodSetDecimationFactorQuarters(integer, quarters);
}

void Us4OEMImpl::setAfeDemodFrequency(float frequency) {
    // Note: us4r-api expects frequency in Hz.
    ius4oem->AfeDemodSetDemodFrequency(frequency / 1e6f);
    ius4oem->AfeDemodFsweepDisable();
}

void Us4OEMImpl::setAfeDemodFrequency(float startFrequency, float stopFrequency) {
    // Note: us4r-api expects frequency in Hz.
    ius4oem->AfeDemodSetDemodFrequency(startFrequency / 1e6f, stopFrequency / 1e6f);
    ius4oem->AfeDemodFsweepEnable();
}

float Us4OEMImpl::getAfeDemodStartFrequency() { return ius4oem->AfeDemodGetStartFrequency(); }

float Us4OEMImpl::getAfeDemodStopFrequency() { return ius4oem->AfeDemodGetStopFrequency(); }

void Us4OEMImpl::setAfeDemodFsweepROI(uint16_t startSample, uint16_t stopSample) {
    ius4oem->AfeDemodSetFsweepROI(startSample, stopSample);
}

void Us4OEMImpl::writeAfeFIRCoeffs(const int16_t *coeffs, uint16_t length) {
    ius4oem->AfeDemodWriteFirCoeffs(coeffs, length);
}

void Us4OEMImpl::writeAfeFIRCoeffs(const float *coeffs, uint16_t length) {
    ius4oem->AfeDemodWriteFirCoeffs(coeffs, length);
}

void Us4OEMImpl::setHpfCornerFrequency(uint32_t frequency) {
    uint8_t coefficient = 10;
    switch (frequency) {
    case 4520'000: coefficient = 2; break;
    case 2420'000: coefficient = 3; break;
    case 1200'000: coefficient = 4; break;
    case 600'000: coefficient = 5; break;
    case 300'000: coefficient = 6; break;
    case 180'000: coefficient = 7; break;
    case 80'000: coefficient = 8; break;
    case 40'000: coefficient = 9; break;
    case 20'000: coefficient = 10; break;
    default: throw IllegalArgumentException(format("Unsupported HPF corner frequency: {}", frequency));
    }
    ius4oem->AfeEnableHPF();
    ius4oem->AfeSetHPFCornerFrequency(coefficient);
}

void Us4OEMImpl::disableHpf() { ius4oem->AfeDisableHPF(); }
Interval<Voltage> Us4OEMImpl::getAcceptedVoltageRange() { return Interval<Voltage>{0, 90}; }

void Us4OEMImpl::resetAfe() { ius4oem->AfeSoftReset(); }

Us4OEMUploadResult Us4OEMImpl::upload(const TxParametersSequenceColl &sequences, uint16 rxBufferSize,
                                      Scheme::WorkMode workMode, const std::optional<DigitalDownConversion> &ddc,
                                      const std::vector<arrus::framework::NdArray> &txDelays) {
    std::unique_lock<std::mutex> lock{stateMutex};
    validate(sequences, rxBufferSize);
    setTgcCurve(sequences);
    ius4oem->SetNumberOfFirings(getNumberOfFirings(sequences));
    ius4oem->ClearScheduledReceive();
    ius4oem->ResetCallbacks();
    auto rxMappingRegister = setRxMappings(sequences);
    uploadFirings(sequences, ddc, txDelays, rxMappingRegister);
    // For us4OEM+ the method below must be called right after programming TX/RX, and before calling ScheduleReceive.
    ius4oem->SetNTriggers(getNumberOfTriggers(sequences, rxBufferSize));
    auto bufferDef = uploadAcquisition(sequences, rxBufferSize, ddc, rxMappingRegister);
    uploadTriggersIOBS(sequences, rxBufferSize, workMode);
    setAfeDemod(ddc);
    return Us4OEMUploadResult{bufferDef, std::move(rxMappingRegister.acquireFCMs())};
}

void Us4OEMImpl::setTgcCurve(const ops::us4r::TGCCurve &tgc) {
    RxSettingsBuilder rxSettingsBuilder(this->rxSettings);
    this->rxSettings = RxSettingsBuilder(this->rxSettings).setTgcSamples(tgc)->build();
    setTgcCurve(this->rxSettings);
<<<<<<< HEAD
}
Us4OEMImpl::Us4OEMChannelsGroupsMask Us4OEMImpl::getActiveChannelGroups(const Us4OEMAperture &txAperture,
                                                                        const Us4OEMAperture &rxAperture) {
    std::vector<bool> result(N_ADDR_CHANNELS, false);
    const auto &mapping = getChannelMapping();
    for (ChannelIdx logicalCh = 0; logicalCh < N_ADDR_CHANNELS; ++logicalCh) {
        if (txAperture.test(logicalCh) || rxAperture.test(logicalCh)) {
            ChannelIdx physicalCh = mapping[logicalCh];
            ChannelIdx groupNr = physicalCh / ACTIVE_CHANNEL_GROUP_SIZE;
            result[groupNr] = true;
=======
    ius4oem->ResetSequencer();
    ius4oem->SetNumberOfFirings(nOps);
    ius4oem->ClearScheduledReceive();
    ius4oem->ResetCallbacks();
    auto [rxMappings, rxApertures, fcm] = setRxMappings(seq);
    // helper data
    const std::bitset<N_ADDR_CHANNELS> emptyAperture;
    const std::bitset<N_ACTIVE_CHANNEL_GROUPS> emptyChannelGroups;
    this->isDecimationFactorAdjustmentLogged = false;

    size_t nTxDelayProfiles = txDelays.size();


    // Program Tx/rx sequence ("firings")
    for (uint16 opIdx = 0; opIdx < seq.size(); ++opIdx) {
        logger->log(LogSeverity::TRACE, format("Setting tx/rx: {}", opIdx));
        auto const &op = seq[opIdx];
        if (op.isNOP()) {
            logger->log(LogSeverity::TRACE, format("Setting tx/rx {}: NOP {}", opIdx, ::arrus::toString(op)));
        } else {
            logger->log(LogSeverity::DEBUG, arrus::format("Setting tx/rx {}: {}", opIdx, ::arrus::toString(op)));
        }
        auto sampleRange = op.getRxSampleRange().asPair();
        auto endSample = std::get<1>(sampleRange);
        float decimationFactor = isDDCOn ? ddc->getDecimationFactor() : (float) op.getRxDecimationFactor();
        this->currentSamplingFrequency = SAMPLING_FREQUENCY / decimationFactor;
        float rxTime = getRxTime(endSample, this->currentSamplingFrequency);

        // Computing total TX/RX time
        float txrxTime = 0.0f;
        txrxTime = getTxRxTime(rxTime);
        // receive time + reprogramming time
        if (txrxTime > op.getPri()) {
            throw IllegalArgumentException(::arrus::format(
                "Total time required for a single TX/RX ({}) should not exceed PRI ({})", txrxTime, op.getPri()));
        }
        if (op.isNOP()) {
            ius4oem->SetActiveChannelGroup(emptyChannelGroups, opIdx);
            // Intentionally filtering empty aperture to reduce possibility of a mistake.
            auto txAperture = filterAperture(emptyAperture);
            auto rxAperture = filterAperture(emptyAperture);

            // Intentionally validating the apertures, to reduce possibility of mistake.
            validateAperture(txAperture);
            ius4oem->SetTxAperture(txAperture, opIdx);
            validateAperture(rxAperture);
            ius4oem->SetRxAperture(rxAperture, opIdx);
        } else {
            // active channel groups already remapped in constructor
            ius4oem->SetActiveChannelGroup(activeChannelGroups, opIdx);
            auto txAperture = filterAperture(::arrus::toBitset<N_TX_CHANNELS>(op.getTxAperture()));
            auto rxAperture = filterAperture(rxApertures[opIdx]);
            // Intentionally validating tx apertures, to reduce the risk of mistake channel activation
            // (e.g. the masked one).
            validateAperture(txAperture);
            ius4oem->SetTxAperture(txAperture, opIdx);
            validateAperture(rxAperture);
            ius4oem->SetRxAperture(rxAperture, opIdx);
>>>>>>> f86770a3
        }
    }
    static const std::vector<ChannelIdx> acgRemap = {0, 4, 8, 12, 2, 6, 10, 14, 1, 5, 9, 13, 3, 7, 11, 15};
    auto acg = permute(result, acgRemap);
    return ::arrus::toBitset<N_ACTIVE_CHANNEL_GROUPS>(acg);
}

void Us4OEMImpl::uploadFirings(const TxParametersSequenceColl &sequences,
                               const std::optional<DigitalDownConversion> &ddc,
                               const std::vector<arrus::framework::NdArray> &txDelays,
                               const Us4OEMRxMappingRegister &rxMappingRegister) {
    using SequenceId = uint16;
    using OpId = uint16;

    bool isDDCOn = ddc.has_value();
    const Us4OEMChannelsGroupsMask emptyChannelGroups;
    // us4OEM sequencer firing/entry id (global).
    OpId firingId = 0;
    for (SequenceId sequenceId = 0; sequenceId < ARRUS_SAFE_CAST(sequences.size(), SequenceId); ++sequenceId) {
        auto const &sequence = sequences[sequenceId];
        for (OpId opId = 0; opId < ARRUS_SAFE_CAST(sequence.size(), OpId); ++opId, ++firingId) {
            auto const &op = sequence.at(opId);
            logger->log(LogSeverity::TRACE,
                        format("Setting sequence {}, TX/RX {}: NOP? {}, definition: {}", sequenceId, opId, op.isNOP(),
                               ::arrus::toString(op)));
            // TX
            auto txAperture = arrus::toBitset<N_TX_CHANNELS>(op.getTxAperture());
            auto nTxHalfPeriods = static_cast<uint8>(op.getTxPulse().getNPeriods() * 2);
            // RX
            auto rxAperture = rxMappingRegister.getRxAperture(sequenceId, opId);
            auto [startSample, endSample] = op.getRxSampleRange().asPair();
            float decimationFactor = isDDCOn ? ddc->getDecimationFactor() : (float) op.getRxDecimationFactor();
            setCurrentSamplingFrequency(SAMPLING_FREQUENCY / decimationFactor);
            float rxTime = getRxTime(endSample, this->currentSamplingFrequency);
            // Common
            float txrxTime = getTxRxTime(rxTime);
            Us4OEMChannelsGroupsMask channelsGroups =
                op.isNOP() ? emptyChannelGroups : getActiveChannelGroups(txAperture, rxAperture);
            ARRUS_REQUIRES_TRUE_IAE(txrxTime <= op.getPri(),
                                    format("Total time required for a single TX/RX ({}) should not exceed PRI ({})",
                                           txrxTime, op.getPri()));

            // Upload
            ius4oem->SetActiveChannelGroup(channelsGroups, firingId);
            ius4oem->SetTxAperture(txAperture, firingId);
            ius4oem->SetRxAperture(rxAperture, firingId);

            // Delays
            // Set delay defintion tables.
            for (size_t delaysId = 0; delaysId < txDelays.size(); ++delaysId) {
                auto delays = txDelays.at(delaysId).row(opId).toVector<float>();
                setTxDelays(op.getTxAperture(), delays, firingId, delaysId);
            }
            // Then set the profile from the input sequence (for backward-compatibility).
            // NOTE: this might look redundant and it is, however it simplifies the changes for v0.9.0 a lot
            // and reduces the risk of causing new bugs in the whole mapping implementation.
            // This will be optimized in TODO(0.12.0).
            setTxDelays(op.getTxAperture(), op.getTxDelays(), firingId, txDelays.size());
            ius4oem->SetTxFreqency(op.getTxPulse().getCenterFrequency(), firingId);
            ius4oem->SetTxHalfPeriods(nTxHalfPeriods, firingId);
            ius4oem->SetTxInvert(op.getTxPulse().isInverse(), firingId);
            ius4oem->SetRxTime(rxTime, firingId);
            ius4oem->SetRxDelay(op.getRxDelay(), firingId);
        }
    }
    // Set the last profile as the current TX delay
    // (the last one is the one provided in the Sequence.ops.Tx.delays property).
    ius4oem->SetTxDelays(txDelays.size());
}

size_t Us4OEMImpl::scheduleReceiveDDC(size_t outputAddress, uint16 startSample, uint16 endSample, uint16 entryId,
                                      const TxRxParameters &op, uint16 rxMapId,
                                      const std::optional<DigitalDownConversion> &ddc) {
    float decInt = 0;
    float decFloat = modf(ddc->getDecimationFactor(), &decInt);

    uint32_t div = 1;
    if (decFloat == 0.5f) {
        div = 2;
    } else if (decFloat == 0.25f || decFloat == 0.75f) {
        div = 4;
    }

    if (startSample != (startSample / div) * div) {
        startSample = (startSample / div) * div;
        this->logger->log(LogSeverity::WARNING,
                          ::arrus::format("Decimation factor {} requires start offset to be multiple "
                                          "of {}. Offset adjusted to {}.",
                                          ddc->getDecimationFactor(), div, startSample));
    }
    // Start sample, after transforming to the system number of cycles.
    // The start sample should be provided to the us4r-api
    // as for the nominal sampling frequency of us4OEM, i.e. 65 MHz.
    const uint32 startSampleRaw = startSample * (uint32_t) ddc->getDecimationFactor();
    // RX offset to the moment tx delay = 0.
    const uint32 sampleOffset = getTxStartSampleNumberAfeDemod(ddc->getDecimationFactor());
    // Number of samples to acquire per channel.
    const size_t nSamples = endSample - startSample;
    // Number of samples to be set on IUs4OEM::ScheduleReceive
    const size_t nSamplesRaw = nSamples * 2;
    // Number of bytes a single sample takes (e.g. RF: a single int16, IQ: a pair of int16)
    const size_t sampleSize = 2 * sizeof(RawDataType);
    const size_t nBytes = nSamples * N_RX_CHANNELS * sampleSize;

    ARRUS_REQUIRES_AT_MOST(outputAddress + nBytes, DDR_SIZE,
                           format("Total data size cannot exceed 4GiB (device {})", getDeviceId().toString()));
    ius4oem->ScheduleReceive(entryId, outputAddress, nSamplesRaw, sampleOffset + startSampleRaw,
                             op.getRxDecimationFactor() - 1, rxMapId, nullptr);
    return nBytes;
}

size_t Us4OEMImpl::scheduleReceiveRF(size_t outputAddress, uint16 startSample, uint16 endSample, uint16 entryId,
                                     const TxRxParameters &op, uint16 rxMapId) {
    const uint32 startSampleRaw = startSample * op.getRxDecimationFactor();
    const uint32 sampleOffset = ius4oem->GetTxOffset();
    const size_t nSamples = endSample - startSample;
    const size_t nSamplesRaw = nSamples;
    const size_t sampleSize = sizeof(RawDataType);
    const size_t nBytes = nSamples * N_RX_CHANNELS * sampleSize;
    ARRUS_REQUIRES_AT_MOST(outputAddress + nBytes, DDR_SIZE,
                           format("Total data size cannot exceed 4GiB (device {})", getDeviceId().toString()));
    ius4oem->ScheduleReceive(entryId, outputAddress, nSamplesRaw, sampleOffset + startSampleRaw,
                             op.getRxDecimationFactor() - 1, rxMapId, nullptr);
    return nBytes;
}

/**
 * Programs data acquisitions ("ScheduleReceive" part).
 *
 * 'element' here means the result data frame of the given operations sequence (times nRepeats)
 * This method programs us4OEM sequencer to fill the us4OEM memory with the acquired data
 * us4oem RXDMA output address.
*/
Us4OEMBuffer Us4OEMImpl::uploadAcquisition(const TxParametersSequenceColl &sequences, uint16 rxBufferSize,
                                           const std::optional<DigitalDownConversion> &ddc,
                                           const Us4OEMRxMappingRegister &rxMappingRegister) {
    bool isDDCOn = ddc.has_value();

    using BatchId = uint16;
    using SequenceId = uint16;
    using RepetitionId = uint16;
    using OpId = uint16;

    Us4OEMBufferBuilder builder;

    auto nSequences = ARRUS_SAFE_CAST(sequences.size(), SequenceId);
    size_t outputAddress = 0;
    size_t arrayStartAddress = 0;
    size_t elementStartAddress = 0;
    uint16 entryId = 0;
    for (BatchId batchId = 0; batchId < rxBufferSize; ++batchId) {
        // BUFFER ELEMENTS
        for (SequenceId seqId = 0; seqId < nSequences; ++seqId) {
            unsigned int totalSamples = 0;// Total number of samples in an array.
            // SEQUENCES
            Us4OEMBufferArrayParts parts;
            const auto &seq = sequences.at(seqId);
            for (RepetitionId repeatId = 0; repeatId < seq.getNRepeats(); ++repeatId) {
                // REPETITIONS
                for (OpId opId = 0; opId < seq.size(); ++opId, ++entryId) {
                    // OPS
                    auto const &op = seq.at(opId);

                    auto [startSample, endSample] = op.getRxSampleRange().asPair();
                    size_t nSamples = endSample - startSample;
                    auto rxMapId = rxMappingRegister.getMapId(seqId, opId);
                    size_t nBytes = 0;
                    if (isDDCOn) {
                        nBytes = scheduleReceiveDDC(outputAddress, startSample, endSample, entryId, op, rxMapId, ddc);
                    } else {
                        nBytes = scheduleReceiveRF(outputAddress, startSample, endSample, entryId, op, rxMapId);
                    }
                    if (batchId == 0) {
                        size_t partSize = 0;
                        if (!op.isRxNOP() || acceptRxNops) {
                            partSize = nBytes;
                        }
                        // Otherwise, make an empty part (i.e. partSize = 0).
                        // (note: the firing number will be needed for transfer configuration to release element in
                        // us4oem sequencer).
                        parts.emplace_back(outputAddress, partSize, seqId, entryId);
                    }
                    if (!op.isRxNOP() || acceptRxNops) {
                        // Also, allows rx nops for OEM that is acceptable, in order to acquire frame metadata.
                        // For example, the master module gathers frame metadata, so we cannot miss any of it.
                        // In all other cases, all RX nops are just overwritten.
                        outputAddress += nBytes;
                        totalSamples += static_cast<unsigned>(nSamples);
                    }
                }
            }
            framework::NdArray::Shape shape;
            if (isDDCOn) {
                shape = {totalSamples, 2, N_RX_CHANNELS};
            } else {
                shape = {totalSamples, N_RX_CHANNELS};
            }
            if (batchId == 0) {
                // Gather element layout.
                builder.add(Us4OEMBufferArrayDef{arrayStartAddress, framework::NdArrayDef{shape, DataType}, parts});
                arrayStartAddress = outputAddress;
            }
        }
        // entryId-1, because the firing should point to the last firing of this element
        ARRUS_REQUIRES_TRUE(entryId > 0, "Empty sequences are not supported");
        builder.add(
            Us4OEMBufferElement{elementStartAddress, outputAddress - elementStartAddress, (uint16) (entryId - 1)});
        elementStartAddress = outputAddress;
    }
    return builder.build();
}

void Us4OEMImpl::uploadTriggersIOBS(const TxParametersSequenceColl &sequences, uint16 rxBufferSize,
                                    Scheme::WorkMode workMode) {
    // Determine SRI values (last sequence PRI).
    std::vector<std::optional<float>> lastPriExtensions;
    for (const auto &sequence : sequences) {
        float totalPri = 0.0f;
        for (auto &op : sequence) {
            totalPri += op.getPri();
        }
        std::optional<float> lastPriExtension = std::nullopt;
        const auto &sri = sequence.getSri();
        if (sri.has_value()) {
            ARRUS_REQUIRES_TRUE_IAE(
                totalPri < sri.value(),
                format("Sequence repetition interval {} cannot be set, sequence total pri is equal {}", sri.value(),
                       totalPri));
            lastPriExtension = sri.value() - totalPri;
        }
        lastPriExtensions.push_back(lastPriExtension);
    }
    // Upload triggers and IOBS
    FiringId entryId = 0;
    auto nSequences = ARRUS_SAFE_CAST(sequences.size(), SequenceId);
    for (BatchId batchId = 0; batchId < rxBufferSize; ++batchId) {
        // BUFFER ELEMENTS
        for (SequenceId seqId = 0; seqId < nSequences; ++seqId) {
            // SEQUENCES
            const auto &seq = sequences.at(seqId);
            for (RepetitionId repeatId = 0; repeatId < seq.getNRepeats(); ++repeatId) {
                // REPETITIONS
                for (OpId opId = 0; opId < seq.size(); ++opId, ++entryId) {
                    // OPS
                    auto const &op = seq.at(opId);
                    bool isTriggerSync = workMode == Scheme::WorkMode::HOST || workMode == Scheme::WorkMode::MANUAL;
                    bool isLastOp = opId == seq.size() - 1;
                    bool isLastRepeat = repeatId == seq.getNRepeats() - 1;
                    bool isLastSequence = seqId == sequences.size() - 1;
                    bool isCheckpoint = isTriggerSync && isLastOp && isLastRepeat && isLastSequence;
                    float pri = op.getPri();
                    if (isLastOp) {
                        auto lastPriExtension = lastPriExtensions.at(seqId);
                        if (lastPriExtension.has_value()) {
                            pri += lastPriExtension.value();
                        }
                    }
                    auto priMs = static_cast<unsigned int>(std::round(pri * 1e6));
                    ius4oem->SetTrigger(priMs, isCheckpoint, entryId, isCheckpoint && externalTrigger);
                    if (op.getBitstreamId().has_value() && isMaster()) {
                        ius4oem->SetFiringIOBS(entryId, bitstreamOffsets.at(op.getBitstreamId().value()));
                    }
                }
            }
        }
    }
}

void Us4OEMImpl::validate(const std::vector<TxRxParametersSequence> &sequences, uint16 rxBufferSize) {
    std::string deviceIdStr = getDeviceId().toString();
    for (size_t i = 0; i < sequences.size(); ++i) {
        const auto &seq = sequences.at(i);
        Us4OEMTxRxValidator seqValidator(format("{} tx rx sequence #{}", deviceIdStr, i), ius4oem->GetMinTxFrequency(),
                                         ius4oem->GetMaxTxFrequency(),
                                         static_cast<BitstreamId>(bitstreamOffsets.size()), isMaster());
        seqValidator.validate(seq);
        seqValidator.throwOnErrors();
    }
    // General sequence parameters.
    auto nFirings = getNumberOfFirings(sequences);
    auto nTriggers = getNumberOfTriggers(sequences, rxBufferSize);

    ARRUS_REQUIRES_AT_MOST(nFirings, 1024, format("Exceeded the maximum ({}) number of firings: {}", 1024, nFirings));
    ARRUS_REQUIRES_AT_MOST(nTriggers, 16384,
                           format("Exceeded the maximum ({}) number of triggers: {}", 16384, nTriggers));
}

float Us4OEMImpl::getTxRxTime(float rxTime) const {
    float txrxTime = 0.0f;
    if (reprogrammingMode == Us4OEMSettings::ReprogrammingMode::SEQUENTIAL) {
        txrxTime = rxTime + SEQUENCER_REPROGRAMMING_TIME;
    } else if (reprogrammingMode == Us4OEMSettings::ReprogrammingMode::PARALLEL) {
        txrxTime = std::max(rxTime, SEQUENCER_REPROGRAMMING_TIME);
    } else {
        throw IllegalArgumentException(
            format("Unrecognized reprogramming mode: {}", static_cast<size_t>(reprogrammingMode)));
    }
    return txrxTime;
}

Us4OEMRxMappingRegister Us4OEMImpl::setRxMappings(const TxParametersSequenceColl &sequences) {
    Us4OEMRxMappingRegisterBuilder builder{static_cast<FrameChannelMapping::Us4OEMNumber>(getDeviceId().getOrdinal()),
                                           acceptRxNops, channelMapping};
    builder.add(sequences);
    auto mappingRegister = builder.build();
    for (auto const &[mapId, map] : mappingRegister.getMappings()) {
        ius4oem->SetRxChannelMapping(map, mapId);
    }
    return mappingRegister;
}

float Us4OEMImpl::getSamplingFrequency() { return Us4OEMImpl::SAMPLING_FREQUENCY; }

float Us4OEMImpl::getRxTime(size_t nSamples, float samplingFrequency) {
    return std::max(MIN_RX_TIME, (float) nSamples / samplingFrequency + RX_TIME_EPSILON);
}

void Us4OEMImpl::start() { this->startTrigger(); }

void Us4OEMImpl::stop() { this->stopTrigger(); }

void Us4OEMImpl::syncTrigger() { this->ius4oem->TriggerSync(); }

void Us4OEMImpl::setTgcCurve(const std::vector<TxRxParametersSequence> &sequences) {
    // Make sure all TGC curve are the same.
    if (sequences.empty()) {
        return;
    }
    bool allCurvesTheSame = true;
    const auto &referenceCurve = sequences.at(0).getTgcCurve();
    for (size_t i = 1; i < sequences.size(); ++i) {
        const auto &s = sequences.at(i).getTgcCurve();
        if (s != referenceCurve) {
            allCurvesTheSame = false;
            break;
        }
    }
    ARRUS_REQUIRES_TRUE_IAE(allCurvesTheSame, "TGC curves for all sequences should be exactly the same.");
    setTgcCurve(sequences.at(0).getTgcCurve());
}

Ius4OEMRawHandle Us4OEMImpl::getIUs4OEM() { return ius4oem.get(); }

void Us4OEMImpl::enableSequencer() {
    bool txConfOnTrigger = false;
    switch (reprogrammingMode) {
    case Us4OEMSettings::ReprogrammingMode::SEQUENTIAL: txConfOnTrigger = false; break;
    case Us4OEMSettings::ReprogrammingMode::PARALLEL: txConfOnTrigger = true; break;
    }
    this->ius4oem->EnableSequencer(txConfOnTrigger);
}

std::vector<uint8_t> Us4OEMImpl::getChannelMapping() { return channelMapping; }

// AFE setters
void Us4OEMImpl::setTgcCurve(const RxSettings &afeCfg) {
    const ops::us4r::TGCCurve &tgc = afeCfg.getTgcSamples();
    bool applyCharacteristic = afeCfg.isApplyTgcCharacteristic();

    auto tgcMax = static_cast<float>(afeCfg.getPgaGain() + afeCfg.getLnaGain());
    auto tgcMin = tgcMax - TGC_ATTENUATION_RANGE;
    // Set.
    if (tgc.empty()) {
        ius4oem->TGCDisable();
    } else {
        std::vector<float> actualTgc = tgc;
        // Normalize to [0, 1].
        for (auto &val : actualTgc) {
            val = (val - tgcMin) / TGC_ATTENUATION_RANGE;
        }
        if (applyCharacteristic) {
            // TGC characteristic, experimentally verified.
            static const std::vector<float> tgcChar = {0.0f,
                                                       2.4999999999986144e-05f,
                                                       5.00000000000167e-05f,
                                                       7.500000000000284e-05f,
                                                       0.0005999999999999784f,
                                                       0.0041999999999999815f,
                                                       0.01200000000000001f,
                                                       0.020624999999999984f,
                                                       0.03085f,
                                                       0.04424999999999999f,
                                                       0.06269999999999998f,
                                                       0.08455000000000004f,
                                                       0.11172500000000003f,
                                                       0.14489999999999997f,
                                                       0.173325f,
                                                       0.19654999999999995f,
                                                       0.22227499999999994f,
                                                       0.252475f,
                                                       0.28857499999999997f,
                                                       0.3149f,
                                                       0.341275f,
                                                       0.370925f,
                                                       0.406625f,
                                                       0.44225000000000003f,
                                                       0.4710750000000001f,
                                                       0.501125f,
                                                       0.538575f,
                                                       0.5795999999999999f,
                                                       0.6115f,
                                                       0.642f,
                                                       0.677075f,
                                                       0.7185f,
                                                       0.756725f,
                                                       0.7885f,
                                                       0.8234f,
                                                       0.8618499999999999f,
                                                       0.897375f,
                                                       0.92415f,
                                                       0.952075f,
                                                       0.9814f,
                                                       1.0f};
            // the below is simply linspace(0, 1, 41)
            static const std::vector<float> tgcCharPoints = {
                0.0f,  0.025f, 0.05f, 0.075f, 0.1f,  0.125f, 0.15f, 0.175f, 0.2f,  0.225f, 0.25f, 0.275f, 0.3f,  0.325f,
                0.35f, 0.375f, 0.4f,  0.425f, 0.45f, 0.475f, 0.5f,  0.525f, 0.55f, 0.575f, 0.6f,  0.625f, 0.65f, 0.675f,
                0.7f,  0.725f, 0.75f, 0.775f, 0.8f,  0.825f, 0.85f, 0.875f, 0.9f,  0.925f, 0.95f, 0.975f, 1.0f};
            actualTgc = ::arrus::interpolate1d(tgcChar, tgcCharPoints, actualTgc);
        }
        ius4oem->TGCEnable();
        // Currently setting firing parameter has no impact on the result
        // because TGC can be set only once for the whole sequence.
        ius4oem->TGCSetSamples(actualTgc, 0);
    }
}

void Us4OEMImpl::setRxSettings(const RxSettings &newSettings) { setRxSettingsPrivate(newSettings, false); }

void Us4OEMImpl::setRxSettingsPrivate(const RxSettings &newSettings, bool force) {
    setPgaGainAfe(newSettings.getPgaGain(), force);
    setLnaGainAfe(newSettings.getLnaGain(), force);
    setTgcCurve(newSettings);
    setDtgcAttenuationAfe(newSettings.getDtgcAttenuation(), force);
    setLpfCutoffAfe(newSettings.getLpfCutoff(), force);
    setActiveTerminationAfe(newSettings.getActiveTermination(), force);
    this->rxSettings = newSettings;
}

inline void Us4OEMImpl::setPgaGainAfe(uint16 value, bool force) {
    if (value != this->rxSettings.getPgaGain() || force) {
        ius4oem->SetPGAGain(PGAGainValueMap::getInstance().getEnumValue(value));
    }
}

inline void Us4OEMImpl::setLnaGainAfe(uint16 value, bool force) {
    if (value != this->rxSettings.getLnaGain() || force) {
        ius4oem->SetLNAGain(LNAGainValueMap::getInstance().getEnumValue(value));
    }
}

inline void Us4OEMImpl::setDtgcAttenuationAfe(std::optional<uint16> param, bool force) {
    if (param == rxSettings.getDtgcAttenuation() && !force) {
        return;
    }
    if (param.has_value()) {
        ius4oem->SetDTGC(::us4r::afe58jd18::EN_DIG_TGC::EN_DIG_TGC_EN,
                         DTGCAttenuationValueMap::getInstance().getEnumValue(param.value()));
    } else {
        // DTGC param does not matter
        ius4oem->SetDTGC(::us4r::afe58jd18::EN_DIG_TGC::EN_DIG_TGC_DIS,
                         ::us4r::afe58jd18::DIG_TGC_ATTENUATION::DIG_TGC_ATTENUATION_42dB);
    }
}

inline void Us4OEMImpl::setLpfCutoffAfe(uint32 value, bool force) {
    if (value != this->rxSettings.getLpfCutoff() || force) {
        ius4oem->SetLPFCutoff(LPFCutoffValueMap::getInstance().getEnumValue(value));
    }
}

inline void Us4OEMImpl::setActiveTerminationAfe(std::optional<uint16> param, bool force) {
    if (param == rxSettings.getActiveTermination() && !force) {
        return;
    }
    if (rxSettings.getActiveTermination().has_value()) {
        ius4oem->SetActiveTermination(::us4r::afe58jd18::ACTIVE_TERM_EN::ACTIVE_TERM_EN,
                                      ActiveTerminationValueMap::getInstance().getEnumValue(param.value()));
    } else {
        ius4oem->SetActiveTermination(::us4r::afe58jd18::ACTIVE_TERM_EN::ACTIVE_TERM_DIS,
                                      ::us4r::afe58jd18::GBL_ACTIVE_TERM::GBL_ACTIVE_TERM_50);
    }
}

float Us4OEMImpl::getFPGATemperature() { return ius4oem->GetFPGATemp(); }

float Us4OEMImpl::getUCDTemperature() { return ius4oem->GetUCDTemp(); }

float Us4OEMImpl::getUCDExternalTemperature() { return ius4oem->GetUCDExtTemp(); }

float Us4OEMImpl::getUCDMeasuredVoltage(uint8_t rail) { return ius4oem->GetUCDVOUT(rail); }

void Us4OEMImpl::checkFirmwareVersion() {
    try {
        ius4oem->CheckFirmwareVersion();
    } catch (const std::runtime_error &e) { throw arrus::IllegalStateException(e.what()); } catch (...) {
        throw arrus::IllegalStateException("Unknown exception while check firmware version.");
    }
}

uint32 Us4OEMImpl::getFirmwareVersion() { return ius4oem->GetFirmwareVersion(); }

uint32 Us4OEMImpl::getTxFirmwareVersion() { return ius4oem->GetTxFirmwareVersion(); }

uint32_t Us4OEMImpl::getTxOffset() { return ius4oem->GetTxOffset(); }

uint32_t Us4OEMImpl::getOemVersion() { return ius4oem->GetOemVersion(); }

void Us4OEMImpl::checkState() { this->checkFirmwareVersion(); }

void Us4OEMImpl::setTestPattern(RxTestPattern pattern) {
    switch (pattern) {
    case RxTestPattern::RAMP: ius4oem->EnableTestPatterns(); break;
    case RxTestPattern::OFF: ius4oem->DisableTestPatterns(); break;
    default: throw IllegalArgumentException("Unrecognized test pattern");
    }
}

uint32_t Us4OEMImpl::getTxStartSampleNumberAfeDemod(float ddcDecimationFactor) {
    //DDC valid data offset
    uint32_t txOffset = ius4oem->GetTxOffset();
<<<<<<< HEAD
    uint32_t offset = 34u + (16 * (uint32_t) ddcDecimationFactor);
=======
    uint32_t offset = 34u + (uint32_t)(16 * ddcDecimationFactor);
    uint32_t offsetCorrection = 0;

    float decInt = 0;
    float decFloat = modf(ddcDecimationFactor, &decInt);

    uint32_t dataStep = (uint32_t)decInt;
    if (decFloat == 0.5f) {
        dataStep = (uint32_t)(2.0f * ddcDecimationFactor);
    } else if (decFloat == 0.25f || decFloat == 0.75f) {
        dataStep = (uint32_t)(4.0f * ddcDecimationFactor);
    }

     if(ddcDecimationFactor == 4.0f) {
        // Note: for some reason us4OEM AFE has a different offset for
        // decimation factor = 4; the below value was determined
        // experimentally (TX starts at 266 RX sample offset).
        offsetCorrection = (4 * 7);
    }
>>>>>>> f86770a3

    //Check if data valid offset is higher than TX offset
    if (offset > txOffset) {
        //If TX offset is lower than data valid offset return just data valid offset and log warning
        if(!this->isDecimationFactorAdjustmentLogged) {
            this->logger->log(LogSeverity::INFO,
                          ::arrus::format("Decimation factor {} causes RX data to start after the moment TX starts."
                                          " Delay TX by {} microseconds to align start of RX data with start of TX.",
                                          ddcDecimationFactor, (float)(offset - txOffset + offsetCorrection)/65.0f));
            this->isDecimationFactorAdjustmentLogged = true;
        }
        return offset;
    } else {
        //Calculate offset pointing to DDC sample closest but lower than 240 cycles (TX offset)
<<<<<<< HEAD
        if (ddcDecimationFactor == 4) {
            // Note: for some reason us4OEM AFE has a different offset for
            // decimation factor; the below values was determined
            // experimentally.
            return offset + 2 * 84;
        } else {
            offset += ((txOffset - offset) / (uint32_t) ddcDecimationFactor) * (uint32_t) ddcDecimationFactor;
            return offset;
        }
=======
        offset += ((txOffset - offset) / dataStep) * dataStep;

        return (offset + offsetCorrection);
>>>>>>> f86770a3
    }
}

float Us4OEMImpl::getCurrentSamplingFrequency() const {
    std::unique_lock<std::mutex> lock{stateMutex};
    return currentSamplingFrequency;
}

float Us4OEMImpl::getFPGAWallclock() { return ius4oem->GetFPGAWallclock(); }

void Us4OEMImpl::setAfeDemod(const std::optional<DigitalDownConversion> &ddc) {
    if (ddc.has_value()) {
        auto &value = ddc.value();
        setAfeDemod(value.getDemodulationFrequency(), value.getDecimationFactor(), value.getFirCoefficients().data(),
                    value.getFirCoefficients().size());
    } else {
        disableAfeDemod();
    }
}

void Us4OEMImpl::setAfeDemod(float demodulationFrequency, float decimationFactor, const float *firCoefficients,
                             size_t nCoefficients) {
    //check decimation factor
    if (!(decimationFactor >= 2.0f && decimationFactor <= 63.75f)) {
        throw IllegalArgumentException("Decimation factor should be in range 2.0 - 63.75");
    }

    int decInt = static_cast<int>(decimationFactor);
    float decFract = decimationFactor - static_cast<float>(decInt);
    int nQuarters = 0;
    if (decFract == 0.0f || decFract == 0.25f || decFract == 0.5f || decFract == 0.75f) {
        nQuarters = int(decFract * 4.0f);
    } else {
        throw IllegalArgumentException("Decimation's fractional part should be equal 0.0, 0.25, 0.5 or 0.75");
    }
    int expectedNumberOfCoeffs = 0;
    //check if fir size is correct for given decimation factor
    if (nQuarters == 0) {
        expectedNumberOfCoeffs = 8 * decInt;
    } else if (nQuarters == 1) {
        expectedNumberOfCoeffs = 32 * decInt + 8;
    } else if (nQuarters == 2) {
        expectedNumberOfCoeffs = 16 * decInt + 8;
    } else if (nQuarters == 3) {
        expectedNumberOfCoeffs = 32 * decInt + 24;
    }
    if (static_cast<size_t>(expectedNumberOfCoeffs) != nCoefficients) {
        throw IllegalArgumentException(format("Incorrect number of DDC FIR filter coefficients, should be {}, "
                                              "actual: {}",
                                              expectedNumberOfCoeffs, nCoefficients));
    }
    enableAfeDemod();
    setAfeDemodConfig(static_cast<uint8_t>(decInt), static_cast<uint8_t>(nQuarters), firCoefficients,
                      static_cast<uint16_t>(nCoefficients), demodulationFrequency);
}

const char *Us4OEMImpl::getSerialNumber() { return this->serialNumber.get().c_str(); }

const char *Us4OEMImpl::getRevision() { return this->revision.get().c_str(); }

BitstreamId Us4OEMImpl::addIOBitstream(const std::vector<uint8_t> &levels, const std::vector<uint16_t> &periods) {
    ARRUS_REQUIRES_EQUAL_IAE(levels.size(), periods.size());
    uint16 bitstreamOffset = 0;
    uint16 bitstreamId = 0;
    if (!bitstreamOffsets.empty()) {
        bitstreamId = int16(bitstreamOffsets.size());
        bitstreamOffset = bitstreamOffsets.at(bitstreamId - 1) + bitstreamSizes.at(bitstreamId - 1);
    }
    setIOBitstreamForOffset(bitstreamOffset, levels, periods);
    bitstreamOffsets.push_back(bitstreamOffset);
    bitstreamSizes.push_back(uint16(levels.size()));
    return bitstreamId;
}

void Us4OEMImpl::setIOBitstream(BitstreamId bitstreamId, const std::vector<uint8_t> &levels,
                                const std::vector<uint16_t> &periods) {
    ARRUS_REQUIRES_EQUAL_IAE(levels.size(), periods.size());
    ARRUS_REQUIRES_TRUE(bitstreamId < bitstreamOffsets.size(), "The bitstream with the given id does not exists.");
    if (bitstreamId != bitstreamOffsets.size() - 1) {
        ARRUS_REQUIRES_EQUAL_IAE(levels.size(), bitstreamSizes.at(bitstreamId));
    }
    // Allow to change the last bitstream size.
    setIOBitstreamForOffset(bitstreamOffsets.at(bitstreamId), levels, periods);
    bitstreamSizes[bitstreamId] = static_cast<uint16>(levels.size());
}

void Us4OEMImpl::setIOBitstreamForOffset(uint16 bitstreamOffset, const std::vector<uint8_t> &levels,
                                         const std::vector<uint16_t> &periods) {
    ARRUS_REQUIRES_EQUAL_IAE(levels.size(), periods.size());
    size_t nRegisters = static_cast<uint16_t>(levels.size());
    for (uint16_t i = 0; i < nRegisters; ++i) {
        ius4oem->SetIOBSRegister(bitstreamOffset + i, levels[i], i == (nRegisters - 1), periods[i]);
    }
}

size_t Us4OEMImpl::getNumberOfTriggers(const TxParametersSequenceColl &sequences, uint16 rxBufferSize) {
    return std::accumulate(std::begin(sequences), std::end(sequences), 0,
                           [=](const auto &a, const auto &b) { return a + b.size() * b.getNRepeats() * rxBufferSize; });
}

size_t Us4OEMImpl::getNumberOfFirings(const std::vector<TxRxParametersSequence> &sequences) {
    return std::accumulate(std::begin(sequences), std::end(sequences), 0,
                           [](const auto &a, const auto &b) { return a + b.size(); });
}

void Us4OEMImpl::setTxDelays(const std::vector<bool> &txAperture, const std::vector<float> &delays, uint16 firingId,
                             size_t delaysId) {
    ARRUS_REQUIRES_EQUAL_IAE(txAperture.size(), delays.size());
    for (uint8 ch = 0; ch < ARRUS_SAFE_CAST(txAperture.size(), uint8); ++ch) {
        bool bit = txAperture.at(ch);
        float delay = 0.0f;
        if (bit) {
            delay = delays.at(ch);
        }
        ius4oem->SetTxDelay(ch, delay, firingId, delaysId);
    }
}

}// namespace arrus::devices<|MERGE_RESOLUTION|>--- conflicted
+++ resolved
@@ -227,7 +227,6 @@
     RxSettingsBuilder rxSettingsBuilder(this->rxSettings);
     this->rxSettings = RxSettingsBuilder(this->rxSettings).setTgcSamples(tgc)->build();
     setTgcCurve(this->rxSettings);
-<<<<<<< HEAD
 }
 Us4OEMImpl::Us4OEMChannelsGroupsMask Us4OEMImpl::getActiveChannelGroups(const Us4OEMAperture &txAperture,
                                                                         const Us4OEMAperture &rxAperture) {
@@ -238,66 +237,6 @@
             ChannelIdx physicalCh = mapping[logicalCh];
             ChannelIdx groupNr = physicalCh / ACTIVE_CHANNEL_GROUP_SIZE;
             result[groupNr] = true;
-=======
-    ius4oem->ResetSequencer();
-    ius4oem->SetNumberOfFirings(nOps);
-    ius4oem->ClearScheduledReceive();
-    ius4oem->ResetCallbacks();
-    auto [rxMappings, rxApertures, fcm] = setRxMappings(seq);
-    // helper data
-    const std::bitset<N_ADDR_CHANNELS> emptyAperture;
-    const std::bitset<N_ACTIVE_CHANNEL_GROUPS> emptyChannelGroups;
-    this->isDecimationFactorAdjustmentLogged = false;
-
-    size_t nTxDelayProfiles = txDelays.size();
-
-
-    // Program Tx/rx sequence ("firings")
-    for (uint16 opIdx = 0; opIdx < seq.size(); ++opIdx) {
-        logger->log(LogSeverity::TRACE, format("Setting tx/rx: {}", opIdx));
-        auto const &op = seq[opIdx];
-        if (op.isNOP()) {
-            logger->log(LogSeverity::TRACE, format("Setting tx/rx {}: NOP {}", opIdx, ::arrus::toString(op)));
-        } else {
-            logger->log(LogSeverity::DEBUG, arrus::format("Setting tx/rx {}: {}", opIdx, ::arrus::toString(op)));
-        }
-        auto sampleRange = op.getRxSampleRange().asPair();
-        auto endSample = std::get<1>(sampleRange);
-        float decimationFactor = isDDCOn ? ddc->getDecimationFactor() : (float) op.getRxDecimationFactor();
-        this->currentSamplingFrequency = SAMPLING_FREQUENCY / decimationFactor;
-        float rxTime = getRxTime(endSample, this->currentSamplingFrequency);
-
-        // Computing total TX/RX time
-        float txrxTime = 0.0f;
-        txrxTime = getTxRxTime(rxTime);
-        // receive time + reprogramming time
-        if (txrxTime > op.getPri()) {
-            throw IllegalArgumentException(::arrus::format(
-                "Total time required for a single TX/RX ({}) should not exceed PRI ({})", txrxTime, op.getPri()));
-        }
-        if (op.isNOP()) {
-            ius4oem->SetActiveChannelGroup(emptyChannelGroups, opIdx);
-            // Intentionally filtering empty aperture to reduce possibility of a mistake.
-            auto txAperture = filterAperture(emptyAperture);
-            auto rxAperture = filterAperture(emptyAperture);
-
-            // Intentionally validating the apertures, to reduce possibility of mistake.
-            validateAperture(txAperture);
-            ius4oem->SetTxAperture(txAperture, opIdx);
-            validateAperture(rxAperture);
-            ius4oem->SetRxAperture(rxAperture, opIdx);
-        } else {
-            // active channel groups already remapped in constructor
-            ius4oem->SetActiveChannelGroup(activeChannelGroups, opIdx);
-            auto txAperture = filterAperture(::arrus::toBitset<N_TX_CHANNELS>(op.getTxAperture()));
-            auto rxAperture = filterAperture(rxApertures[opIdx]);
-            // Intentionally validating tx apertures, to reduce the risk of mistake channel activation
-            // (e.g. the masked one).
-            validateAperture(txAperture);
-            ius4oem->SetTxAperture(txAperture, opIdx);
-            validateAperture(rxAperture);
-            ius4oem->SetRxAperture(rxAperture, opIdx);
->>>>>>> f86770a3
         }
     }
     static const std::vector<ChannelIdx> acgRemap = {0, 4, 8, 12, 2, 6, 10, 14, 1, 5, 9, 13, 3, 7, 11, 15};
@@ -819,9 +758,6 @@
 uint32_t Us4OEMImpl::getTxStartSampleNumberAfeDemod(float ddcDecimationFactor) {
     //DDC valid data offset
     uint32_t txOffset = ius4oem->GetTxOffset();
-<<<<<<< HEAD
-    uint32_t offset = 34u + (16 * (uint32_t) ddcDecimationFactor);
-=======
     uint32_t offset = 34u + (uint32_t)(16 * ddcDecimationFactor);
     uint32_t offsetCorrection = 0;
 
@@ -841,7 +777,6 @@
         // experimentally (TX starts at 266 RX sample offset).
         offsetCorrection = (4 * 7);
     }
->>>>>>> f86770a3
 
     //Check if data valid offset is higher than TX offset
     if (offset > txOffset) {
@@ -856,21 +791,9 @@
         return offset;
     } else {
         //Calculate offset pointing to DDC sample closest but lower than 240 cycles (TX offset)
-<<<<<<< HEAD
-        if (ddcDecimationFactor == 4) {
-            // Note: for some reason us4OEM AFE has a different offset for
-            // decimation factor; the below values was determined
-            // experimentally.
-            return offset + 2 * 84;
-        } else {
-            offset += ((txOffset - offset) / (uint32_t) ddcDecimationFactor) * (uint32_t) ddcDecimationFactor;
-            return offset;
-        }
-=======
         offset += ((txOffset - offset) / dataStep) * dataStep;
 
         return (offset + offsetCorrection);
->>>>>>> f86770a3
     }
 }
 
