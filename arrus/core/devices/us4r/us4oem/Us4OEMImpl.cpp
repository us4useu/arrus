--- conflicted
+++ resolved
@@ -204,74 +204,9 @@
 
 void Us4OEMImpl::resetAfe() { ius4oem->AfeSoftReset(); }
 
-<<<<<<< HEAD
 Us4OEMUploadResult Us4OEMImpl::upload(const TxParametersSequenceColl &sequences, uint16 rxBufferSize,
                                       Scheme::WorkMode workMode, const std::optional<DigitalDownConversion> &ddc,
                                       const std::vector<arrus::framework::NdArray> &txDelays) {
-=======
-class Us4OEMTxRxValidator : public Validator<TxRxParamsSequence> {
-public:
-    Us4OEMTxRxValidator(const std::string &componentName, float txFrequencyMin, float txFrequencyMax)
-        : Validator(componentName), txFrequencyMin(txFrequencyMin), txFrequencyMax(txFrequencyMax) {}
-
-    void validate(const TxRxParamsSequence &txRxs) {
-        // Validation according to us4oem technote
-        const auto decimationFactor = txRxs[0].getRxDecimationFactor();
-        const auto startSample = txRxs[0].getRxSampleRange().start();
-        for (size_t firing = 0; firing < txRxs.size(); ++firing) {
-            const auto &op = txRxs[firing];
-            if (!op.isNOP()) {
-                auto firingStr = ::arrus::format(" (firing {})", firing);
-
-                // Tx
-                ARRUS_VALIDATOR_EXPECT_EQUAL_M(op.getTxAperture().size(), size_t(Us4OEMImpl::N_TX_CHANNELS), firingStr);
-                ARRUS_VALIDATOR_EXPECT_EQUAL_M(op.getTxDelays().size(), size_t(Us4OEMImpl::N_TX_CHANNELS), firingStr);
-                ARRUS_VALIDATOR_EXPECT_ALL_IN_RANGE_VM(op.getTxDelays(), Us4OEMImpl::MIN_TX_DELAY,
-                                                       Us4OEMImpl::MAX_TX_DELAY, firingStr);
-
-                // Tx - pulse
-                ARRUS_VALIDATOR_EXPECT_IN_RANGE_M(op.getTxPulse().getCenterFrequency(), txFrequencyMin, txFrequencyMax,
-                                                  firingStr);
-                ARRUS_VALIDATOR_EXPECT_IN_RANGE_M(op.getTxPulse().getNPeriods(), 0.0f, 32.0f, firingStr);
-                float ignore = 0.0f;
-                float fractional = std::modf(op.getTxPulse().getNPeriods(), &ignore);
-                ARRUS_VALIDATOR_EXPECT_TRUE_M((fractional == 0.0f || fractional == 0.5f), (firingStr + ", n periods"));
-
-                // Rx
-                ARRUS_VALIDATOR_EXPECT_EQUAL_M(op.getRxAperture().size(), size_t(Us4OEMImpl::N_ADDR_CHANNELS),
-                                               firingStr);
-                size_t numberOfActiveRxChannels =
-                    std::accumulate(std::begin(op.getRxAperture()), std::end(op.getRxAperture()), 0);
-                ARRUS_VALIDATOR_EXPECT_IN_RANGE_M(numberOfActiveRxChannels, size_t(0), size_t(32), firingStr);
-                uint32 numberOfSamples = op.getNumberOfSamples();
-                ARRUS_VALIDATOR_EXPECT_IN_RANGE_M(
-                    // should be enough for condition rxTime < 4000 [us]
-                    numberOfSamples, Us4OEMImpl::MIN_NSAMPLES, Us4OEMImpl::MAX_NSAMPLES, firingStr);
-                ARRUS_VALIDATOR_EXPECT_DIVISIBLE_M(numberOfSamples, 64u, firingStr);
-                ARRUS_VALIDATOR_EXPECT_IN_RANGE_M(op.getRxDecimationFactor(), 0, 10, firingStr);
-                ARRUS_VALIDATOR_EXPECT_IN_RANGE_M(op.getPri(), Us4OEMImpl::MIN_PRI, Us4OEMImpl::MAX_PRI, firingStr);
-                ARRUS_VALIDATOR_EXPECT_TRUE_M(op.getRxDecimationFactor() == decimationFactor,
-                                              "Decimation factor should be the same for all operations." + firingStr);
-                ARRUS_VALIDATOR_EXPECT_TRUE_M(op.getRxSampleRange().start() == startSample,
-                                              "Start sample should be the same for all operations." + firingStr);
-                ARRUS_VALIDATOR_EXPECT_TRUE_M((op.getRxPadding() == ::arrus::Tuple<ChannelIdx>{0, 0}),
-                                              ("Rx padding is not allowed for us4oems. " + firingStr));
-            }
-        }
-    }
-
-private:
-    float txFrequencyMin;
-    float txFrequencyMax;
-};
-
-
-std::tuple<Us4OEMBuffer, FrameChannelMapping::Handle>
-Us4OEMImpl::setTxRxSequence(const std::vector<TxRxParameters> &seq, const ops::us4r::TGCCurve &tgc, uint16 rxBufferSize,
-                            uint16 batchSize, std::optional<float> sri, bool triggerSync,
-                            const std::optional<::arrus::ops::us4r::DigitalDownConversion> &ddc,
-                            const std::vector<arrus::framework::NdArray> &txDelays) {
->>>>>>> 052bfb22
     std::unique_lock<std::mutex> lock{stateMutex};
     validate(sequences, rxBufferSize);
     setTgcCurve(sequences);
@@ -331,7 +266,7 @@
                                ::arrus::toString(op)));
             // TX
             auto txAperture = arrus::toBitset<N_TX_CHANNELS>(op.getTxAperture());
-            auto nTxHalfPeriods = static_cast<uint8>(op.getTxPulse().getNPeriods() * 2);
+            auto nTxHalfPeriods = static_cast<uint32>(op.getTxPulse().getNPeriods() * 2);
             // RX
             auto rxAperture = rxMappingRegister.getRxAperture(sequenceId, opId);
             auto [startSample, endSample] = op.getRxSampleRange().asPair();
@@ -486,7 +421,6 @@
                         // us4oem sequencer).
                         parts.emplace_back(outputAddress, partSize, seqId, entryId);
                     }
-<<<<<<< HEAD
                     if (!op.isRxNOP() || acceptRxNops) {
                         // Also, allows rx nops for OEM that is acceptable, in order to acquire frame metadata.
                         // For example, the master module gathers frame metadata, so we cannot miss any of it.
@@ -494,44 +428,6 @@
                         outputAddress += nBytes;
                         totalSamples += static_cast<unsigned>(nSamples);
                     }
-=======
-                    startSampleRaw = startSample * (uint32_t) ddc->getDecimationFactor();
-                    sampleOffset = getTxStartSampleNumberAfeDemod(ddc->getDecimationFactor());
-                    nSamplesRaw = nSamples * 2;
-                    sampleSize = 2 * sizeof(OutputDType);
-                } else {
-                    startSampleRaw = startSample * op.getRxDecimationFactor();
-                    sampleOffset = ius4oem->GetTxOffset();
-                    nSamplesRaw = nSamples;
-                    sampleSize = sizeof(OutputDType);
-                }
-                size_t nBytes = nSamples * N_RX_CHANNELS * sampleSize;
-
-                ARRUS_REQUIRES_AT_MOST(
-                    outputAddress + nBytes, DDR_SIZE,
-                    ::arrus::format("Total data size cannot exceed 4GiB (device {})", getDeviceId().toString()));
-
-                ius4oem->ScheduleReceive(firing, outputAddress, nSamplesRaw, sampleOffset + startSampleRaw,
-                                         op.getRxDecimationFactor() - 1, rxMapId, nullptr);
-                if (batchIdx == 0) {
-                    size_t partSize = 0;
-                    unsigned partNSamples = 0;
-                    if(!op.isRxNOP() || acceptRxNops) {
-                        partSize = nBytes;
-                        partNSamples = (unsigned) nSamples;
-                    }
-                    // Otherwise, make an empty part (i.e. partSize = 0).
-                    // (note: the firing number will be needed for transfer configuration to release element in
-                    // us4oem sequencer, and for the subSequence setter).
-                    rxBufferElementParts.emplace_back(outputAddress, partSize, firing, partNSamples);
-                }
-                if (!op.isRxNOP() || acceptRxNops) {
-                    // Also, allows rx nops.
-                    // For example, the master module gathers frame metadata, so we cannot miss any of it.
-                    // In all other cases, all RX nops are just overwritten.
-                    outputAddress += nBytes;
-                    totalNSamples += (unsigned) nSamples;
->>>>>>> 052bfb22
                 }
             }
             framework::NdArray::Shape shape;
@@ -546,7 +442,6 @@
                 arrayStartAddress = outputAddress;
             }
         }
-<<<<<<< HEAD
         // entryId-1, because the firing should point to the last firing of this element
         ARRUS_REQUIRES_TRUE(entryId > 0, "Empty sequences are not supported");
         builder.add(
@@ -629,45 +524,6 @@
     ARRUS_REQUIRES_AT_MOST(nFirings, 1024, format("Exceeded the maximum ({}) number of firings: {}", 1024, nFirings));
     ARRUS_REQUIRES_AT_MOST(nTriggers, 16384,
                            format("Exceeded the maximum ({}) number of triggers: {}", 16384, nTriggers));
-=======
-        // The size of the chunk, in the number of BYTES.
-        // NOTE: THE BELOW LINE MUST BE CONSISTENT WITH Us4OEMBuffer::getView IMPLEMENTATION!
-        auto size = outputAddress - transferAddressStart;
-        // Where the chunk starts.
-        auto srcAddress = transferAddressStart;
-        transferAddressStart = outputAddress;
-        // NOTE: THE BELOW LINE MUST BE CONSISTENT WITH Us4OEMBuffer::getView IMPLEMENTATION!
-        framework::NdArray::Shape shape = Us4OEMBuffer::getShape(isDDCOn, totalNSamples, N_RX_CHANNELS);
-        rxBufferElements.emplace_back(srcAddress, size, firing, shape, NdArrayDataType);
-    }
-
-    // Set frame repetition interval if possible.
-    std::optional<float> lastPriExtend = getLastPriExtend(
-        std::begin(seq), std::end(seq), sri
-    );
-
-    // Program triggers
-    firing = 0;
-    for (uint16 batchIdx = 0; batchIdx < rxBufferSize; ++batchIdx) {
-        for (uint16 seqIdx = 0; seqIdx < batchSize; ++seqIdx) {
-            for (uint16 opIdx = 0; opIdx < seq.size(); ++opIdx) {
-                firing = (uint16) (opIdx + seqIdx * nOps + batchIdx * batchSize * nOps);
-                auto const &op = seq[opIdx];
-                // checkpoint only when it is the last operation of the last batch element
-                bool checkpoint = triggerSync && (opIdx == seq.size() - 1 && seqIdx == batchSize - 1);
-                float pri = op.getPri();
-                if (opIdx == nOps - 1 && lastPriExtend.has_value()) {
-                    pri += lastPriExtend.value();
-                }
-                auto priMs = getTimeToNextTrigger(pri);
-                ius4oem->SetTrigger(priMs, checkpoint, firing, false);
-            }
-        }
-    }
-    setAfeDemod(ddc);
-    this->currentSequence = seq;
-    return {Us4OEMBuffer(rxBufferElements, rxBufferElementParts), std::move(fcm)};
->>>>>>> 052bfb22
 }
 
 float Us4OEMImpl::getTxRxTime(float rxTime) const {
@@ -755,52 +611,26 @@
         }
         if (applyCharacteristic) {
             // TGC characteristic, experimentally verified.
-            static const std::vector<float> tgcChar = {0.0f,
-                                                       2.4999999999986144e-05f,
-                                                       5.00000000000167e-05f,
-                                                       7.500000000000284e-05f,
-                                                       0.0005999999999999784f,
-                                                       0.0041999999999999815f,
-                                                       0.01200000000000001f,
-                                                       0.020624999999999984f,
-                                                       0.03085f,
-                                                       0.04424999999999999f,
-                                                       0.06269999999999998f,
-                                                       0.08455000000000004f,
-                                                       0.11172500000000003f,
-                                                       0.14489999999999997f,
-                                                       0.173325f,
-                                                       0.19654999999999995f,
-                                                       0.22227499999999994f,
-                                                       0.252475f,
-                                                       0.28857499999999997f,
-                                                       0.3149f,
-                                                       0.341275f,
-                                                       0.370925f,
-                                                       0.406625f,
-                                                       0.44225000000000003f,
-                                                       0.4710750000000001f,
-                                                       0.501125f,
-                                                       0.538575f,
-                                                       0.5795999999999999f,
-                                                       0.6115f,
-                                                       0.642f,
-                                                       0.677075f,
-                                                       0.7185f,
-                                                       0.756725f,
-                                                       0.7885f,
-                                                       0.8234f,
-                                                       0.8618499999999999f,
-                                                       0.897375f,
-                                                       0.92415f,
-                                                       0.952075f,
-                                                       0.9814f,
-                                                       1.0f};
+            static const std::vector<float> tgcChar = {
+                0.0f, 2.4999999999986144e-05f, 5.00000000000167e-05f, 7.500000000000284e-05f,
+                0.0005999999999999784f, 0.0041999999999999815f, 0.01200000000000001f, 0.020624999999999984f,
+                0.03085f, 0.04424999999999999f, 0.06269999999999998f, 0.08455000000000004f,
+                0.11172500000000003f, 0.14489999999999997f, 0.173325f, 0.19654999999999995f,
+                0.22227499999999994f, 0.252475f, 0.28857499999999997f, 0.3149f,
+                0.341275f, 0.370925f, 0.406625f, 0.44225000000000003f,
+                0.4710750000000001f, 0.501125f, 0.538575f, 0.5795999999999999f,
+                0.6115f, 0.642f, 0.677075f, 0.7185f,
+                0.756725f, 0.7885f, 0.8234f, 0.8618499999999999f,
+                0.897375f, 0.92415f, 0.952075f, 0.9814f, 1.0f
+            };
             // the below is simply linspace(0, 1, 41)
             static const std::vector<float> tgcCharPoints = {
-                0.0f,  0.025f, 0.05f, 0.075f, 0.1f,  0.125f, 0.15f, 0.175f, 0.2f,  0.225f, 0.25f, 0.275f, 0.3f,  0.325f,
-                0.35f, 0.375f, 0.4f,  0.425f, 0.45f, 0.475f, 0.5f,  0.525f, 0.55f, 0.575f, 0.6f,  0.625f, 0.65f, 0.675f,
-                0.7f,  0.725f, 0.75f, 0.775f, 0.8f,  0.825f, 0.85f, 0.875f, 0.9f,  0.925f, 0.95f, 0.975f, 1.0f};
+                0.0f   , 0.025f, 0.05f, 0.075f, 0.1f, 0.125f, 0.15f, 0.175f, 0.2f  ,
+                0.225f, 0.25f , 0.275f, 0.3f  , 0.325f, 0.35f , 0.375f, 0.4f  , 0.425f,
+                0.45f , 0.475f, 0.5f  , 0.525f, 0.55f , 0.575f, 0.6f  , 0.625f, 0.65f ,
+                0.675f, 0.7f  , 0.725f, 0.75f , 0.775f, 0.8f  , 0.825f, 0.85f , 0.875f,
+                0.9f  , 0.925f, 0.95f , 0.975f, 1.0f
+            };
             actualTgc = ::arrus::interpolate1d(tgcChar, tgcCharPoints, actualTgc);
         }
         ius4oem->TGCEnable();
@@ -1014,7 +844,6 @@
     return bitstreamId;
 }
 
-<<<<<<< HEAD
 void Us4OEMImpl::setIOBitstream(BitstreamId bitstreamId, const std::vector<uint8_t> &levels,
                                 const std::vector<uint16_t> &periods) {
     ARRUS_REQUIRES_EQUAL_IAE(levels.size(), periods.size());
@@ -1057,30 +886,10 @@
         }
         ius4oem->SetTxDelay(ch, delay, firingId, delaysId);
     }
-=======
-const char *Us4OEMImpl::getRevision() { return this->revision.get().c_str(); }
-
-void Us4OEMImpl::setSubsequence(uint16 start, uint16 end, bool syncMode, const std::optional<float> &sri) {
-    // NOTE: end is inclusive (and the below method expects [start, end) range.
-    std::optional<float> priExtend = getLastPriExtend(
-        std::begin(currentSequence)+start,
-        std::begin(currentSequence)+end+1,
-        sri
-    );
-    uint32_t timeToNextTrigger = 0;
-    if(priExtend.has_value()) {
-        timeToNextTrigger = getTimeToNextTrigger(priExtend.value()+this->currentSequence.at(end).getPri());
-    }
-    else {
-        // Just use the PRI of the end TX/RX.
-        timeToNextTrigger = getTimeToNextTrigger(this->currentSequence.at(end).getPri());
-    }
-    this->ius4oem->SetSubsequence(start, end, syncMode, timeToNextTrigger);
 }
 
 void Us4OEMImpl::clearCallbacks() {
     this->ius4oem->ClearCallbacks();
->>>>>>> 052bfb22
 }
 
 }// namespace arrus::devices