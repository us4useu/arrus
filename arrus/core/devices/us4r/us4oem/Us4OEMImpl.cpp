#include "Us4OEMImpl.h"

#include <chrono>
#include <cmath>
#include <thread>
#include <utility>

#include "arrus/common/asserts.h"
#include "arrus/common/format.h"
#include "arrus/common/utils.h"
#include "arrus/core/api/devices/us4r/Us4OEMSettings.h"
#include "arrus/core/common/collections.h"
#include "arrus/core/common/hash.h"
#include "arrus/core/common/interpolate.h"
#include "arrus/core/common/validation.h"
#include "arrus/core/devices/us4r/FrameChannelMappingImpl.h"
#include "arrus/core/devices/us4r/RxSettings.h"
#include "arrus/core/devices/us4r/external/ius4oem/ActiveTerminationValueMap.h"
#include "arrus/core/devices/us4r/external/ius4oem/DTGCAttenuationValueMap.h"
#include "arrus/core/devices/us4r/external/ius4oem/LNAGainValueMap.h"
#include "arrus/core/devices/us4r/external/ius4oem/LPFCutoffValueMap.h"
#include "arrus/core/devices/us4r/external/ius4oem/PGAGainValueMap.h"
#include "arrus/core/devices/us4r/us4oem/Us4OEMBuffer.h"

namespace arrus::devices {

Us4OEMImpl::Us4OEMImpl(DeviceId id, IUs4OEMHandle ius4oem, const BitMask &activeChannelGroups,
                       std::vector<uint8_t> channelMapping, RxSettings rxSettings,
                       std::unordered_set<uint8_t> channelsMask, Us4OEMSettings::ReprogrammingMode reprogrammingMode,
                       bool externalTrigger = false)
    : Us4OEMImplBase(id), logger{getLoggerFactory()->getLogger()}, ius4oem(std::move(ius4oem)),
      channelMapping(std::move(channelMapping)), channelsMask(std::move(channelsMask)),
      reprogrammingMode(reprogrammingMode), rxSettings(std::move(rxSettings)), externalTrigger(externalTrigger) {

    INIT_ARRUS_DEVICE_LOGGER(logger, id.toString());

    // This class stores reordered active groups of channels,
    // as presented in the IUs4OEM docs.
    static const std::vector<ChannelIdx> acgRemap = {0, 4, 8, 12, 2, 6, 10, 14, 1, 5, 9, 13, 3, 7, 11, 15};
    auto acg = ::arrus::permute(activeChannelGroups, acgRemap);
    ARRUS_REQUIRES_TRUE(acg.size() == activeChannelGroups.size(),
                        arrus::format("Invalid number of active channels mask elements; the input has {}, expected: {}",
                                      acg.size(), activeChannelGroups.size()));
    this->activeChannelGroups = ::arrus::toBitset<N_ACTIVE_CHANNEL_GROUPS>(acg);

    if (this->channelsMask.empty()) {
        this->logger->log(LogSeverity::INFO,
                          ::arrus::format("No channel masking will be applied for {}", ::arrus::toString(id)));
    } else {
        this->logger->log(
            LogSeverity::INFO,
            ::arrus::format("Following us4oem channels will be turned off: {}", ::arrus::toString(this->channelsMask)));
    }
    setTestPattern(RxTestPattern::OFF);
    disableAfeDemod();
    setRxSettingsPrivate(this->rxSettings, true);
}

Us4OEMImpl::~Us4OEMImpl() {
    try {
        logger->log(LogSeverity::DEBUG, arrus::format("Destroying handle"));
    } catch (const std::exception &e) {
        std::cerr << arrus::format("Exception while calling us4oem destructor: {}", e.what()) << std::endl;
    }
    logger->log(LogSeverity::DEBUG, arrus::format("Us4OEM handle destroyed."));
}

bool Us4OEMImpl::isMaster() { return getDeviceId().getOrdinal() == 0; }

void Us4OEMImpl::startTrigger() {
    if (isMaster()) {
        ius4oem->TriggerStart();
    }
}

void Us4OEMImpl::stopTrigger() {
    if (isMaster()) {
        ius4oem->TriggerStop();
    }
}

uint16_t Us4OEMImpl::getAfe(uint8_t address) { return ius4oem->AfeReadRegister(0, address); }

void Us4OEMImpl::setAfe(uint8_t address, uint16_t value) {
    ius4oem->AfeWriteRegister(0, address, value);
    ius4oem->AfeWriteRegister(1, address, value);
}

void Us4OEMImpl::enableAfeDemod() { ius4oem->AfeDemodEnable(); }

void Us4OEMImpl::setAfeDemodConfig(uint8_t decInt, uint8_t decQuarters, const float *firCoeffs, uint16_t firLength,
                                   float freq) {
    ius4oem->AfeDemodConfig(decInt, decQuarters, firCoeffs, firLength, freq);
}

void Us4OEMImpl::setAfeDemodDefault() { ius4oem->AfeDemodSetDefault(); }

void Us4OEMImpl::setAfeDemodDecimationFactor(uint8_t integer) { ius4oem->AfeDemodSetDecimationFactor(integer); }

void Us4OEMImpl::setAfeDemodDecimationFactor(uint8_t integer, uint8_t quarters) {
    ius4oem->AfeDemodSetDecimationFactorQuarters(integer, quarters);
}

void Us4OEMImpl::setAfeDemodFrequency(float frequency) {
    // Note: us4r-api expects frequency in Hz.
    ius4oem->AfeDemodSetDemodFrequency(frequency / 1e6f);
    ius4oem->AfeDemodFsweepDisable();
}

void Us4OEMImpl::setAfeDemodFrequency(float startFrequency, float stopFrequency) {
    // Note: us4r-api expects frequency in Hz.
    ius4oem->AfeDemodSetDemodFrequency(startFrequency / 1e6f, stopFrequency / 1e6f);
    ius4oem->AfeDemodFsweepEnable();
}

float Us4OEMImpl::getAfeDemodStartFrequency() { return ius4oem->AfeDemodGetStartFrequency(); }

float Us4OEMImpl::getAfeDemodStopFrequency() { return ius4oem->AfeDemodGetStopFrequency(); }

void Us4OEMImpl::setAfeDemodFsweepROI(uint16_t startSample, uint16_t stopSample) {
    ius4oem->AfeDemodSetFsweepROI(startSample, stopSample);
}

void Us4OEMImpl::writeAfeFIRCoeffs(const int16_t *coeffs, uint16_t length) {
    ius4oem->AfeDemodWriteFirCoeffs(coeffs, length);
}

void Us4OEMImpl::writeAfeFIRCoeffs(const float *coeffs, uint16_t length) {
    ius4oem->AfeDemodWriteFirCoeffs(coeffs, length);
}

void Us4OEMImpl::setHpfCornerFrequency(uint32_t frequency) {
    uint8_t coefficient = 10;
    switch (frequency) {
    case 4520'000: coefficient = 2; break;
    case 2420'000: coefficient = 3; break;
    case 1200'000: coefficient = 4; break;
    case 600'000: coefficient = 5; break;
    case 300'000: coefficient = 6; break;
    case 180'000: coefficient = 7; break;
    case 80'000: coefficient = 8; break;
    case 40'000: coefficient = 9; break;
    case 20'000: coefficient = 10; break;
    default:
        throw ::arrus::IllegalArgumentException(::arrus::format("Unsupported HPF corner frequency: {}", frequency));
    }
    ius4oem->AfeEnableHPF();
    ius4oem->AfeSetHPFCornerFrequency(coefficient);
}

void Us4OEMImpl::disableHpf() { ius4oem->AfeDisableHPF(); }

void Us4OEMImpl::resetAfe() { ius4oem->AfeSoftReset(); }

class Us4OEMTxRxValidator : public Validator<TxRxParamsSequence> {
public:
    Us4OEMTxRxValidator(const std::string &componentName, int txFrequencyRange)
    : Validator(componentName), txFrequencyRange(txFrequencyRange) {}

    void validate(const TxRxParamsSequence &txRxs) {
        // Validation according to us4oem technote
        const auto decimationFactor = txRxs[0].getRxDecimationFactor();
        const auto startSample = txRxs[0].getRxSampleRange().start();
        for (size_t firing = 0; firing < txRxs.size(); ++firing) {
            const auto &op = txRxs[firing];
            if (!op.isNOP()) {
                auto firingStr = ::arrus::format(" (firing {})", firing);

                // Tx
                ARRUS_VALIDATOR_EXPECT_EQUAL_M(op.getTxAperture().size(), size_t(Us4OEMImpl::N_TX_CHANNELS), firingStr);
                ARRUS_VALIDATOR_EXPECT_EQUAL_M(op.getTxDelays().size(), size_t(Us4OEMImpl::N_TX_CHANNELS), firingStr);
                ARRUS_VALIDATOR_EXPECT_ALL_IN_RANGE_VM(op.getTxDelays(), Us4OEMImpl::MIN_TX_DELAY,
                                                       Us4OEMImpl::MAX_TX_DELAY, firingStr);

                // Tx - pulse
<<<<<<< HEAD
                if(this->txFrequencyRange == 1) {
                    ARRUS_VALIDATOR_EXPECT_IN_RANGE_M(
                            op.getTxPulse().getCenterFrequency(),
                            Us4OEMImpl::MIN_TX_FREQUENCY_1, Us4OEMImpl::MAX_TX_FREQUENCY_1,
                            firingStr);
                }
                else if(this->txFrequencyRange == 2) {
                    ARRUS_VALIDATOR_EXPECT_IN_RANGE_M(
                            op.getTxPulse().getCenterFrequency(),
                            Us4OEMImpl::MIN_TX_FREQUENCY_2, Us4OEMImpl::MAX_TX_FREQUENCY_2,
                            firingStr);
                }
                else {
                    throw std::runtime_error("Unsupported tx frequency range: "
                                             + std::to_string(this->txFrequencyRange));
                }
                ARRUS_VALIDATOR_EXPECT_IN_RANGE_M(
                        op.getTxPulse().getNPeriods(), 0.0f, 32.0f, firingStr);
=======
                ARRUS_VALIDATOR_EXPECT_IN_RANGE_M(op.getTxPulse().getCenterFrequency(), Us4OEMImpl::MIN_TX_FREQUENCY,
                                                  Us4OEMImpl::MAX_TX_FREQUENCY, firingStr);
                ARRUS_VALIDATOR_EXPECT_IN_RANGE_M(op.getTxPulse().getNPeriods(), 0.0f, 32.0f, firingStr);
>>>>>>> cf2fbd68
                float ignore = 0.0f;
                float fractional = std::modf(op.getTxPulse().getNPeriods(), &ignore);
                ARRUS_VALIDATOR_EXPECT_TRUE_M((fractional == 0.0f || fractional == 0.5f), (firingStr + ", n periods"));

                // Rx
                ARRUS_VALIDATOR_EXPECT_EQUAL_M(op.getRxAperture().size(), size_t(Us4OEMImpl::N_ADDR_CHANNELS),
                                               firingStr);
                size_t numberOfActiveRxChannels =
                    std::accumulate(std::begin(op.getRxAperture()), std::end(op.getRxAperture()), 0);
                ARRUS_VALIDATOR_EXPECT_IN_RANGE_M(numberOfActiveRxChannels, size_t(0), size_t(32), firingStr);
                uint32 numberOfSamples = op.getNumberOfSamples();
                ARRUS_VALIDATOR_EXPECT_IN_RANGE_M(
                    // should be enough for condition rxTime < 4000 [us]
                    numberOfSamples, Us4OEMImpl::MIN_NSAMPLES, Us4OEMImpl::MAX_NSAMPLES, firingStr);
                ARRUS_VALIDATOR_EXPECT_DIVISIBLE_M(numberOfSamples, 64u, firingStr);
                ARRUS_VALIDATOR_EXPECT_IN_RANGE_M(op.getRxDecimationFactor(), 0, 10, firingStr);
                ARRUS_VALIDATOR_EXPECT_IN_RANGE_M(op.getPri(), Us4OEMImpl::MIN_PRI, Us4OEMImpl::MAX_PRI, firingStr);
                ARRUS_VALIDATOR_EXPECT_TRUE_M(op.getRxDecimationFactor() == decimationFactor,
                                              "Decimation factor should be the same for all operations." + firingStr);
                ARRUS_VALIDATOR_EXPECT_TRUE_M(op.getRxSampleRange().start() == startSample,
                                              "Start sample should be the same for all operations." + firingStr);
                ARRUS_VALIDATOR_EXPECT_TRUE_M((op.getRxPadding() == ::arrus::Tuple<ChannelIdx>{0, 0}),
                                              ("Rx padding is not allowed for us4oems. " + firingStr));
            }
        }
    }
private:
    int txFrequencyRange;
};

std::tuple<Us4OEMBuffer, FrameChannelMapping::Handle>
Us4OEMImpl::setTxRxSequence(const std::vector<TxRxParameters> &seq, const ops::us4r::TGCCurve &tgc, uint16 rxBufferSize,
                            uint16 batchSize, std::optional<float> sri, bool triggerSync,
                            const std::optional<::arrus::ops::us4r::DigitalDownConversion> &ddc) {
    std::unique_lock<std::mutex> lock{stateMutex};
    // Validate input sequence and parameters.
    std::string deviceIdStr = getDeviceId().toString();
<<<<<<< HEAD
    Us4OEMTxRxValidator seqValidator(format("{} tx rx sequence", deviceIdStr),
                                     ius4oem->GetTxFrequencyRange());
=======
    bool isDDCOn = ddc.has_value();
    Us4OEMTxRxValidator seqValidator(format("{} tx rx sequence", deviceIdStr));
>>>>>>> cf2fbd68
    seqValidator.validate(seq);
    seqValidator.throwOnErrors();

    // General sequence parameters.
    auto nOps = static_cast<uint16>(seq.size());
    ARRUS_REQUIRES_AT_MOST(nOps, 1024, ::arrus::format("Exceeded the maximum ({}) number of firings: {}", 1024, nOps));
    ARRUS_REQUIRES_AT_MOST(
        nOps * batchSize * rxBufferSize, 16384,
        ::arrus::format("Exceeded the maximum ({}) number of triggers: {}", 16384, nOps * batchSize * rxBufferSize));

    RxSettingsBuilder rxSettingsBuilder(this->rxSettings);
    this->rxSettings = RxSettingsBuilder(this->rxSettings).setTgcSamples(tgc)->build();

    setTgcCurve(this->rxSettings);
    ius4oem->SetNumberOfFirings(nOps);
    ius4oem->ClearScheduledReceive();
    ius4oem->ResetCallbacks();
    auto [rxMappings, rxApertures, fcm] = setRxMappings(seq);
    // helper data
    const std::bitset<N_ADDR_CHANNELS> emptyAperture;
    const std::bitset<N_ACTIVE_CHANNEL_GROUPS> emptyChannelGroups;

    // Program Tx/rx sequence ("firings")
    for (uint16 opIdx = 0; opIdx < seq.size(); ++opIdx) {
        logger->log(LogSeverity::TRACE, format("Setting tx/rx: {}", opIdx));
        auto const &op = seq[opIdx];
        if (op.isNOP()) {
            logger->log(LogSeverity::TRACE, format("Setting tx/rx {}: NOP {}", opIdx, ::arrus::toString(op)));
        } else {
            logger->log(LogSeverity::DEBUG, arrus::format("Setting tx/rx {}: {}", opIdx, ::arrus::toString(op)));
        }
        auto sampleRange = op.getRxSampleRange().asPair();
        auto endSample = std::get<1>(sampleRange);
        float decimationFactor = isDDCOn ? ddc->getDecimationFactor() : (float) op.getRxDecimationFactor();
        this->currentSamplingFrequency = SAMPLING_FREQUENCY / decimationFactor;
        float rxTime = getRxTime(endSample, this->currentSamplingFrequency);

        // Computing total TX/RX time
        float txrxTime = 0.0f;
        txrxTime = getTxRxTime(rxTime);
        // receive time + reprogramming time
        if (txrxTime > op.getPri()) {
            throw IllegalArgumentException(::arrus::format(
                "Total time required for a single TX/RX ({}) should not exceed PRI ({})", txrxTime, op.getPri()));
        }
        if (op.isNOP()) {
            ius4oem->SetActiveChannelGroup(emptyChannelGroups, opIdx);
            // Intentionally filtering empty aperture to reduce possibility of a mistake.
            auto txAperture = filterAperture(emptyAperture);
            auto rxAperture = filterAperture(emptyAperture);

            // Intentionally validating the apertures, to reduce possibility of mistake.
            validateAperture(txAperture);
            ius4oem->SetTxAperture(txAperture, opIdx);
            validateAperture(rxAperture);
            ius4oem->SetRxAperture(rxAperture, opIdx);
        } else {
            // active channel groups already remapped in constructor
            ius4oem->SetActiveChannelGroup(activeChannelGroups, opIdx);
            auto txAperture = filterAperture(::arrus::toBitset<N_TX_CHANNELS>(op.getTxAperture()));
            auto rxAperture = filterAperture(rxApertures[opIdx]);
            // Intentionally validating tx apertures, to reduce the risk of mistake channel activation
            // (e.g. the masked one).
            validateAperture(txAperture);
            ius4oem->SetTxAperture(txAperture, opIdx);
            validateAperture(rxAperture);
            ius4oem->SetRxAperture(rxAperture, opIdx);
        }

        // Delays
        uint8 txChannel = 0;
        for (bool bit : op.getTxAperture()) {
            float txDelay = 0;
            if (bit && !::arrus::setContains(this->channelsMask, txChannel)) {
                txDelay = op.getTxDelays()[txChannel];
            }
            ius4oem->SetTxDelay(txChannel, txDelay, opIdx);
            ++txChannel;
        }
        ius4oem->SetTxFreqency(op.getTxPulse().getCenterFrequency(), opIdx);
        ius4oem->SetTxHalfPeriods(static_cast<uint8>(op.getTxPulse().getNPeriods() * 2), opIdx);
        ius4oem->SetTxInvert(op.getTxPulse().isInverse(), opIdx);
        ius4oem->SetRxTime(rxTime, opIdx);
        ius4oem->SetRxDelay(RX_DELAY, opIdx);
    }

    // Program data acquisitions ("ScheduleReceive" part).
    // element == the result data frame of the given operations sequence
    // Buffer elements.
    // The below code programs us4OEM sequencer to fill the us4OEM memory with the acquired data.
    // us4oem RXDMA output address
    size_t outputAddress = 0;
    size_t transferAddressStart = 0;
    uint16 firing = 0;
    std::vector<Us4OEMBufferElement> rxBufferElements;
    // Assumption: all elements consists of the same parts.
    std::vector<Us4OEMBufferElementPart> rxBufferElementParts;

    for (uint16 batchIdx = 0; batchIdx < rxBufferSize; ++batchIdx) {
        // Total number of samples in a single batch.
        unsigned int totalNSamples = 0;
        // Sequences.
        for (uint16 seqIdx = 0; seqIdx < batchSize; ++seqIdx) {
            // Ops.
            for (uint16 opIdx = 0; opIdx < seq.size(); ++opIdx) {
                firing = opIdx + seqIdx * nOps + batchIdx * batchSize * nOps;
                auto const &op = seq[opIdx];
                auto [startSample, endSample] = op.getRxSampleRange().asPair();
                size_t nSamples = endSample - startSample;
                auto rxMapId = rxMappings.find(opIdx)->second;

                // Start sample, after transforming to the system number of cycles.
                // The start sample should be provided to the us4r-api
                // as for the nominal sampling frequency of us4OEM, i.e. 65 MHz.
                // The ARRUS API assumes that the start sample and end sample are for the same
                // sampling frequency.
                uint32_t startSampleRaw = 0;
                // RX offset to the moment tx delay = 0.
                uint32_t sampleOffset = 0;
                // Number of samples to acquire to be set in us4r::IUS4OEM object.
                size_t nSamplesRaw = 0;
                // Number of bytes a single sample takes (e.g. RF: a single int16, IQ: a pair of int16)
                size_t sampleSize = 0;

                // Determine number of samples and offsets depending on whether hardware
                // DDC is on or off.
                if (isDDCOn) {
                    float decInt = 0;
                    float decFloat = modf(ddc->getDecimationFactor(), &decInt);
                    uint32_t div = 1;

                    if (decFloat == 0.5f) {
                        div = 2;
                    } else if (decFloat == 0.25f || decFloat == 0.75f) {
                        div = 4;
                    }

                    if (startSample != (startSample / div) * div) {
                        startSample = (startSample / div) * div;
                        this->logger->log(LogSeverity::WARNING,
                                          ::arrus::format("Decimation factor {} requires start offset to be multiple "
                                                          "of {}. Offset adjusted to {}.",
                                                          ddc->getDecimationFactor(), div, startSample));
                    }
                    startSampleRaw = startSample * (uint32_t) ddc->getDecimationFactor();
                    sampleOffset = getTxStartSampleNumberAfeDemod(ddc->getDecimationFactor());
                    nSamplesRaw = nSamples * 2;
                    sampleSize = 2 * sizeof(OutputDType);
                } else {
                    startSampleRaw = startSample * op.getRxDecimationFactor();
                    sampleOffset = TX_SAMPLE_DELAY_RAW_DATA;
                    nSamplesRaw = nSamples;
                    sampleSize = sizeof(OutputDType);
                }
                size_t nBytes = nSamples * N_RX_CHANNELS * sampleSize;

                ARRUS_REQUIRES_AT_MOST(
                    outputAddress + nBytes, DDR_SIZE,
                    ::arrus::format("Total data size cannot exceed 4GiB (device {})", getDeviceId().toString()));

                ius4oem->ScheduleReceive(firing, outputAddress, nSamplesRaw, sampleOffset + startSampleRaw,
                                         op.getRxDecimationFactor() - 1, rxMapId, nullptr);
                if (batchIdx == 0) {
                    size_t partSize = 0;
                    if(!op.isRxNOP() || this->isMaster()) {
                        partSize = nBytes;
                    }
                    // Otherwise, make an empty part (i.e. partSize = 0).
                    // (note: the firing number will be needed for transfer configuration to release element in
                    // us4oem sequencer).
                    rxBufferElementParts.emplace_back(outputAddress, partSize, firing);
                }
                if (!op.isRxNOP() || this->isMaster()) {
                    // Also, allows rx nops for master module.
                    // Master module gathers frame metadata, so we cannot miss any of it.
                    // All RX nops are just overwritten.
                    outputAddress += nBytes;
                    totalNSamples += (unsigned) nSamples;
                }
            }
        }
        // The size of the chunk, in the number of BYTES.
        auto size = outputAddress - transferAddressStart;
        // Where the chunk starts.
        auto srcAddress = transferAddressStart;
        transferAddressStart = outputAddress;
        framework::NdArray::Shape shape;
        if (isDDCOn) {
            shape = {totalNSamples, 2, N_RX_CHANNELS};
        } else {
            shape = {totalNSamples, N_RX_CHANNELS};
        }
        rxBufferElements.emplace_back(srcAddress, size, firing, shape, NdArrayDataType);
    }
    ius4oem->EnableTransmit();

    // Set frame repetition interval if possible.
    float totalPri = 0.0f;
    for (auto &op : seq) {
        totalPri += op.getPri();
    }
    std::optional<float> lastPriExtend = std::nullopt;

    // Sequence repetition interval.
    if (sri.has_value()) {
        if (totalPri < sri.value()) {
            lastPriExtend = sri.value() - totalPri;
        } else {
            // TODO move this condition to sequence validator
            throw IllegalArgumentException(format("Sequence repetition interval {} cannot be set, "
                                                  "sequence total pri is equal {}",
                                                  sri.value(), totalPri));
        }
    }

    // Program triggers
    ius4oem->SetNTriggers(nOps * batchSize * rxBufferSize);
    firing = 0;
    for (uint16 batchIdx = 0; batchIdx < rxBufferSize; ++batchIdx) {
        for (uint16 seqIdx = 0; seqIdx < batchSize; ++seqIdx) {
            for (uint16 opIdx = 0; opIdx < seq.size(); ++opIdx) {
                firing = (uint16) (opIdx + seqIdx * nOps + batchIdx * batchSize * nOps);
                auto const &op = seq[opIdx];
                // checkpoint only when it is the last operation of the last batch element
                bool checkpoint = triggerSync && (opIdx == seq.size() - 1 && seqIdx == batchSize - 1);
                float pri = op.getPri();
                if (opIdx == nOps - 1 && lastPriExtend.has_value()) {
                    pri += lastPriExtend.value();
                }
                auto priMs = static_cast<unsigned int>(std::round(pri * 1e6));
                ius4oem->SetTrigger(priMs, checkpoint, firing, checkpoint && externalTrigger);
            }
        }
    }
    setAfeDemod(ddc);
    return {Us4OEMBuffer(rxBufferElements, rxBufferElementParts), std::move(fcm)};
}

float Us4OEMImpl::getTxRxTime(float rxTime) const {
    float txrxTime = 0.0f;
    if (reprogrammingMode == Us4OEMSettings::ReprogrammingMode::SEQUENTIAL) {
        txrxTime = rxTime + SEQUENCER_REPROGRAMMING_TIME;
    } else if (reprogrammingMode == Us4OEMSettings::ReprogrammingMode::PARALLEL) {
        txrxTime = std::max(rxTime, SEQUENCER_REPROGRAMMING_TIME);
    } else {
        throw IllegalArgumentException(
            format("Unrecognized reprogramming mode: {}", static_cast<size_t>(reprogrammingMode)));
    }
    return txrxTime;
}

std::tuple<std::unordered_map<uint16, uint16>, std::vector<Us4OEMImpl::Us4OEMBitMask>, FrameChannelMapping::Handle>
Us4OEMImpl::setRxMappings(const std::vector<TxRxParameters> &seq) {
    // a map: op ordinal number -> rx map id
    std::unordered_map<uint16, uint16> result;
    std::unordered_map<std::vector<uint8>, uint16, ContainerHash<std::vector<uint8>>> rxMappings;

    // FC mapping
    auto numberOfOutputFrames = getNumberOfNoRxNOPs(seq);
    if (this->isMaster()) {
        // We transfer all master module frames due to possible metadata stored in the frame.
        numberOfOutputFrames = ARRUS_SAFE_CAST(seq.size(), ChannelIdx);
    }
    FrameChannelMappingBuilder fcmBuilder(numberOfOutputFrames, N_RX_CHANNELS);

    // Rx apertures after taking into account possible conflicts in Rx channel
    // mapping.
    std::vector<Us4OEMBitMask> outputRxApertures;

    uint16 rxMapId = 0;
    uint16 opId = 0;
    uint16 noRxNopId = 0;

    for (const auto &op : seq) {
        // Considering rx nops: rx channel mapping will be equal [0, 1,.. 31].
        // Index of rx aperture channel (0, 1...32) -> us4oem physical channel
        // nullopt means that given channel is missing (conflicting with some other channel or is masked)
        std::vector<std::optional<uint8>> mapping;
        std::unordered_set<uint8> channelsUsed;
        // Convert rx aperture + channel mapping -> new rx aperture (with conflicting channels turned off).
        std::bitset<N_ADDR_CHANNELS> outputRxAperture;
        // Us4OEM channel number: values from 0-127
        uint8 channel = 0;
        // Number of Us4OEM active channel, values from 0-31
        uint8 onChannel = 0;
        bool isRxNop = true;
        for (const auto isOn : op.getRxAperture()) {
            if (isOn) {
                isRxNop = false;
                ARRUS_REQUIRES_TRUE_E(onChannel < N_RX_CHANNELS,
                                      ArrusException("Up to 32 active rx channels can be set."));

                // Physical channel number, values 0-31
                auto rxChannel = channelMapping[channel];
                rxChannel = rxChannel % N_RX_CHANNELS;
                if (!setContains(channelsUsed, rxChannel) && !setContains(this->channelsMask, channel)) {
                    // This channel is OK.
                    // STRATEGY: if there are conflicting/masked rx channels, keep the
                    // first one (with the lowest channel number), turn off all
                    // the rest. Turn off conflicting channels.
                    outputRxAperture[channel] = true;
                    mapping.emplace_back(rxChannel);
                    channelsUsed.insert(rxChannel);
                } else {
                    // This channel is not OK.
                    mapping.emplace_back(std::nullopt);
                }
                auto frameNumber = noRxNopId;
                if (this->isMaster()) {
                    frameNumber = opId;
                }
                fcmBuilder.setChannelMapping(frameNumber, onChannel,
                                             static_cast<FrameChannelMapping::Us4OEMNumber>(getDeviceId().getOrdinal()),
                                             frameNumber, (int8) (mapping.size() - 1));
                ++onChannel;
            }
            ++channel;
        }
        outputRxApertures.push_back(outputRxAperture);

        // Replace invalid channels with unused channels
        std::list<uint8> unusedChannels;
        for (uint8 i = 0; i < N_RX_CHANNELS; ++i) {
            if (!setContains(channelsUsed, i)) {
                unusedChannels.push_back(i);
            }
        }
        std::vector<uint8> rxMapping;
        for (auto &dstChannel : mapping) {
            if (!dstChannel.has_value()) {
                rxMapping.push_back(unusedChannels.front());
                unusedChannels.pop_front();
            } else {
                rxMapping.push_back(dstChannel.value());
            }
        }
        // Move all the non-active channels to the end of mapping.
        while (rxMapping.size() != 32) {
            rxMapping.push_back(unusedChannels.front());
            unusedChannels.pop_front();
        }

        auto mappingIt = rxMappings.find(rxMapping);
        if (mappingIt == std::end(rxMappings)) {
            // Create new Rx channel mapping.
            rxMappings.emplace(rxMapping, rxMapId);
            result.emplace(opId, rxMapId);
            // Set channel mapping
            ARRUS_REQUIRES_TRUE(rxMapping.size() == N_RX_CHANNELS,
                                format("Invalid size of the RX channel mapping to set: {}", rxMapping.size()));
            ARRUS_REQUIRES_TRUE(
                rxMapId < 128,
                format("128 different rx mappings can be loaded only, deviceId: {}.", getDeviceId().toString()));
            ius4oem->SetRxChannelMapping(rxMapping, rxMapId);
            ++rxMapId;
        } else {
            // Use the existing one.
            result.emplace(opId, mappingIt->second);
        }
        ++opId;
        if (!isRxNop) {
            ++noRxNopId;
        }
    }
    return {result, outputRxApertures, fcmBuilder.build()};
}

float Us4OEMImpl::getSamplingFrequency() { return Us4OEMImpl::SAMPLING_FREQUENCY; }

float Us4OEMImpl::getRxTime(size_t nSamples, float samplingFrequency) {
    return std::max(MIN_RX_TIME, (float) nSamples / samplingFrequency + RX_TIME_EPSILON);
}

std::bitset<Us4OEMImpl::N_ADDR_CHANNELS> Us4OEMImpl::filterAperture(std::bitset<N_ADDR_CHANNELS> aperture) {
    for (auto channel : this->channelsMask) {
        aperture[channel] = false;
    }
    return aperture;
}

void Us4OEMImpl::validateAperture(const std::bitset<N_ADDR_CHANNELS> &aperture) {
    for (auto channel : this->channelsMask) {
        if (aperture[channel]) {
            throw ArrusException(::arrus::format("Attempted to set masked channel: {}", channel));
        }
    }
}

void Us4OEMImpl::start() { this->startTrigger(); }

void Us4OEMImpl::stop() { this->stopTrigger(); }

void Us4OEMImpl::syncTrigger() { this->ius4oem->TriggerSync(); }

Ius4OEMRawHandle Us4OEMImpl::getIUs4oem() { return ius4oem.get(); }

void Us4OEMImpl::enableSequencer() {
    bool txConfOnTrigger = false;
    switch (reprogrammingMode) {
    case Us4OEMSettings::ReprogrammingMode::SEQUENTIAL: txConfOnTrigger = false; break;
    case Us4OEMSettings::ReprogrammingMode::PARALLEL: txConfOnTrigger = true; break;
    }
    this->ius4oem->EnableSequencer(txConfOnTrigger);
}

std::vector<uint8_t> Us4OEMImpl::getChannelMapping() { return channelMapping; }

// AFE setters
void Us4OEMImpl::setTgcCurve(const RxSettings &afeCfg) {
    const ops::us4r::TGCCurve &tgc = afeCfg.getTgcSamples();
    bool applyCharacteristic = afeCfg.isApplyTgcCharacteristic();

    auto tgcMax = static_cast<float>(afeCfg.getPgaGain() + afeCfg.getLnaGain());
    auto tgcMin = tgcMax - TGC_ATTENUATION_RANGE;
    // Set.
    if (tgc.empty()) {
        ius4oem->TGCDisable();
    } else {
        ius4oem->TGCEnable();
        std::vector<float> actualTgc;

        if (applyCharacteristic) {
            static const std::vector<float> tgcChar = {
                14.000f, 14.001f, 14.002f, 14.003f, 14.024f, 14.168f, 14.480f, 14.825f, 15.234f, 15.770f, 16.508f,
                17.382f, 18.469f, 19.796f, 20.933f, 21.862f, 22.891f, 24.099f, 25.543f, 26.596f, 27.651f, 28.837f,
                30.265f, 31.690f, 32.843f, 34.045f, 35.543f, 37.184f, 38.460f, 39.680f, 41.083f, 42.740f, 44.269f,
                45.540f, 46.936f, 48.474f, 49.895f, 50.966f, 52.083f, 53.256f, 54.0f};
            // observed -> applied (e.g. when applying 15 dB actually 14.01 gain was observed)
            actualTgc = ::arrus::interpolate1d(tgcChar, ::arrus::getRange<float>(14, 55, 1.0), tgc);
        } else {
            actualTgc = tgc;
        }
        for (auto &val : actualTgc) {
            val = (val - tgcMin) / TGC_ATTENUATION_RANGE;
        }
        // Currently setting firing parameter has no impact on the result
        // because TGC can be set only once for the whole sequence.
        ius4oem->TGCSetSamples(actualTgc, 0);
    }
}

void Us4OEMImpl::setRxSettings(const RxSettings &newSettings) { setRxSettingsPrivate(newSettings, false); }

void Us4OEMImpl::setRxSettingsPrivate(const RxSettings &newSettings, bool force) {
    setPgaGainAfe(newSettings.getPgaGain(), force);
    setLnaGainAfe(newSettings.getLnaGain(), force);
    setTgcCurve(newSettings);
    setDtgcAttenuationAfe(newSettings.getDtgcAttenuation(), force);
    setLpfCutoffAfe(newSettings.getLpfCutoff(), force);
    setActiveTerminationAfe(newSettings.getActiveTermination(), force);
    this->rxSettings = newSettings;
}

inline void Us4OEMImpl::setPgaGainAfe(uint16 value, bool force) {
    if (value != this->rxSettings.getPgaGain() || force) {
        ius4oem->SetPGAGain(PGAGainValueMap::getInstance().getEnumValue(value));
    }
}

inline void Us4OEMImpl::setLnaGainAfe(uint16 value, bool force) {
    if (value != this->rxSettings.getLnaGain() || force) {
        ius4oem->SetLNAGain(LNAGainValueMap::getInstance().getEnumValue(value));
    }
}

inline void Us4OEMImpl::setDtgcAttenuationAfe(std::optional<uint16> param, bool force) {
    if (param == rxSettings.getDtgcAttenuation() && !force) {
        return;
    }
    if (param.has_value()) {
        ius4oem->SetDTGC(us4r::afe58jd18::EN_DIG_TGC::EN_DIG_TGC_EN,
                         DTGCAttenuationValueMap::getInstance().getEnumValue(param.value()));
    } else {
        // DTGC param does not matter
        ius4oem->SetDTGC(us4r::afe58jd18::EN_DIG_TGC::EN_DIG_TGC_DIS,
                         us4r::afe58jd18::DIG_TGC_ATTENUATION::DIG_TGC_ATTENUATION_42dB);
    }
}

inline void Us4OEMImpl::setLpfCutoffAfe(uint32 value, bool force) {
    if (value != this->rxSettings.getLpfCutoff() || force) {
        ius4oem->SetLPFCutoff(LPFCutoffValueMap::getInstance().getEnumValue(value));
    }
}

inline void Us4OEMImpl::setActiveTerminationAfe(std::optional<uint16> param, bool force) {
    if (param == rxSettings.getActiveTermination() && !force) {
        return;
    }
    if (rxSettings.getActiveTermination().has_value()) {
        ius4oem->SetActiveTermination(us4r::afe58jd18::ACTIVE_TERM_EN::ACTIVE_TERM_EN,
                                      ActiveTerminationValueMap::getInstance().getEnumValue(param.value()));
    } else {
        ius4oem->SetActiveTermination(us4r::afe58jd18::ACTIVE_TERM_EN::ACTIVE_TERM_DIS,
                                      us4r::afe58jd18::GBL_ACTIVE_TERM::GBL_ACTIVE_TERM_50);
    }
}

float Us4OEMImpl::getFPGATemperature() { return ius4oem->GetFPGATemp(); }

float Us4OEMImpl::getUCDTemperature() { return ius4oem->GetUCDTemp(); }

float Us4OEMImpl::getUCDExternalTemperature() { return ius4oem->GetUCDExtTemp(); }

float Us4OEMImpl::getUCDMeasuredVoltage(uint8_t rail) { return ius4oem->GetUCDVOUT(rail); }

void Us4OEMImpl::checkFirmwareVersion() {
    try {
        ius4oem->CheckFirmwareVersion();
    } catch (const std::runtime_error &e) { throw arrus::IllegalStateException(e.what()); } catch (...) {
        throw arrus::IllegalStateException("Unknown exception while check firmware version.");
    }
}

uint32 Us4OEMImpl::getFirmwareVersion() { return ius4oem->GetFirmwareVersion(); }

uint32 Us4OEMImpl::getTxFirmwareVersion() { return ius4oem->GetTxFirmwareVersion(); }

void Us4OEMImpl::checkState() { this->checkFirmwareVersion(); }

void Us4OEMImpl::setTestPattern(RxTestPattern pattern) {
    switch (pattern) {
    case RxTestPattern::RAMP: ius4oem->EnableTestPatterns(); break;
    case RxTestPattern::OFF: ius4oem->DisableTestPatterns(); break;
    default: throw IllegalArgumentException("Unrecognized test pattern");
    }
}

uint32_t Us4OEMImpl::getTxStartSampleNumberAfeDemod(float ddcDecimationFactor) const {
    //DDC valid data offset
    uint32_t offset = 34u + (16 * (uint32_t) ddcDecimationFactor);

    //Check if data valid offset is higher than TX offset
    if (offset > 240) {
        //If TX offset is lower than data valid offset return just data valid offset and log warning
        this->logger->log(LogSeverity::WARNING,
                          ::arrus::format("Decimation factor {} causes RX data to start after the moment TX starts."
                                          " Delay TX by {} cycles to align start of RX data with start of TX.",
                                          ddcDecimationFactor, (offset - 240)));
        return offset;
    } else {
        //Calculate offset pointing to DDC sample closest but lower than 240 cycles (TX offset)
        if(ddcDecimationFactor == 4) {
            // Note: for some reason us4OEM AFE has a different offset for
            // decimation factor; the below values was determined
            // experimentally.
            return offset + 2*84;
        }
        else {
            offset += ((240u - offset) / (uint32_t) ddcDecimationFactor) * (uint32_t) ddcDecimationFactor;
            return offset;
        }
    }
}

float Us4OEMImpl::getCurrentSamplingFrequency() const {
    std::unique_lock<std::mutex> lock{stateMutex};
    return currentSamplingFrequency;
}

float Us4OEMImpl::getFPGAWallclock() { return ius4oem->GetFPGAWallclock(); }

void Us4OEMImpl::setAfeDemod(const std::optional<ops::us4r::DigitalDownConversion> &ddc) {
    if (ddc.has_value()) {
        auto &value = ddc.value();
        setAfeDemod(value.getDemodulationFrequency(), value.getDecimationFactor(), value.getFirCoefficients().data(),
                    value.getFirCoefficients().size());
    }
    else {
        disableAfeDemod();
    }
}

void Us4OEMImpl::setAfeDemod(float demodulationFrequency, float decimationFactor, const float *firCoefficients,
                             size_t nCoefficients) {
    //check decimation factor
    if (!(decimationFactor >= 2.0f && decimationFactor <= 63.75f)) {
        throw IllegalArgumentException("Decimation factor should be in range 2.0 - 63.75");
    }

    int decInt = static_cast<int>(decimationFactor);
    float decFract = decimationFactor - static_cast<float>(decInt);
    int nQuarters = 0;
    if (decFract == 0.0f || decFract == 0.25f || decFract == 0.5f || decFract == 0.75f) {
        nQuarters = int(decFract * 4.0f);
    } else {
        throw IllegalArgumentException("Decimation's fractional part should be equal 0.0, 0.25, 0.5 or 0.75");
    }
    int expectedNumberOfCoeffs = 0;
    //check if fir size is correct for given decimation factor
    if (nQuarters == 0) {
        expectedNumberOfCoeffs = 8 * decInt;
    } else if (nQuarters == 1) {
        expectedNumberOfCoeffs = 32 * decInt + 8;
    } else if (nQuarters == 2) {
        expectedNumberOfCoeffs = 16 * decInt + 8;
    } else if (nQuarters == 3) {
        expectedNumberOfCoeffs = 32 * decInt + 24;
    }
    if (static_cast<size_t>(expectedNumberOfCoeffs) != nCoefficients) {
        throw IllegalArgumentException(format("Incorrect number of DDC FIR filter coefficients, should be {}, "
                                              "actual: {}",
                                              expectedNumberOfCoeffs, nCoefficients));
    }
    enableAfeDemod();
    setAfeDemodConfig(static_cast<uint8_t>(decInt), static_cast<uint8_t>(nQuarters), firCoefficients,
                      static_cast<uint16_t>(nCoefficients), demodulationFrequency);
}

const char* Us4OEMImpl::getSerialNumber() const { return Us4OEMImpl::SERIAL_NUMBER_MOCK_UP; }

const char* Us4OEMImpl::getRevision() const { return Us4OEMImpl::REVISION_MOCK_UP; }

}// namespace arrus::devices<|MERGE_RESOLUTION|>--- conflicted
+++ resolved
@@ -173,30 +173,23 @@
                                                        Us4OEMImpl::MAX_TX_DELAY, firingStr);
 
                 // Tx - pulse
-<<<<<<< HEAD
                 if(this->txFrequencyRange == 1) {
                     ARRUS_VALIDATOR_EXPECT_IN_RANGE_M(
-                            op.getTxPulse().getCenterFrequency(),
-                            Us4OEMImpl::MIN_TX_FREQUENCY_1, Us4OEMImpl::MAX_TX_FREQUENCY_1,
-                            firingStr);
+                        op.getTxPulse().getCenterFrequency(),
+                        Us4OEMImpl::MIN_TX_FREQUENCY_1, Us4OEMImpl::MAX_TX_FREQUENCY_1,
+                        firingStr);
                 }
                 else if(this->txFrequencyRange == 2) {
                     ARRUS_VALIDATOR_EXPECT_IN_RANGE_M(
-                            op.getTxPulse().getCenterFrequency(),
-                            Us4OEMImpl::MIN_TX_FREQUENCY_2, Us4OEMImpl::MAX_TX_FREQUENCY_2,
-                            firingStr);
+                        op.getTxPulse().getCenterFrequency(),
+                        Us4OEMImpl::MIN_TX_FREQUENCY_2, Us4OEMImpl::MAX_TX_FREQUENCY_2,
+                        firingStr);
                 }
                 else {
                     throw std::runtime_error("Unsupported tx frequency range: "
                                              + std::to_string(this->txFrequencyRange));
                 }
-                ARRUS_VALIDATOR_EXPECT_IN_RANGE_M(
-                        op.getTxPulse().getNPeriods(), 0.0f, 32.0f, firingStr);
-=======
-                ARRUS_VALIDATOR_EXPECT_IN_RANGE_M(op.getTxPulse().getCenterFrequency(), Us4OEMImpl::MIN_TX_FREQUENCY,
-                                                  Us4OEMImpl::MAX_TX_FREQUENCY, firingStr);
                 ARRUS_VALIDATOR_EXPECT_IN_RANGE_M(op.getTxPulse().getNPeriods(), 0.0f, 32.0f, firingStr);
->>>>>>> cf2fbd68
                 float ignore = 0.0f;
                 float fractional = std::modf(op.getTxPulse().getNPeriods(), &ignore);
                 ARRUS_VALIDATOR_EXPECT_TRUE_M((fractional == 0.0f || fractional == 0.5f), (firingStr + ", n periods"));
@@ -234,13 +227,8 @@
     std::unique_lock<std::mutex> lock{stateMutex};
     // Validate input sequence and parameters.
     std::string deviceIdStr = getDeviceId().toString();
-<<<<<<< HEAD
-    Us4OEMTxRxValidator seqValidator(format("{} tx rx sequence", deviceIdStr),
-                                     ius4oem->GetTxFrequencyRange());
-=======
     bool isDDCOn = ddc.has_value();
-    Us4OEMTxRxValidator seqValidator(format("{} tx rx sequence", deviceIdStr));
->>>>>>> cf2fbd68
+    Us4OEMTxRxValidator seqValidator(format("{} tx rx sequence", deviceIdStr), ius4oem->GetTxFrequencyRange());
     seqValidator.validate(seq);
     seqValidator.throwOnErrors();
 
