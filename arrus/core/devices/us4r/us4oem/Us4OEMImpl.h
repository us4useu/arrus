--- conflicted
+++ resolved
@@ -214,13 +214,10 @@
     float currentSamplingFrequency{SAMPLING_FREQUENCY};
     /** Global state mutex */
     mutable std::mutex stateMutex;
-<<<<<<< HEAD
-    bool isDecimationFactorAdjustmentLogged{false};
-=======
     arrus::Cached<std::string> serialNumber;
     arrus::Cached<std::string> revision;
     bool acceptRxNops{false};
->>>>>>> b6fc712f
+    bool isDecimationFactorAdjustmentLogged{false};
 };
 
 }
