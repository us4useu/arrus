#ifndef ARRUS_CORE_DEVICES_US4R_US4OEM_US4OEMIMPL_H
#define ARRUS_CORE_DEVICES_US4R_US4OEM_US4OEMIMPL_H

#include "Us4OEMRxMappingRegisterBuilder.h"

#include <iostream>
#include <unordered_set>
#include <utility>

#include <ius4oem.h>
#include "IRQEvent.h"
#include "Us4OEMDescriptor.h"
#include "arrus/core/api/devices/us4r/FrameChannelMapping.h"
#include "arrus/common/format.h"
#include "arrus/common/cache.h"
#include "arrus/core/common/logging.h"
#include "arrus/core/api/devices/us4r/Us4OEM.h"
#include "arrus/core/api/common/types.h"
#include "arrus/core/api/devices/us4r/FrameChannelMapping.h"
#include "arrus/core/api/devices/us4r/Us4OEM.h"
#include "arrus/core/api/devices/us4r/Us4OEMSettings.h"
#include "arrus/core/api/framework/NdArray.h"
#include "arrus/core/api/ops/us4r/tgc.h"
#include "arrus/core/common/logging.h"
#include "arrus/core/devices/TxRxParameters.h"
#include "arrus/core/devices/UltrasoundDevice.h"
#include "arrus/core/devices/us4r/DataTransfer.h"
#include "arrus/core/devices/us4r/external/ius4oem/IUs4OEMFactory.h"
#include "arrus/core/devices/us4r/us4oem/Us4OEMBuffer.h"
#include "arrus/core/devices/us4r/us4oem/Us4OEMImplBase.h"

namespace arrus::devices {

/**
 * Us4OEM wrapper implementation.
 *
 * This class stores reordered channels, as it is required in IUs4OEM docs.
 */
class Us4OEMImpl : public Us4OEMImplBase {
public:
    using Handle = std::unique_ptr<Us4OEMImpl>;
    using RawHandle = PtrHandle<Us4OEMImpl>;
    using FiringId = uint16;
    using RawDataType = int16;
    static constexpr framework::NdArray::DataType DataType = framework::NdArray::DataType::INT16;

    /**
     * Us4OEMImpl constructor.
     *
     * @param ius4oem
     * @param activeChannelGroups must contain exactly N_ACTIVE_CHANNEL_GROUPS elements
     * @param channelMapping a vector of N_TX_CHANNELS destination channels; must contain
     *  exactly N_TX_CHANNELS numbers
     */
    Us4OEMImpl(DeviceId id, IUs4OEMHandle ius4oem,
               std::vector<uint8_t> channelMapping, RxSettings rxSettings,
               Us4OEMSettings::ReprogrammingMode reprogrammingMode, Us4OEMDescriptor descriptor,
               bool externalTrigger, bool acceptRxNops);
    ~Us4OEMImpl() override;

    bool isMaster() override;
    void startTrigger() override;
    void stopTrigger() override;
    void syncTrigger() override;
    void setTgcCurve(const std::vector<us4r::TxRxParametersSequence> & sequences);
    Us4OEMUploadResult upload(const std::vector<us4r::TxRxParametersSequence> &sequences, uint16 rxBufferSize,
                              ops::us4r::Scheme::WorkMode workMode,
                              const std::optional<ops::us4r::DigitalDownConversion> &ddc,
                              const std::vector<arrus::framework::NdArray> &txDelays,
                              const std::vector<TxTimeout> &txTimeouts) override;

    float getSamplingFrequency() override;
    void start() override;
    void stop() override;
    void setTgcCurve(const RxSettings &cfg);
<<<<<<< HEAD
    Ius4OEMRawHandle getIUs4OEM() override;
    void enableSequencer(uint16 startEntry) override;
=======

    Ius4OEMRawHandle getIUs4oem() override;

    void enableSequencer(uint16_t startEntry) override;

>>>>>>> c8c30739
    std::vector<uint8_t> getChannelMapping() override;
    void setRxSettings(const RxSettings &newSettings) override;
    float getFPGATemperature() override;
    float getUCDTemperature() override;
    float getUCDExternalTemperature() override;
    float getUCDMeasuredVoltage(uint8_t rail) override;
    float getMeasuredHVPVoltage() override;
    float getMeasuredHVMVoltage() override;
    void checkFirmwareVersion() override;
    uint32 getFirmwareVersion() override;
    void checkState() override;
    uint32 getTxFirmwareVersion() override;
    uint32_t getTxOffset() override;
    uint32_t getOemVersion() override;
    void setTestPattern(RxTestPattern pattern) override;
    uint16_t getAfe(uint8_t address) override;
    void setAfe(uint8_t address, uint16_t value) override;
    void setAfeDemod(const std::optional<ops::us4r::DigitalDownConversion> &ddc);
    void setAfeDemod(float demodulationFrequency, float decimationFactor, const float *firCoefficients,
                     size_t nCoefficients) override;
    void disableAfeDemod() override { ius4oem->AfeDemodDisable(); }
    float getCurrentSamplingFrequency() const override;
    float getFPGAWallclock() override;
    const char *getSerialNumber() override;
    const char *getRevision() override;
    BitstreamId addIOBitstream(const std::vector<uint8_t> &levels, const std::vector<uint16_t> &lengths) override;
    void setIOBitstream(BitstreamId id, const std::vector<uint8_t> &levels,
                        const std::vector<uint16_t> &lengths) override;
    void setHpfCornerFrequency(uint32_t frequency) override;
    void disableHpf() override;
    Interval<Voltage> getAcceptedVoltageRange() override;
    void clearCallbacks() override;
    Us4OEMDescriptor getDescriptor() const override;

    HVPSMeasurement getHVPSMeasurement() override;

    float setHVPSSyncMeasurement(uint16_t nSamples, float frequency) override;

    void setMaximumPulseLength(std::optional<float> maxLength) override;

    void sync(std::optional<long long> timeout) override;
    void setWaitForHVPSMeasurementDone() override;
    void waitForHVPSMeasurementDone(std::optional<long long> timeout) override;
    float getActualTxFrequency(float frequency) override;

    bool isOEMPlus() {
        return getOemVersion() == 2;
    }

private:
    using Us4OEMAperture = std::bitset<Us4OEMDescriptor::N_ADDR_CHANNELS>;
    using Us4OEMChannelsGroupsMask = std::bitset<Us4OEMDescriptor::N_ACTIVE_CHANNEL_GROUPS>;

    float getTxRxTime(float rxTime) const;
    float getRxTime(const ::arrus::devices::us4r::TxRxParameters &op, float samplingFrequency);
    /**
     * Returns the sample number that corresponds to the time of Tx.
     */
    std::pair<uint32_t, float> getTxStartSampleNumberAfeDemod(float ddcDecimationFactor);

    // IUs4OEM AFE setters.
    void setRxSettingsPrivate(const RxSettings &newSettings, bool force = false);
    void setPgaGainAfe(uint16 value, bool force);
    void setLnaGainAfe(uint16 value, bool force);
    void setDtgcAttenuationAfe(std::optional<uint16> param, bool force);
    void setLpfCutoffAfe(uint32 value, bool force);
    void setActiveTerminationAfe(std::optional<uint16> param, bool force);
    void enableAfeDemod();
    void setAfeDemodConfig(uint8_t decInt, uint8_t decQuarters, const float *firCoeffs, uint16_t firLength, float freq);
    void setAfeDemodDefault();
    void setAfeDemodDecimationFactor(uint8_t integer);
    void setAfeDemodDecimationFactor(uint8_t integer, uint8_t quarters);
    void setAfeDemodFrequency(float frequency);
    void setAfeDemodFrequency(float StartFrequency, float stopFrequency);
    float getAfeDemodStartFrequency();
    float getAfeDemodStopFrequency();
    void setAfeDemodFsweepROI(uint16_t startSample, uint16_t stopSample);
    void writeAfeFIRCoeffs(const int16_t *coeffs, uint16_t length);
    void writeAfeFIRCoeffs(const float *coeffs, uint16_t length);
    void resetAfe();
    void setIOBitstreamForOffset(uint16 bitstreamOffset, const std::vector<uint8_t> &levels,
                                 const std::vector<uint16_t> &periods);
    void setCurrentSamplingFrequency(float fs) { this->currentSamplingFrequency = fs; }
    void setTxDelays(const std::vector<bool> &txAperture, const std::vector<float> &delays, uint16 firingId, size_t delaysId,
                     const std::unordered_set<ChannelIdx> &maskedChannelsTx);
    void setTgcCurve(const ops::us4r::TGCCurve &tgc);
    Us4OEMChannelsGroupsMask getActiveChannelGroups(const Us4OEMAperture &txAperture, const Us4OEMAperture &rxAperture);
    void uploadFirings(const us4r::TxParametersSequenceColl &sequences,
                       const std::optional<ops::us4r::DigitalDownConversion> &ddc,
                       const std::vector<arrus::framework::NdArray> &txDelays,
                       const Us4OEMRxMappingRegister &rxMappingRegister);
    std::pair<size_t, float> scheduleReceiveDDC(size_t outputAddress, 
                                                uint32 startSample, uint32 endSample, uint16 entryId,
                                                const us4r::TxRxParameters &op, uint16 rxMapId,
                                                const std::optional<ops::us4r::DigitalDownConversion> &ddc);
    size_t scheduleReceiveRF(size_t outputAddress, uint32 startSample, uint32 endSample, uint16 entryId,
                             const us4r::TxRxParameters &op, uint16 rxMapId);
    std::pair<Us4OEMBuffer, float> uploadAcquisition(const us4r::TxParametersSequenceColl &sequences, uint16 rxBufferSize,
                                                     const std::optional<ops::us4r::DigitalDownConversion> &ddc,
                                                     const Us4OEMRxMappingRegister &rxMappingRegister);
    void uploadTriggersIOBS(const us4r::TxParametersSequenceColl &sequences, uint16 rxBufferSize,
                            ops::us4r::Scheme::WorkMode workMode);
    void waitForIrq(unsigned int irq, std::optional<long long> timeout);

    void validate(const us4r::TxParametersSequenceColl &sequences, uint16 rxBufferSize);
    size_t getNumberOfFirings(const us4r::TxParametersSequenceColl &vector);
    size_t getNumberOfTriggers(const us4r::TxParametersSequenceColl &sequences, uint16 rxBufferSize);
    Us4OEMRxMappingRegister setRxMappings(const us4r::TxParametersSequenceColl &sequences);
    void setWaitForEventDone();
    std::bitset<Us4OEMDescriptor::N_ADDR_CHANNELS> filterAperture(
        std::bitset<Us4OEMDescriptor::N_ADDR_CHANNELS> aperture,
        const std::unordered_set<ChannelIdx> &channelsMask);

    Logger::Handle logger;
    IUs4OEMHandle ius4oem;
    Us4OEMDescriptor descriptor;
    // Tx channel mapping (and Rx implicitly): logical channel -> physical channel
    std::vector<uint8_t> channelMapping;
    Us4OEMSettings::ReprogrammingMode reprogrammingMode;
    /** Current RX settings */
    RxSettings rxSettings;
    bool externalTrigger{false};
    /** Current sampling frequency of the data produced by us4OEM. */
    float currentSamplingFrequency{0};
    /** Global state mutex */
    mutable std::mutex stateMutex;
    arrus::Cached<std::string> serialNumber;
    arrus::Cached<std::string> revision;
    bool acceptRxNops{false};
    /** maps from the bitstream id (0, 1,...), to bitstream FPGA offset. */
    std::vector<uint16> bitstreamOffsets;
    /** The size of each bitstream defined (the number of registers). */
    std::vector<uint16> bitstreamSizes;
    bool isDecimationFactorAdjustmentLogged{false};
    std::vector<IRQEvent> irqEvents = std::vector<IRQEvent>(Us4OEMDescriptor::MAX_IRQ_NR+1);
    /** Max TX pulse length [s]; nullopt means to use up to 32 periods (OEM legacy constraint) */
    std::optional<float> maxPulseLength = std::nullopt;
    void setTxTimeouts(const std::vector<TxTimeout> &txTimeouts);
};

}// namespace arrus::devices

#endif//ARRUS_CORE_DEVICES_US4R_US4OEM_US4OEMIMPL_H<|MERGE_RESOLUTION|>--- conflicted
+++ resolved
@@ -73,16 +73,11 @@
     void start() override;
     void stop() override;
     void setTgcCurve(const RxSettings &cfg);
-<<<<<<< HEAD
-    Ius4OEMRawHandle getIUs4OEM() override;
-    void enableSequencer(uint16 startEntry) override;
-=======
 
     Ius4OEMRawHandle getIUs4oem() override;
 
     void enableSequencer(uint16_t startEntry) override;
 
->>>>>>> c8c30739
     std::vector<uint8_t> getChannelMapping() override;
     void setRxSettings(const RxSettings &newSettings) override;
     float getFPGATemperature() override;
@@ -174,7 +169,7 @@
                        const std::optional<ops::us4r::DigitalDownConversion> &ddc,
                        const std::vector<arrus::framework::NdArray> &txDelays,
                        const Us4OEMRxMappingRegister &rxMappingRegister);
-    std::pair<size_t, float> scheduleReceiveDDC(size_t outputAddress, 
+    std::pair<size_t, float> scheduleReceiveDDC(size_t outputAddress,
                                                 uint32 startSample, uint32 endSample, uint16 entryId,
                                                 const us4r::TxRxParameters &op, uint16 rxMapId,
                                                 const std::optional<ops::us4r::DigitalDownConversion> &ddc);
