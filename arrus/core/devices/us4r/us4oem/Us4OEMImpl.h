--- conflicted
+++ resolved
@@ -40,54 +40,9 @@
 public:
     using Handle = std::unique_ptr<Us4OEMImpl>;
     using RawHandle = PtrHandle<Us4OEMImpl>;
-<<<<<<< HEAD
-
-    using FiringIdx = uint16;
-    using OutputDType = int16;
-    static constexpr framework::NdArray::DataType NdArrayDataType = framework::NdArray::DataType::INT16;
-
-    // voltage, +/- [V] amplitude, (ref: technote)
-    static constexpr Voltage MIN_VOLTAGE = 0;
-    static constexpr Voltage MAX_VOLTAGE = 90; // 180 vpp
-
-    // TGC constants.
-    static constexpr float TGC_ATTENUATION_RANGE = RxSettings::TGC_ATTENUATION_RANGE;
-    static constexpr float TGC_SAMPLING_FREQUENCY = 1e6;
-    static constexpr size_t TGC_N_SAMPLES = 1022;
-
-    // Number of tx/rx channels.
-    static constexpr ChannelIdx N_TX_CHANNELS = 128;
-    static constexpr ChannelIdx N_RX_CHANNELS = 32;
-    static constexpr ChannelIdx N_ADDR_CHANNELS = N_TX_CHANNELS;
-    static constexpr ChannelIdx ACTIVE_CHANNEL_GROUP_SIZE = 8;
-    static constexpr ChannelIdx N_ACTIVE_CHANNEL_GROUPS = N_TX_CHANNELS / ACTIVE_CHANNEL_GROUP_SIZE;
-
-    static constexpr float MIN_TX_DELAY = 0.0f;
-    static constexpr float MAX_TX_DELAY = 16.96e-6f;
-
-    static constexpr int DEFAULT_TX_FREQUENCY_RANGE = 1;
-    static constexpr float MIN_TX_FREQUENCY = 1e6f;
-    static constexpr float MAX_TX_FREQUENCY = 60e6f;
-
-    static constexpr float MIN_RX_TIME = 20e-6f;
-
-    // Sampling
-    static constexpr float SAMPLING_FREQUENCY = 120e6;
-    static constexpr uint32 MIN_NSAMPLES = 64;
-    static constexpr uint32 MAX_NSAMPLES = 16384;
-    // Data
-    static constexpr size_t DDR_SIZE = 1ull << 32u;
-    static constexpr float SEQUENCER_REPROGRAMMING_TIME = 35e-6f; // [s]
-    static constexpr float MIN_PRI = SEQUENCER_REPROGRAMMING_TIME;
-    static constexpr float MAX_PRI = 1.0f; // [s]
-    static constexpr float RX_TIME_EPSILON = 5e-6f; // [s]
-    // 2^14 descriptors * 2^12 (4096, minimum page size) bytes
-    static constexpr size_t MAX_TRANSFER_SIZE = 1ull << (14+12); // bytes
-=======
     using FiringId = uint16;
     using RawDataType = int16;
     static constexpr framework::NdArray::DataType DataType = framework::NdArray::DataType::INT16;
->>>>>>> 2c4e63a7
 
     /**
      * Us4OEMImpl constructor.
@@ -146,8 +101,11 @@
     BitstreamId addIOBitstream(const std::vector<uint8_t> &levels, const std::vector<uint16_t> &lengths) override;
     void setIOBitstream(BitstreamId id, const std::vector<uint8_t> &levels,
                         const std::vector<uint16_t> &lengths) override;
-    void setHpfCornerFrequency(uint32_t frequency) override;
-    void disableHpf() override;
+
+    void setLnaHpfCornerFrequency(uint32_t frequency) override;
+    void disableLnaHpf() override;
+    void setAdcHpfCornerFrequency(uint32_t frequency) override;
+    void disableAdcHpf() override;
     Interval<Voltage> getAcceptedVoltageRange() override;
     void clearCallbacks() override;
     Us4OEMDescriptor getDescriptor() const override;
@@ -198,12 +156,6 @@
     void writeAfeFIRCoeffs(const int16_t *coeffs, uint16_t length);
     void writeAfeFIRCoeffs(const float *coeffs, uint16_t length);
     void resetAfe();
-<<<<<<< HEAD
-    void setLnaHpfCornerFrequency(uint32_t frequency);
-    void disableLnaHpf();
-    void setAdcHpfCornerFrequency(uint32_t frequency);
-    void disableAdcHpf();
-=======
     void setIOBitstreamForOffset(uint16 bitstreamOffset, const std::vector<uint8_t> &levels,
                                  const std::vector<uint16_t> &periods);
     void setCurrentSamplingFrequency(float fs) { this->currentSamplingFrequency = fs; }
@@ -235,7 +187,6 @@
     std::bitset<Us4OEMDescriptor::N_ADDR_CHANNELS> filterAperture(
         std::bitset<Us4OEMDescriptor::N_ADDR_CHANNELS> aperture,
         const std::unordered_set<ChannelIdx> &channelsMask);
->>>>>>> 2c4e63a7
 
     Logger::Handle logger;
     IUs4OEMHandle ius4oem;
