--- conflicted
+++ resolved
@@ -226,16 +226,13 @@
     std::vector<IRQEvent> irqEvents = std::vector<IRQEvent>(Us4OEMDescriptor::MAX_IRQ_NR+1);
     /** Max TX pulse length [s]; nullopt means to use up to 32 periods (OEM legacy constraint) */
     std::optional<float> maxPulseLength = std::nullopt;
-<<<<<<< HEAD
     /** Converts TX waveform to a waveform with soft-start applied */
     TxWaveformSoftStartConverter softStartConverter{128, 5e-6f, {0.25f, 0.5f, 0.75f}, {1.0f/3.0f, 1.0f/3.0f, 1.0f/3.0f}};
-=======
     /** DDC extra gain to apply, Currently, simply translates to the boolean value 'gain is off/on'.*/
     const ValueMap<float, bool> DDC_GAIN_MAP{{
         {0.0f, false},
         {12.0f, true}
     }};
->>>>>>> 00edaae7
 };
 
 }// namespace arrus::devices
