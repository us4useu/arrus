--- conflicted
+++ resolved
@@ -150,12 +150,8 @@
     /**
      * Returns the sample number that corresponds to the time of Tx.
      */
-<<<<<<< HEAD
-    uint32_t getTxStartSampleNumberAfeDemod(float ddcDecimationFactor) const;
-=======
     uint32_t getTxStartSampleNumberAfeDemod(float ddcDecimationFactor);
 
->>>>>>> f86770a3
     // IUs4OEM AFE setters.
     void setRxSettingsPrivate(const RxSettings &newSettings, bool force = false);
     void setPgaGainAfe(uint16 value, bool force);
@@ -217,16 +213,11 @@
     arrus::Cached<std::string> serialNumber;
     arrus::Cached<std::string> revision;
     bool acceptRxNops{false};
-<<<<<<< HEAD
     /** maps from the bitstream id (0, 1,...), to bitstream FPGA offset. */
     std::vector<uint16> bitstreamOffsets;
     /** The size of each bitstream defined (the number of registers). */
     std::vector<uint16> bitstreamSizes;
-
-
-=======
     bool isDecimationFactorAdjustmentLogged{false};
->>>>>>> f86770a3
 };
 
 }// namespace arrus::devices
