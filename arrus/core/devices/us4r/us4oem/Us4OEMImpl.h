--- conflicted
+++ resolved
@@ -108,22 +108,10 @@
     Us4OEMDescriptor getDescriptor() const override;
 
     HVPSMeasurement getHVPSMeasurement() override;
-<<<<<<< HEAD
 
     float setHVPSSyncMeasurement(uint16_t nSamples, float frequency) override;
 
-private:
-    using Us4OEMBitMask = std::bitset<Us4OEMImpl::N_ADDR_CHANNELS>;
-=======
->>>>>>> d39c22bf
-
-    float setHVPSSyncMeasurement(uint16_t nSamples, float frequency) override;
-
-<<<<<<< HEAD
-    static float getRxTime(const TxRxParameters &op, float samplingFrequency);
-=======
     void setMaximumPulseLength(std::optional<float> maxLength) override;
->>>>>>> d39c22bf
 
     void sync(std::optional<long long> timeout) override;
     void setWaitForHVPSMeasurementDone() override;
@@ -134,7 +122,7 @@
     using Us4OEMChannelsGroupsMask = std::bitset<Us4OEMDescriptor::N_ACTIVE_CHANNEL_GROUPS>;
 
     float getTxRxTime(float rxTime) const;
-    float getRxTime(size_t nSamples, float samplingFrequency);
+    float getRxTime(const TxRxParameters &op, float samplingFrequency);
     /**
      * Returns the sample number that corresponds to the time of Tx.
      */
