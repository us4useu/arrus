#ifndef ARRUS_CORE_DEVICES_US4R_US4OEM_US4OEMIMPLBASE_H
#define ARRUS_CORE_DEVICES_US4R_US4OEM_US4OEMIMPLBASE_H

#include <vector>
#include "arrus/core/devices/us4r/external/ius4oem/IUs4OEMFactory.h"
#include "arrus/core/api/devices/us4r/RxSettings.h"
#include "arrus/core/api/devices/us4r/FrameChannelMapping.h"
#include "arrus/core/api/devices/us4r/Us4OEM.h"
#include "arrus/core/devices/TxRxParameters.h"
#include "arrus/core/api/ops/us4r/tgc.h"
#include "arrus/core/devices/UltrasoundDevice.h"
#include "Us4OEMUploadResult.h"

namespace arrus::devices {

class Us4OEMImplBase : public Us4OEM, public UltrasoundDevice {
public:
    using Handle = std::unique_ptr<Us4OEMImplBase>;
    using RawHandle = PtrHandle<Us4OEMImplBase>;

    ~Us4OEMImplBase() override = default;

    Us4OEMImplBase(Us4OEMImplBase const &) = delete;

    Us4OEMImplBase(Us4OEMImplBase const &&) = delete;

    void operator=(Us4OEMImplBase const &) = delete;

    void operator=(Us4OEMImplBase const &&) = delete;

    void syncTrigger() override = 0;

    virtual bool isMaster() = 0;

    virtual Us4OEMUploadResult upload(const std::vector<us4r::TxRxParametersSequence> &sequences, uint16 rxBufferSize,
                                      ops::us4r::Scheme::WorkMode workMode,
                                      const std::optional<ops::us4r::DigitalDownConversion> &ddc,
                                      const std::vector<arrus::framework::NdArray> &txDelays,
                                      const std::vector<TxTimeout> &txTimeouts = {}) = 0;

    virtual Ius4OEMRawHandle getIUs4OEM() = 0;
    virtual void enableSequencer(uint16 startEntry) = 0;
    virtual std::vector<uint8_t> getChannelMapping() = 0;
    virtual void setRxSettings(const RxSettings& settings) = 0;
    virtual void setTestPattern(RxTestPattern pattern) = 0;
    virtual BitstreamId addIOBitstream(const std::vector<uint8_t> &levels, const std::vector<uint16_t> &periods) = 0;
    virtual void setIOBitstream(BitstreamId id, const std::vector<uint8_t> &levels, const std::vector<uint16_t> &periods) = 0;
    virtual Us4OEMDescriptor getDescriptor() const = 0;


    /**
     * Sets maximum pulse length that can be set during the TX/RX sequence programming.
     * std::nullopt means to use up to 32 TX cycles.
     *
     * @param maxLength maximum pulse length (s) nullopt means to use the default 32 TX cycles (legacy OEM constraint)
     */
    virtual void setMaximumPulseLength(std::optional<float> maxLength) = 0;


    virtual void sync(std::optional<long long> timeout) = 0;

    /**
     * Configures the system to sync with the HVPS Measurement done irq.
     * This method is intended to be used in the probe_check implementation.
     */
    virtual void setWaitForHVPSMeasurementDone() override = 0;
    /**
     * Waits for the HVPS Measurement done irq.
     * This method is intended to be used in the probe_check implementation.
     */
    virtual void waitForHVPSMeasurementDone(std::optional<long long> timeout) override = 0;


    HVPSMeasurement getHVPSMeasurement() override = 0;

    float setHVPSSyncMeasurement(uint16_t nSamples, float frequency) override = 0;

<<<<<<< HEAD
    virtual std::pair<float, float> getTGCValueRange() const = 0;
    virtual bool isAFEJD18() = 0;
    virtual bool isAFEJD48() = 0;
=======
    /**
     * Sets a given sub-sequence.
     *
     * NOTE! start and end are the global firings numbers!
     *
     * @param timeToNextTrigger PRI to be applied to the end of the new sub-sequence
     */
    virtual void setSubsequence(uint16 start, uint16 end, bool syncMode, uint32_t timeToNextTrigger) = 0;
    virtual void clearDMACallbacks() = 0;
>>>>>>> 66bcd8a8

protected:
    explicit Us4OEMImplBase(const DeviceId &id) : Us4OEM(id) {}
};

}

#endif //ARRUS_CORE_DEVICES_US4R_US4OEM_US4OEMIMPLBASE_H<|MERGE_RESOLUTION|>--- conflicted
+++ resolved
@@ -75,11 +75,6 @@
 
     float setHVPSSyncMeasurement(uint16_t nSamples, float frequency) override = 0;
 
-<<<<<<< HEAD
-    virtual std::pair<float, float> getTGCValueRange() const = 0;
-    virtual bool isAFEJD18() = 0;
-    virtual bool isAFEJD48() = 0;
-=======
     /**
      * Sets a given sub-sequence.
      *
@@ -89,7 +84,10 @@
      */
     virtual void setSubsequence(uint16 start, uint16 end, bool syncMode, uint32_t timeToNextTrigger) = 0;
     virtual void clearDMACallbacks() = 0;
->>>>>>> 66bcd8a8
+
+    virtual std::pair<float, float> getTGCValueRange() const = 0;
+    virtual bool isAFEJD18() = 0;
+    virtual bool isAFEJD48() = 0;
 
 protected:
     explicit Us4OEMImplBase(const DeviceId &id) : Us4OEM(id) {}
