#ifndef ARRUS_CORE_DEVICES_US4R_US4OEM_US4OEMIMPLBASE_H
#define ARRUS_CORE_DEVICES_US4R_US4OEM_US4OEMIMPLBASE_H

#include <vector>
#include "arrus/core/devices/us4r/external/ius4oem/IUs4OEMFactory.h"
#include "arrus/core/api/devices/us4r/RxSettings.h"
#include "arrus/core/api/devices/us4r/FrameChannelMapping.h"
#include "arrus/core/api/devices/us4r/Us4OEM.h"
#include "arrus/core/devices/TxRxParameters.h"
#include "arrus/core/api/ops/us4r/tgc.h"
#include "arrus/core/devices/UltrasoundDevice.h"
#include "Us4OEMUploadResult.h"

namespace arrus::devices {

class Us4OEMImplBase : public Us4OEM, public UltrasoundDevice {
public:
    using Handle = std::unique_ptr<Us4OEMImplBase>;
    using RawHandle = PtrHandle<Us4OEMImplBase>;

    static constexpr ChannelIdx N_TX_CHANNELS = 128;
    static constexpr ChannelIdx N_RX_CHANNELS = 32;
    static constexpr ChannelIdx N_ADDR_CHANNELS = N_TX_CHANNELS;

    ~Us4OEMImplBase() override = default;

    Us4OEMImplBase(Us4OEMImplBase const &) = delete;

    Us4OEMImplBase(Us4OEMImplBase const &&) = delete;

    void operator=(Us4OEMImplBase const &) = delete;

    void operator=(Us4OEMImplBase const &&) = delete;

    void syncTrigger() override = 0;

    virtual bool isMaster() = 0;

<<<<<<< HEAD
    virtual Us4OEMUploadResult
    upload(const std::vector<us4r::TxRxParametersSequence> &sequences,
           uint16 rxBufferSize, ops::us4r::Scheme::WorkMode workMode,
           const std::optional<ops::us4r::DigitalDownConversion> &ddc,
           const std::vector<arrus::framework::NdArray> &txDelays) = 0;
    virtual Ius4OEMRawHandle getIUs4OEM() = 0;
    virtual void enableSequencer() = 0;
=======
    virtual std::tuple<Us4OEMBuffer, FrameChannelMapping::Handle>
    setTxRxSequence(const std::vector<TxRxParameters> &seq, const ops::us4r::TGCCurve &tgcSamples, uint16 rxBufferSize,
                    uint16 rxBatchSize, std::optional<float> sri, bool triggerSync,
                    const std::optional<::arrus::ops::us4r::DigitalDownConversion> &ddc,
                    const std::vector<arrus::framework::NdArray> &txDelays) = 0;

    // TODO expose "registerUs4OEMOutputBuffer" function, keep this class hermetic
    virtual Ius4OEMRawHandle getIUs4oem() = 0;

    virtual void enableSequencer(bool resetSequencerPointer = true) = 0;

>>>>>>> 052bfb22
    virtual std::vector<uint8_t> getChannelMapping() = 0;
    virtual void setRxSettings(const RxSettings& settings) = 0;
    virtual void setTestPattern(RxTestPattern pattern) = 0;
    virtual BitstreamId addIOBitstream(const std::vector<uint8_t> &levels, const std::vector<uint16_t> &periods) = 0;
    virtual void setIOBitstream(BitstreamId id, const std::vector<uint8_t> &levels, const std::vector<uint16_t> &periods) = 0;

    virtual void setSubsequence(uint16 start, uint16 end, bool syncMode, const std::optional<float> &sri) = 0;

    virtual void clearCallbacks() = 0;

protected:
    explicit Us4OEMImplBase(const DeviceId &id) : Us4OEM(id) {}
};

}

#endif //ARRUS_CORE_DEVICES_US4R_US4OEM_US4OEMIMPLBASE_H<|MERGE_RESOLUTION|>--- conflicted
+++ resolved
@@ -36,7 +36,6 @@
 
     virtual bool isMaster() = 0;
 
-<<<<<<< HEAD
     virtual Us4OEMUploadResult
     upload(const std::vector<us4r::TxRxParametersSequence> &sequences,
            uint16 rxBufferSize, ops::us4r::Scheme::WorkMode workMode,
@@ -44,19 +43,6 @@
            const std::vector<arrus::framework::NdArray> &txDelays) = 0;
     virtual Ius4OEMRawHandle getIUs4OEM() = 0;
     virtual void enableSequencer() = 0;
-=======
-    virtual std::tuple<Us4OEMBuffer, FrameChannelMapping::Handle>
-    setTxRxSequence(const std::vector<TxRxParameters> &seq, const ops::us4r::TGCCurve &tgcSamples, uint16 rxBufferSize,
-                    uint16 rxBatchSize, std::optional<float> sri, bool triggerSync,
-                    const std::optional<::arrus::ops::us4r::DigitalDownConversion> &ddc,
-                    const std::vector<arrus::framework::NdArray> &txDelays) = 0;
-
-    // TODO expose "registerUs4OEMOutputBuffer" function, keep this class hermetic
-    virtual Ius4OEMRawHandle getIUs4oem() = 0;
-
-    virtual void enableSequencer(bool resetSequencerPointer = true) = 0;
-
->>>>>>> 052bfb22
     virtual std::vector<uint8_t> getChannelMapping() = 0;
     virtual void setRxSettings(const RxSettings& settings) = 0;
     virtual void setTestPattern(RxTestPattern pattern) = 0;
