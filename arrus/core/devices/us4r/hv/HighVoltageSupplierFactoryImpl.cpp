#include "HighVoltageSupplierFactoryImpl.h"

#include <ius4oem.h>
#include <idbar.h>
#include <ihv.h>
#include <iUs4RDBAR.h>
#include <iUs4RPSC.h>
#include <idbarLite.h>
#include <idbarLitePcie.h>
#include <ihv256.h>

#include "arrus/common/asserts.h"
#include "arrus/core/devices/us4r/external/ius4oem/Us4RLoggerWrapper.h"

namespace arrus::devices {

std::vector<HighVoltageSupplier::Handle>
HighVoltageSupplierFactoryImpl::getHighVoltageSupplier(
    const HVSettings &settings, const std::vector<IUs4OEM*> &us4oems,
    const std::optional<DigitalBackplane::Handle> &backplane
    ) {

    const std::string &manufacturer = settings.getModelId().getManufacturer();
    const std::string &name = settings.getModelId().getName();
    ARRUS_REQUIRES_EQUAL(manufacturer, "us4us",
                         IllegalArgumentException(
                             ::arrus::format(
                                 "Only us4us High-Voltage suppliers are supported only (got {})",
                                 manufacturer)));
    Logger::SharedHandle arrusLogger = getLoggerFactory()->getLogger();
    us4r::Logger::Handle logger = std::make_unique<Us4RLoggerWrapper>(arrusLogger);
    DeviceId id(DeviceType::HV, 0);

    if(name == "hv256")  {

        std::vector<HighVoltageSupplier::Handle> hvs;
        auto ver = us4oems[0]->GetOemVersion();
        ARRUS_REQUIRES_TRUE(backplane.has_value(), "Backplane is required for hv256.");
        IDBAR* dbar = backplane.value()->getIDBAR();

        if(ver == 1) {
            std::unique_ptr<IHV> hv(GetHV256(dbar->GetI2CHV(), std::move(logger)));
<<<<<<< HEAD
            auto _hv = std::make_unique<HighVoltageSupplier>(id, settings.getModelId(), std::move(hv));
=======
            auto _hv = std::make_unique<HighVoltageSupplierOwner>(id, settings.getModelId(), std::move(dbar), std::move(hv));
>>>>>>> 3d7cdf81
            hvs.push_back(std::move(_hv));
        }
        else if(ver == 2) {
            std::unique_ptr<IHV> hv(GetHV256(dbar->GetI2CHV(), std::move(logger)));
<<<<<<< HEAD
            auto _hv = std::make_unique<HighVoltageSupplier>(id, settings.getModelId(), std::move(hv));
=======
            auto _hv = std::make_unique<HighVoltageSupplierOwner>(id, settings.getModelId(), std::move(dbar), std::move(hv));
>>>>>>> 3d7cdf81
            hvs.push_back(std::move(_hv));
        }
        else {
            throw std::runtime_error("Invalid OEM version");
        }

        return hvs;
    }
    else if(name == "us4rpsc") {
        std::vector<HighVoltageSupplier::Handle> hvs;
        ARRUS_REQUIRES_TRUE(backplane.has_value(), "Backplane is required for hv256.");
        IDBAR* dbar = backplane.value()->getIDBAR();
        std::unique_ptr<IHV> hv(GetUs4RPSC(dbar->GetI2CHV(), std::move(logger)));
<<<<<<< HEAD
        auto _hv =  std::make_unique<HighVoltageSupplier>(id, settings.getModelId(), std::move(hv));
=======
        auto _hv =  std::make_unique<HighVoltageSupplierOwner>(id, settings.getModelId(), std::move(dbar), std::move(hv));
>>>>>>> 3d7cdf81
        hvs.push_back(std::move(_hv));

        return hvs;
    }
    else if(name == "us4oemhvps") {
        std::vector<HighVoltageSupplier::Handle> hvs;

        for(auto us4oem: us4oems) {
<<<<<<< HEAD
            std::unique_ptr<IHV> hv(us4oem->getHVPS());
            hvs.push_back(std::make_unique<HighVoltageSupplier>(id, settings.getModelId(), std::move(hv)));
=======
            IHV *hv = us4oem->getHVPS();
            // NOTE: us4oemhvps is owned by the Us4OEMPlus class.
            hvs.push_back(std::make_unique<HighVoltageSupplierView>(id, settings.getModelId(), std::nullopt, hv));
>>>>>>> 3d7cdf81
        }

        return hvs;

    }
    else {
        throw IllegalArgumentException(
            ::arrus::format("Unrecognized high-voltage supplier: {}, {}", manufacturer, name));
    }
}
}<|MERGE_RESOLUTION|>--- conflicted
+++ resolved
@@ -40,20 +40,12 @@
 
         if(ver == 1) {
             std::unique_ptr<IHV> hv(GetHV256(dbar->GetI2CHV(), std::move(logger)));
-<<<<<<< HEAD
-            auto _hv = std::make_unique<HighVoltageSupplier>(id, settings.getModelId(), std::move(hv));
-=======
-            auto _hv = std::make_unique<HighVoltageSupplierOwner>(id, settings.getModelId(), std::move(dbar), std::move(hv));
->>>>>>> 3d7cdf81
+            auto _hv = std::make_unique<HighVoltageSupplierOwner>(id, settings.getModelId(), std::move(hv));
             hvs.push_back(std::move(_hv));
         }
         else if(ver == 2) {
             std::unique_ptr<IHV> hv(GetHV256(dbar->GetI2CHV(), std::move(logger)));
-<<<<<<< HEAD
-            auto _hv = std::make_unique<HighVoltageSupplier>(id, settings.getModelId(), std::move(hv));
-=======
-            auto _hv = std::make_unique<HighVoltageSupplierOwner>(id, settings.getModelId(), std::move(dbar), std::move(hv));
->>>>>>> 3d7cdf81
+            auto _hv = std::make_unique<HighVoltageSupplierOwner>(id, settings.getModelId(), std::move(hv));
             hvs.push_back(std::move(_hv));
         }
         else {
@@ -67,11 +59,7 @@
         ARRUS_REQUIRES_TRUE(backplane.has_value(), "Backplane is required for hv256.");
         IDBAR* dbar = backplane.value()->getIDBAR();
         std::unique_ptr<IHV> hv(GetUs4RPSC(dbar->GetI2CHV(), std::move(logger)));
-<<<<<<< HEAD
-        auto _hv =  std::make_unique<HighVoltageSupplier>(id, settings.getModelId(), std::move(hv));
-=======
-        auto _hv =  std::make_unique<HighVoltageSupplierOwner>(id, settings.getModelId(), std::move(dbar), std::move(hv));
->>>>>>> 3d7cdf81
+        auto _hv =  std::make_unique<HighVoltageSupplierOwner>(id, settings.getModelId(), std::move(hv));
         hvs.push_back(std::move(_hv));
 
         return hvs;
@@ -80,14 +68,9 @@
         std::vector<HighVoltageSupplier::Handle> hvs;
 
         for(auto us4oem: us4oems) {
-<<<<<<< HEAD
-            std::unique_ptr<IHV> hv(us4oem->getHVPS());
-            hvs.push_back(std::make_unique<HighVoltageSupplier>(id, settings.getModelId(), std::move(hv)));
-=======
             IHV *hv = us4oem->getHVPS();
             // NOTE: us4oemhvps is owned by the Us4OEMPlus class.
-            hvs.push_back(std::make_unique<HighVoltageSupplierView>(id, settings.getModelId(), std::nullopt, hv));
->>>>>>> 3d7cdf81
+            hvs.push_back(std::make_unique<HighVoltageSupplierView>(id, settings.getModelId(), hv));
         }
 
         return hvs;
