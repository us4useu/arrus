--- conflicted
+++ resolved
@@ -4,20 +4,10 @@
 
 namespace arrus::devices {
 
-<<<<<<< HEAD
-HighVoltageSupplier::HighVoltageSupplier(const DeviceId &id, HVModelId modelId, std::unique_ptr<IHV> hv)
+HighVoltageSupplier::HighVoltageSupplier(const DeviceId &id, HVModelId modelId)
     : Device(id),
     logger(getLoggerFactory()->getLogger()),
-    modelId(std::move(modelId)),
-    hv(std::move(hv)) {
-=======
-HighVoltageSupplier::HighVoltageSupplier(const DeviceId &id, HVModelId modelId,
-                                         std::optional<std::unique_ptr<IDBAR>> dbar)
-    : Device(id),
-    logger(getLoggerFactory()->getLogger()),
-    modelId(std::move(modelId)),
-    dbar(std::move(dbar)) {
->>>>>>> 3d7cdf81
+    modelId(std::move(modelId)) {
 
     INIT_ARRUS_DEVICE_LOGGER(logger, id.toString());
 }
