--- conflicted
+++ resolved
@@ -30,13 +30,8 @@
                             "The vector of voltages should have one or two values!");
         try {
             getIHV()->EnableHV();
-<<<<<<< HEAD
-            getIHV()->SetHVVoltage(us4RVoltages);
+            getIHV()->SetHVVoltage(voltages);
         } catch (const ::us4us::ValidationException &) {
-=======
-            getIHV()->SetHVVoltage(voltages);
-        } catch (const ::arius::ValidationException &) {
->>>>>>> 66bcd8a8
             // Disable HV and Propage validation errors.
             try {
                 getIHV()->DisableHV();
@@ -44,13 +39,8 @@
                 logger->log(LogSeverity::ERROR, format("Exception while disabling HV: {}", ee.what()));
             }
             throw;
-<<<<<<< HEAD
         } catch (const ::us4us::AssertionException &) {
-            // Disable HV and Propage validation errors.
-=======
-        } catch (const ::arius::AssertionException &) {
             // Disable HV and propagate validation errors.
->>>>>>> 66bcd8a8
             try {
                 getIHV()->DisableHV();
             } catch( const std::exception &ee) {
