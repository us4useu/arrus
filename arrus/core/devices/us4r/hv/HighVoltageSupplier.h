--- conflicted
+++ resolved
@@ -18,13 +18,7 @@
 public:
     using Handle = std::unique_ptr<HighVoltageSupplier>;
 
-<<<<<<< HEAD
     HighVoltageSupplier(const DeviceId &id, HVModelId modelId, std::unique_ptr<IHV> hv);
-=======
-    HighVoltageSupplier(const DeviceId &id, HVModelId modelId,
-                        std::optional<std::unique_ptr<IDBAR>> dbar,
-                        std::unique_ptr<IHV> hv);
->>>>>>> c4b3902b
 
     void setVoltage(Voltage voltage) {
         try {
@@ -71,13 +65,10 @@
     const HVModelId &getModelId() const {
         return modelId;
     }
+
 private:
     Logger::Handle logger;
     HVModelId modelId;
-<<<<<<< HEAD
-=======
-    std::optional<std::unique_ptr<IDBAR>> dbar;
->>>>>>> c4b3902b
     std::unique_ptr<IHV> hv;
 };
 
