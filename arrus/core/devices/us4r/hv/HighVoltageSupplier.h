#ifndef ARRUS_CORE_DEVICES_US4R_HV_HV256IMPL_H
#define ARRUS_CORE_DEVICES_US4R_HV_HV256IMPL_H

#include <memory>

#include <idbar.h>
#include <ihv.h>
#include <us4rExceptions.h>

#include "arrus/common/asserts.h"
#include "arrus/common/format.h"
#include "arrus/core/api/devices/Device.h"
#include "arrus/core/api/devices/us4r/HVModelId.h"
#include "arrus/core/api/devices/us4r/Us4R.h"
#include "arrus/core/common/logging.h"

namespace arrus::devices {

/**
 * us4us HV interface.
 */
class HighVoltageSupplier : public Device {
public:
    using Handle = std::unique_ptr<HighVoltageSupplier>;

    HighVoltageSupplier(const DeviceId &id, HVModelId modelId);

    void setVoltage(const std::vector<IHVVoltage> &voltages) {
        ARRUS_REQUIRES_TRUE(voltages.size() == 2 || voltages.size() == 1,
<<<<<<< HEAD
                            "The vector of voltages should contain exactly two values!");
=======
                            "The vector of voltages should have one or two values!");
>>>>>>> a3365e75
        try {
            getIHV()->EnableHV();
            getIHV()->SetHVVoltage(voltages);
        } catch (const ::us4us::ValidationException &) {
            // Disable HV and Propage validation errors.
            try {
                getIHV()->DisableHV();
            } catch( const std::exception &ee) {
                logger->log(LogSeverity::ERROR, format("Exception while disabling HV: {}", ee.what()));
            }
            throw;
        } catch (const ::us4us::AssertionException &) {
            // Disable HV and propagate validation errors.
            try {
                getIHV()->DisableHV();
            } catch( const std::exception &ee) {
                logger->log(LogSeverity::ERROR, format("Exception while disabling HV: {}", ee.what()));
            }
            throw;
        } catch (const std::exception &e) {
            logger->log(LogSeverity::INFO,
                        ::arrus::format("First attempt to set HV voltage failed with "
                                        "message: '{}', trying once more.",
                                        e.what()));
            getIHV()->EnableHV();
            getIHV()->SetHVVoltage(voltages);
        }
    }

    /**
     * Returns the default measured voltage.
     * For the OEM HVPS, this is the voltage measured on the rail 0 / amplitude 2.
     */
    unsigned char getVoltage() { return getIHV()->GetHVVoltage(); }

    /**
     * Returns the default measured voltage.
     * For the OEM HVPS, this is the voltage measured on the rail 0 / amplitude 2.
     */
    float getMeasuredPVoltage() { return getIHV()->GetMeasuredHVPVoltage(); }

    /**
     * Returns the default measured voltage.
     * For the OEM HVPS, this is the voltage measured on the rail 0 / amplitude 2.
     */
    float getMeasuredMVoltage() { return getIHV()->GetMeasuredHVMVoltage(); }

    void disable() {
        try {
            getIHV()->DisableHV();
        } catch (std::exception &e) {
            logger->log(LogSeverity::INFO,
                        ::arrus::format("First attempt to disable high voltage failed with "
                                        "message: '{}', trying once more.",
                                        e.what()));
            getIHV()->DisableHV();
        }
    }

    const HVModelId &getModelId() const { return modelId; }

protected:
    virtual IHV *getIHV() = 0;

private:
    Logger::Handle logger;
    HVModelId modelId;
};

/**
 * Us4us HV interface. This class owns the handle to the HV.
 */
class HighVoltageSupplierOwner : public HighVoltageSupplier {
public:
    HighVoltageSupplierOwner(const DeviceId &id, HVModelId modelId, std::unique_ptr<IHV> hv)
        : HighVoltageSupplier(id, std::move(modelId)), hv(std::move(hv)) {}

protected:
    IHV *getIHV() override { return hv.get(); }

private:
    std::unique_ptr<IHV> hv;
};

/**
 * Us4us HV interface. This class does not own the handle to the HV (it's only a view).
 */
class HighVoltageSupplierView : public HighVoltageSupplier {
public:
    HighVoltageSupplierView(const DeviceId &id, HVModelId modelId, IHV *hv)
        : HighVoltageSupplier(id, std::move(modelId)), hv(hv) {}

protected:
    IHV *getIHV() override { return hv; }

private:
    IHV *hv;
};

}// namespace arrus::devices

#endif//ARRUS_CORE_DEVICES_US4R_HV_HV256IMPL_H<|MERGE_RESOLUTION|>--- conflicted
+++ resolved
@@ -27,11 +27,7 @@
 
     void setVoltage(const std::vector<IHVVoltage> &voltages) {
         ARRUS_REQUIRES_TRUE(voltages.size() == 2 || voltages.size() == 1,
-<<<<<<< HEAD
-                            "The vector of voltages should contain exactly two values!");
-=======
                             "The vector of voltages should have one or two values!");
->>>>>>> a3365e75
         try {
             getIHV()->EnableHV();
             getIHV()->SetHVVoltage(voltages);
