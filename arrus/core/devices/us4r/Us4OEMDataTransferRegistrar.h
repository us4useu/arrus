#ifndef ARRUS_CORE_DEVICES_US4R_US4OEMDATATRANSFERREGISTRAR_H
#define ARRUS_CORE_DEVICES_US4R_US4OEMDATATRANSFERREGISTRAR_H

#include "arrus/common/compiler.h"
#include "arrus/core/api/common/types.h"
#include "arrus/core/common/logging.h"
#include "arrus/core/devices/us4r/Us4ROutputBuffer.h"
#include "arrus/core/devices/us4r/us4oem/Us4OEMImpl.h"
#include "arrus/core/devices/us4r/us4oem/Us4OEMImplBase.h"

namespace arrus::devices {

class Transfer {
public:
    Transfer(size_t destination, size_t source, size_t size, uint16 firing)
        : destination(destination), source(source), size(size), firing(firing) {}

    bool operator==(const Transfer &rhs) const {
        return source == rhs.source && destination == rhs.destination && size == rhs.size && firing == rhs.firing;
    }
    bool operator!=(const Transfer &rhs) const { return !(rhs == *this); }

    /** Destination address, relative to the beginning of the element. */
    size_t destination{0};
    /** Source address, relative to the beginning of the element. */
    size_t source{0};
    size_t size{0};
    uint16 firing{0};
};

/**
 * Registers transfers from us4R internal DDR memory to the destination (host) memory.
 */
class Us4OEMDataTransferRegistrar {
public:
    using ArrayTransfers = std::vector<Transfer>;
    static constexpr size_t MAX_N_TRANSFERS = 256;
    static constexpr size_t MAX_TRANSFER_SIZE = Us4OEMImpl::MAX_TRANSFER_SIZE;

    Us4OEMDataTransferRegistrar(Us4ROutputBuffer *dst, const Us4OEMBuffer &src, Us4OEMImplBase *us4oem)
        : logger(loggerFactory->getLogger()), dstBuffer(dst), srcBuffer(src) {
        ARRUS_INIT_COMPONENT_LOGGER(logger, "Us4OEMDataTransferRegistrar");
        if (dst->getNumberOfElements() % src.getNumberOfElements() != 0) {
            throw IllegalArgumentException("Host buffer should have multiple of rx buffer elements.");
        }
        ius4oem = us4oem->getIUs4OEM();
        us4oemOrdinal = us4oem->getDeviceId().getOrdinal();
        elementTransfers = createTransfers(dst, src, us4oem->getDeviceId().getOrdinal());

        srcNElements = src.getNumberOfElements();
        dstNElements = dst->getNumberOfElements();
        nTransfersPerElement = getNumberOfTransfers();
        // Number of transfer src points.
        srcNTransfers = nTransfersPerElement * srcNElements;// Should be <= 256
        // Number of transfer dst points.
        dstNTransfers = nTransfersPerElement * dstNElements;// Can be > 256

        ARRUS_REQUIRES_AT_MOST(srcNTransfers, MAX_N_TRANSFERS, "Exceeded maximum number of transfers.");

        // If true: create only nSrc transfers, the callback function will reprogram the appropriate number transfers.
        if (dstNTransfers > MAX_N_TRANSFERS) {
            strategy = 2;
        } else if (dstNTransfers > srcNTransfers) {
            // reschedule needed
            strategy = 1;
        } else {
            // nTransferDst == nTransferSrc
            strategy = 0;
        }
        this->logger->log(LogSeverity::DEBUG,
                          format("Us4OEM:{}, transfer strategy: {}", us4oem->getDeviceId().getOrdinal(), strategy));
    }

    [[nodiscard]] size_t getNumberOfTransfers() const {
        return std::accumulate(std::begin(elementTransfers), std::end(elementTransfers), 0,
                               [](const auto &a, const auto &b) { return a + b.size(); });
    }

    void registerTransfers() {
        // Page-lock all host dst points.
        pageLockDstMemory();

        // Send page descriptors to us4OEM DMA.
        size_t nSrcPoints = srcNElements;
        size_t nDstPoints = strategy == 2 ? srcNElements : dstNElements;

        programTransfers(nSrcPoints, nDstPoints);
        scheduleTransfers();
    }

<<<<<<< HEAD
    void unregisterTransfers() { pageUnlockDstMemory(); }

    /**
     * Creates for each array to be produced by the given OEM.
     * NOTE: this method returns source/destination addresses relative to the beginning of each element
     * (we assume that each element has exactly the same transfer layout).
     *
     * The ArrayTransfers will be empty if a given OEM does not produce data for the selected array.
     *
     * This method required that each array part has size <= MAX_TRANSFER_SIZE.
     */
    static std::vector<ArrayTransfers> createTransfers(const Us4ROutputBuffer *dst, const Us4OEMBuffer &src,
                                                       Ordinal oem) {
        std::vector<ArrayTransfers> result;

        for (ArrayId arrayId = 0; arrayId < src.getNumberOfArrays(); ++arrayId) {
            // Determines transfers for the part of this array, produced by the given OEM.
            ArrayTransfers transfers;
            auto &parts = src.getParts(arrayId);
            if (parts.empty()) {
                // this OEM does not produce data for this array
                result.push_back(transfers);
            } else {
                // This OEM produces some data for this array.
                size_t source = src.getArrayAddressRelative(arrayId);
                size_t destination = dst->getArrayAddressRelative(arrayId, oem);
                size_t size = 0;
                uint16 firing = parts[0].getEntryId();// the firing that finishes given transfer
                for (auto &part : parts) {
                    ARRUS_REQUIRES_TRUE_E(part.getSize() <= MAX_TRANSFER_SIZE,
                                          ArrusException(format("A single frame cannot exceed {} bytes, got: {}",
                                                                part.getSize(), MAX_TRANSFER_SIZE)));

                    if (size + part.getSize() > MAX_TRANSFER_SIZE) {
                        transfers.emplace_back(destination, source, size, firing);
                        source = part.getAddress();
                        destination += size;
                        size = 0;
                    }
                    size += part.getSize();
                    firing = part.getEntryId();
                }
                if (size > 0) {
                    transfers.emplace_back(destination, source, size, firing);
                }
                result.emplace_back(transfers);
=======
    void unregisterTransfers(bool cleanupSequencer = false) {
        pageUnlockDstMemory();
        if(cleanupSequencer) {
            cleanupSequencerTransfers();
        }
    }

    void cleanupSequencerTransfers() {
        uint16 elementFirstFiring = 0;
        for(uint16 srcIdx = 0; srcIdx < srcNElements; ++srcIdx) {
            for(auto &transfer: elementTransfers) {
                auto firing = elementFirstFiring + transfer.firing;
                ius4oem->ClearTransferRXBufferToHost(firing);
            }
            // element.getFiring() -- the last firing of the given element
            elementFirstFiring = srcBuffer.getElement(srcIdx).getFiring() + 1;
        }
    }

    static std::vector<Transfer> groupPartsIntoTransfers(const std::vector<Us4OEMBufferElementPart> &parts) {
        std::vector<Transfer> transfers;
        size_t address = 0;
        size_t size = 0;
        uint16 firing = parts.at(0).getFiring();
        for(auto &part: parts) {
            // Assumption: size of each part is less than the possible maximum
            if(size + part.getSize() > MAX_TRANSFER_SIZE) {
                transfers.emplace_back(address, size, firing);
                address = part.getAddress();
                size = 0;
>>>>>>> 052bfb22
            }
        }
        return result;
    }

    void pageLockDstMemory() {
<<<<<<< HEAD
        for (uint16 dstIdx = 0, srcIdx = 0; dstIdx < dstNElements; ++dstIdx, srcIdx = (srcIdx + 1) % srcNElements) {
            uint8 *addressDst = dstBuffer->getAddress(dstIdx);
            size_t addressSrc = srcBuffer.getElement(srcIdx).getAddress();// byte-addressed
            for (const auto &arrayTransfers : elementTransfers) {
                for (auto &transfer : arrayTransfers) {
                    uint8 *dst = addressDst + transfer.destination;
                    size_t src = addressSrc + transfer.source;
                    size_t size = transfer.size;
                    ius4oem->PrepareHostBuffer(dst, size, src, false);
                }
=======
        for(uint16 dstIdx = 0, srcIdx = 0; dstIdx < dstNElements; ++dstIdx, srcIdx = (srcIdx+1) % srcNElements) {
            uint8 *addressDst = dstBuffer->getAddress(dstIdx, us4oemOrdinal);
            // NOTE: addressSrc should be the address of the complete buffer element here -- even if
            // we are processing some sub-sequence buffer here (i.e. setSubsequence was used).
            // The reason for that is that the transfer src address is relative to the begining of the FULL buffer
            // element (because element parts are relative to the FULL element).
            size_t addressSrc = srcBuffer.getElement(srcIdx).getAddress(); // byte-addressed
            for(auto &transfer: elementTransfers) {
                uint8 *dst = addressDst + transfer.address;
                size_t src = addressSrc + transfer.address;
                size_t size = transfer.size;
                ius4oem->PrepareHostBuffer(dst, size, src, false);
>>>>>>> 052bfb22
            }
        }
    }

    void pageUnlockDstMemory() {
        for (uint16 dstIdx = 0, srcIdx = 0; dstIdx < dstNElements; ++dstIdx, srcIdx = (srcIdx + 1) % srcNElements) {
            uint8 *addressDst = dstBuffer->getAddressUnsafe(dstIdx);
            size_t addressSrc = srcBuffer.getElement(srcIdx).getAddress();// byte-addressed
            for (const auto &arrayTransfers : elementTransfers) {
                for (auto &transfer : arrayTransfers) {
                    uint8 *dst = addressDst + transfer.destination;
                    size_t src = addressSrc + transfer.source;
                    size_t size = transfer.size;
                    ius4oem->ReleaseTransferRxBufferToHost(dst, size, src);
                }
            }
        }
    }

    void programTransfers(size_t nSrcPoints, size_t nDstPoints) {
        size_t transferIdx = 0;// global transfer idx
        for (uint16 dstIdx = 0, srcIdx = 0; dstIdx < nDstPoints; ++dstIdx, srcIdx = (srcIdx + 1) % nSrcPoints) {
            uint8 *addressDst = dstBuffer->getAddress(dstIdx);
            size_t addressSrc = srcBuffer.getElement(srcIdx).getAddress();// byte-addressed
            for (const auto &arrayTransfers : elementTransfers) {
                for (size_t localIdx = 0; localIdx < arrayTransfers.size(); ++localIdx, ++transferIdx) {
                    auto &transfer = arrayTransfers[localIdx];
                    uint8 *dst = addressDst + transfer.destination;
                    size_t src = addressSrc + transfer.source;
                    size_t size = transfer.size;
                    ius4oem->PrepareTransferRXBufferToHost(transferIdx, dst, size, src, false);
                }
            }
        }
    }

// ON NEW DATA CALLBACK POLICIES
// TODO replace macros with templates after refactoring us4r-api
#define ARRUS_ON_NEW_DATA_CALLBACK_signal_true                                                                         \
    dstBuffer->signal(us4oemOrdinal, currentDstIdx);                                                                   \
    currentDstIdx = (int16) ((currentDstIdx + srcNElements) % dstNElements);

#define ARRUS_ON_NEW_DATA_CALLBACK_signal_false

// Strategy 0: keep transfers as they are (nSrc == nDst)
#define ARRUS_ON_NEW_DATA_CALLBACK_strategy_0

// Strategy 1: change sequencer firings definition, so the next firing will trigger the next portion of transfers
// (nSrc < nDst && nDst <= 256)
#define ARRUS_ON_NEW_DATA_CALLBACK_strategy_1                                                                          \
    currentTransferIdx = (int16) ((currentTransferIdx + srcNTransfers) % dstNTransfers);                               \
    ius4oem->ScheduleTransferRXBufferToHost(transferLastFiring, currentTransferIdx, nullptr);

// Strategy 2: re-program transfer, so in the next call this transfer will write to subsequent dst element
// (nDst > 256)
#define ARRUS_ON_NEW_DATA_CALLBACK_strategy_2                                                                          \
    uint16 nextElementIdx = (int16) ((currentDstIdx + srcNElements) % dstNElements);                                   \
    auto nextDstAddress = dstBuffer->getAddress(nextElementIdx);                                                       \
    nextDstAddress += transfer.destination;                                                                            \
    ius4oem->PrepareTransferRXBufferToHost(currentTransferIdx, nextDstAddress, transferSize, src, false);

#define ARRUS_ON_NEW_DATA_CALLBACK(signal, strategy)                                                                   \
    [=, currentDstIdx = srcIdx, currentTransferIdx = transferIdx]() mutable {                                          \
        IGNORE_UNUSED(currentTransferIdx);                                                                             \
        IGNORE_UNUSED(currentDstIdx);                                                                                  \
        try {                                                                                                          \
            ARRUS_ON_NEW_DATA_CALLBACK_strategy_##strategy ARRUS_ON_NEW_DATA_CALLBACK_signal_##signal                  \
        } catch (const std::exception &e) {                                                                            \
            logger->log(LogSeverity::ERROR, format("Us4OEM {}: callback exception: {}", us4oemOrdinal, e.what()));     \
        } catch (...) {                                                                                                \
            logger->log(LogSeverity::ERROR, format("Us4OEM {}: callback unknown exception.", us4oemOrdinal));          \
        }                                                                                                              \
    }

    void scheduleTransfers() {
        // Schedule transfers only from the start points (nSrc calls), dst pointers will be incremented
        // appropriately (if necessary).
        size_t transferIdx = 0;       // global transfer idx
        uint16 elementFirstFiring = 0;// NOTE: global, counted from 0
        for (int16 srcIdx = 0; srcIdx < int16(srcNElements); ++srcIdx) {
            const auto &element = srcBuffer.getElement(srcIdx);
            size_t addressSrc = element.getAddress();// bytes addressed
            uint16 elementLastFiring = element.getFiring();
            // for each element's part transfer:
<<<<<<< HEAD
            size_t localIdx = 0;
            for (const auto &arrayTransfers : elementTransfers) {
                for(const auto &transfer: arrayTransfers) {
                    size_t src = addressSrc + transfer.source;// used by callback strategy 2
                    size_t transferSize = transfer.size;
                    // transfer.firing - firing offset within element
                    uint16 transferLastFiring = elementFirstFiring + transfer.firing;

                    bool isLastTransfer = localIdx == nTransfersPerElement - 1;
                    std::function<void()> callback;
                    if (isLastTransfer) {
                        switch (strategy) {
=======
            for(uint16 localTransferIdx = 0; localTransferIdx < nTransfersPerElement; ++localTransferIdx) {
                auto &transfer = elementTransfers[localTransferIdx];
                size_t transferIdx = srcIdx*nTransfersPerElement + localTransferIdx; // global transfer idx
                size_t src = addressSrc + transfer.address;
                size_t transferSize = transfer.size;
                // transfer.firing - firing offset within (the whole) element
                uint16 transferLastFiring = elementFirstFiring + transfer.firing;

                bool isLastTransfer = localTransferIdx == nTransfersPerElement-1;
                std::function<void()> callback;
                if(isLastTransfer) {
                    switch(strategy) {
>>>>>>> 052bfb22
                        case 0: callback = ARRUS_ON_NEW_DATA_CALLBACK(true, 0); break;
                        case 1: callback = ARRUS_ON_NEW_DATA_CALLBACK(true, 1); break;
                        case 2: callback = ARRUS_ON_NEW_DATA_CALLBACK(true, 2); break;
                        default: throw std::runtime_error("Unknown us4R buffer registrar strategy");
                        }
                    } else {
                        switch (strategy) {
                        case 0: callback = ARRUS_ON_NEW_DATA_CALLBACK(false, 0); break;
                        case 1: callback = ARRUS_ON_NEW_DATA_CALLBACK(false, 1); break;
                        case 2: callback = ARRUS_ON_NEW_DATA_CALLBACK(false, 2); break;
                        default: throw std::runtime_error("Unknown us4R buffer registrar strategy");
                        }
                    }
                    ius4oem->ScheduleTransferRXBufferToHost(transferLastFiring, transferIdx, callback);
                    ++localIdx; ++transferIdx;
                }
            }
            elementFirstFiring = elementLastFiring + 1;
        }
    }

private:
    Logger::Handle logger;
    Us4ROutputBuffer *dstBuffer{nullptr};
    const Us4OEMBuffer srcBuffer;
    // All derived parameters
    IUs4OEM *ius4oem{nullptr};
    Ordinal us4oemOrdinal{0};
    /** The aray of each transfer. NOTE: all addresses are relative to the beginning of the buffer element! **/
    std::vector<ArrayTransfers> elementTransfers;
    size_t srcNElements{0};
    size_t dstNElements{0};
    size_t nTransfersPerElement{0};
    // Number of transfer src points.
    size_t srcNTransfers{0};
    // Number of transfer dst points.
    size_t dstNTransfers{0};
    int strategy{0};
};

}// namespace arrus::devices

#endif//ARRUS_CORE_DEVICES_US4R_US4OEMDATATRANSFERREGISTRAR_H<|MERGE_RESOLUTION|>--- conflicted
+++ resolved
@@ -88,8 +88,24 @@
         scheduleTransfers();
     }
 
-<<<<<<< HEAD
-    void unregisterTransfers() { pageUnlockDstMemory(); }
+    void unregisterTransfers(bool cleanupSequencer = false) {
+        pageUnlockDstMemory();
+        if(cleanupSequencer) {
+            cleanupSequencerTransfers();
+        }
+    }
+
+    void cleanupSequencerTransfers() {
+        uint16 elementFirstFiring = 0;
+        for(uint16 srcIdx = 0; srcIdx < srcNElements; ++srcIdx) {
+            for(auto &transfer: elementTransfers) {
+                auto firing = elementFirstFiring + transfer.firing;
+                ius4oem->ClearTransferRXBufferToHost(firing);
+            }
+            // element.getFiring() -- the last firing of the given element
+            elementFirstFiring = srcBuffer.getElement(srcIdx).getFiring() + 1;
+        }
+    }
 
     /**
      * Creates for each array to be produced by the given OEM.
@@ -135,47 +151,18 @@
                     transfers.emplace_back(destination, source, size, firing);
                 }
                 result.emplace_back(transfers);
-=======
-    void unregisterTransfers(bool cleanupSequencer = false) {
-        pageUnlockDstMemory();
-        if(cleanupSequencer) {
-            cleanupSequencerTransfers();
-        }
-    }
-
-    void cleanupSequencerTransfers() {
-        uint16 elementFirstFiring = 0;
-        for(uint16 srcIdx = 0; srcIdx < srcNElements; ++srcIdx) {
-            for(auto &transfer: elementTransfers) {
-                auto firing = elementFirstFiring + transfer.firing;
-                ius4oem->ClearTransferRXBufferToHost(firing);
-            }
-            // element.getFiring() -- the last firing of the given element
-            elementFirstFiring = srcBuffer.getElement(srcIdx).getFiring() + 1;
-        }
-    }
-
-    static std::vector<Transfer> groupPartsIntoTransfers(const std::vector<Us4OEMBufferElementPart> &parts) {
-        std::vector<Transfer> transfers;
-        size_t address = 0;
-        size_t size = 0;
-        uint16 firing = parts.at(0).getFiring();
-        for(auto &part: parts) {
-            // Assumption: size of each part is less than the possible maximum
-            if(size + part.getSize() > MAX_TRANSFER_SIZE) {
-                transfers.emplace_back(address, size, firing);
-                address = part.getAddress();
-                size = 0;
->>>>>>> 052bfb22
             }
         }
         return result;
     }
 
     void pageLockDstMemory() {
-<<<<<<< HEAD
         for (uint16 dstIdx = 0, srcIdx = 0; dstIdx < dstNElements; ++dstIdx, srcIdx = (srcIdx + 1) % srcNElements) {
             uint8 *addressDst = dstBuffer->getAddress(dstIdx);
+            // NOTE: addressSrc should be the address of the complete buffer element here -- even if
+            // we are processing some sub-sequence buffer here (i.e. setSubsequence was used).
+            // The reason for that is that the transfer src address is relative to the begining of the FULL buffer
+            // element (because element parts are relative to the FULL element).
             size_t addressSrc = srcBuffer.getElement(srcIdx).getAddress();// byte-addressed
             for (const auto &arrayTransfers : elementTransfers) {
                 for (auto &transfer : arrayTransfers) {
@@ -184,20 +171,6 @@
                     size_t size = transfer.size;
                     ius4oem->PrepareHostBuffer(dst, size, src, false);
                 }
-=======
-        for(uint16 dstIdx = 0, srcIdx = 0; dstIdx < dstNElements; ++dstIdx, srcIdx = (srcIdx+1) % srcNElements) {
-            uint8 *addressDst = dstBuffer->getAddress(dstIdx, us4oemOrdinal);
-            // NOTE: addressSrc should be the address of the complete buffer element here -- even if
-            // we are processing some sub-sequence buffer here (i.e. setSubsequence was used).
-            // The reason for that is that the transfer src address is relative to the begining of the FULL buffer
-            // element (because element parts are relative to the FULL element).
-            size_t addressSrc = srcBuffer.getElement(srcIdx).getAddress(); // byte-addressed
-            for(auto &transfer: elementTransfers) {
-                uint8 *dst = addressDst + transfer.address;
-                size_t src = addressSrc + transfer.address;
-                size_t size = transfer.size;
-                ius4oem->PrepareHostBuffer(dst, size, src, false);
->>>>>>> 052bfb22
             }
         }
     }
@@ -282,7 +255,6 @@
             size_t addressSrc = element.getAddress();// bytes addressed
             uint16 elementLastFiring = element.getFiring();
             // for each element's part transfer:
-<<<<<<< HEAD
             size_t localIdx = 0;
             for (const auto &arrayTransfers : elementTransfers) {
                 for(const auto &transfer: arrayTransfers) {
@@ -295,20 +267,6 @@
                     std::function<void()> callback;
                     if (isLastTransfer) {
                         switch (strategy) {
-=======
-            for(uint16 localTransferIdx = 0; localTransferIdx < nTransfersPerElement; ++localTransferIdx) {
-                auto &transfer = elementTransfers[localTransferIdx];
-                size_t transferIdx = srcIdx*nTransfersPerElement + localTransferIdx; // global transfer idx
-                size_t src = addressSrc + transfer.address;
-                size_t transferSize = transfer.size;
-                // transfer.firing - firing offset within (the whole) element
-                uint16 transferLastFiring = elementFirstFiring + transfer.firing;
-
-                bool isLastTransfer = localTransferIdx == nTransfersPerElement-1;
-                std::function<void()> callback;
-                if(isLastTransfer) {
-                    switch(strategy) {
->>>>>>> 052bfb22
                         case 0: callback = ARRUS_ON_NEW_DATA_CALLBACK(true, 0); break;
                         case 1: callback = ARRUS_ON_NEW_DATA_CALLBACK(true, 1); break;
                         case 2: callback = ARRUS_ON_NEW_DATA_CALLBACK(true, 2); break;
