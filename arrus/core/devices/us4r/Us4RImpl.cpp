#include "Us4RImpl.h"

#include "TxWaveformConverter.h"
#include "TxTimeoutRegister.h"
#include "arrus/core/common/interpolate.h"
#include "arrus/core/devices/probe/ProbeImpl.h"
#include "arrus/core/devices/us4r/mapping/AdapterToUs4OEMMappingConverter.h"
#include "arrus/core/devices/us4r/mapping/ProbeToAdapterMappingConverter.h"
#include "us4r_api_version.h"
#include <chrono>
#include <future>
#include <memory>
#include <thread>

#define ARRUS_ASSERT_RX_SETTINGS_SET()                                                                                 \
    if (!rxSettings.has_value()) {                                                                                     \
        throw std::runtime_error("Us4RImpl object has no rx setting set.");                                            \
    }

#undef ERROR

namespace arrus::devices {

using namespace ::std;
using namespace ::arrus::framework;
using namespace ::arrus::ops::us4r;
using namespace ::arrus::session;
using namespace ::arrus::devices::us4r;

Us4RImpl::Us4RImpl(const DeviceId &id, Us4OEMs us4oems, std::vector<ProbeSettings> probeSettings,
                   ProbeAdapterSettings probeAdapterSettings, std::vector<HighVoltageSupplier::Handle> hv,
                   const RxSettings &rxSettings, std::vector<std::unordered_set<ChannelIdx>> channelsMask,
                   std::optional<DigitalBackplane::Handle> backplane, std::vector<Bitstream> bitstreams,
                   bool hasIOBitstreamAddressing, const IOSettings &ioSettings, bool isExternalTrigger)
    : Us4R(id), probeSettings(std::move(probeSettings)), probeAdapterSettings(std::move(probeAdapterSettings)) {
    // Accept empty list of channels masks (no channels masks).
    if(channelsMask.empty()) {
        channelsMask = std::vector{this->probeSettings.size(), std::unordered_set<ChannelIdx>{}};
    }
    this->logger = getLoggerFactory()->getLogger();
    INIT_ARRUS_DEVICE_LOGGER(logger, id.toString());
    this->us4oems = std::move(us4oems);
    this->digitalBackplane = std::move(backplane);
    this->hv = std::move(hv);
    this->rxSettings = rxSettings;
    this->channelsMask = std::move(channelsMask);
    this->bitstreams = std::move(bitstreams);
    this->hasIOBitstreamAdressing = hasIOBitstreamAddressing;
    this->isExternalTrigger = isExternalTrigger;
    for (size_t i = 0; i < this->probeSettings.size(); ++i) {
        const auto &s = this->probeSettings.at(i).getModel();
        this->probes.push_back(std::make_unique<ProbeImpl>(DeviceId{DeviceType::Probe, Ordinal(i)}, s));
    }

    if (this->hasIOBitstreamAdressing) {
        // Add empty IOBitstream, to use for TX/RX between probe switching.
        getMasterOEM()->getIUs4OEM()->SetWaveformIODriveMode();
        getMasterOEM()->addIOBitstream({0,}, {1,});
    }
    for (auto &bitstream : this->bitstreams) {
        getMasterOEM()->addIOBitstream(bitstream.getLevels(), bitstream.getPeriods());
    }
    this->frameMetadataOEM = getFrameMetadataOEM(ioSettings);
    // Log what probes will be masked
    for (size_t i = 0; i < this->channelsMask.size(); ++i) {
        const auto &mask = this->channelsMask.at(i);
        if (mask.empty()) {
            this->logger->log(LogSeverity::INFO, format("No channel masking applied on Probe:{}", i));
        } else {
            this->logger->log(LogSeverity::INFO,
                              format("The following 'Probe:{}' channels will be masked: {}", i, arrus::toString(mask)));
        }
    }

    for(auto &oem: this->us4oems) {
        // Register pulser IRQ handling procedure.
        if(getMasterOEM()->getDescriptor().isUs4OEMPlus()) {
            oem->getIUs4OEM()->SetPulserInterruptCallback(
                [this]() {this->handlePulserInterrupt(); }
            );
        }
    }
}

std::vector<Us4RImpl::VoltageLogbook> Us4RImpl::logVoltages(HVModelId hvModel, bool isOEMPlus) {
    std::vector<VoltageLogbook> voltages;
    float voltage;
    // Do not log the voltage measured by US4RPSC, as it may not be correct
    // for this hardware.
    if(hvModel.getManufacturer() == "us4us" && hvModel.getName() == "hv256") {
        //Measure voltages on HV
        voltage = this->getMeasuredPVoltage();
        voltages.push_back(VoltageLogbook{std::string("HVP on HV supply"), voltage, VoltageLogbook::Polarity::PLUS});
        voltage = this->getMeasuredMVoltage();
        voltages.push_back(VoltageLogbook{std::string("HVM on HV supply"), voltage, VoltageLogbook::Polarity::MINUS});
    }
    // Log voltages measured by us4oemplus only if hvps is used
    // Log voltages measured by us4oem for any hv supply
   if((hvModel.getManufacturer() == "us4us" && hvModel.getName() == "us4oemhvps") || (!isOEMPlus)) {
        for (uint8_t i = 0; i < getNumberOfUs4OEMs(); i++) {
            voltage = this->getMeasuredHVPVoltage(i);
            voltages.push_back(VoltageLogbook{std::string("HVP on OEM#" + std::to_string(i)), voltage,
                                              VoltageLogbook::Polarity::PLUS});
            voltage = this->getMeasuredHVMVoltage(i);
            voltages.push_back(VoltageLogbook{std::string("HVM on OEM#" + std::to_string(i)), voltage,
                                              VoltageLogbook::Polarity::MINUS});
        }
    }
    return voltages;
}

void Us4RImpl::checkVoltage(Voltage voltageMinus, Voltage voltagePlus, float tolerance, int retries, HVModelId hvModel, bool isOEMPlus) {
    
    if(hvModel.getManufacturer() == "us4us" && hvModel.getName() == "us4rpsc" && isOEMPlus) {
        this->logger->log(LogSeverity::INFO, format("Voltage verification with US4RPSC is not supported with OEM+"));
        return;
    }

    std::vector<VoltageLogbook> voltages;
    bool fail = true;
    while (retries-- && fail) {
        fail = false;
        voltages = logVoltages(hvModel, isOEMPlus);
        for (const auto &logbook: voltages) {
            const auto expectedVoltage = logbook.polarity == VoltageLogbook::Polarity::MINUS ? voltageMinus : voltagePlus;
            if(abs(logbook.voltage - static_cast<float>(expectedVoltage)) > tolerance) {
                fail = true;
            }
        }
        if (!fail) {
            break;
        }
        std::this_thread::sleep_for(std::chrono::milliseconds(1000));
    }

    //log last measured voltages
    for(size_t i = 0; i < voltages.size(); i++) {
        logger->log(LogSeverity::INFO, ::arrus::format(voltages[i].name + " = {} V", voltages[i].voltage));
    }

    if (fail) {
        disableHV();
        //find violating voltage
        for (const auto &logbook: voltages) {
            const auto expectedVoltage = logbook.polarity == VoltageLogbook::Polarity::MINUS ? voltageMinus : voltagePlus;
            if(abs(logbook.voltage - static_cast<float>(expectedVoltage)) > tolerance) {
                throw IllegalStateException(
                    format(logbook.name + " invalid '{}', should be in range: [{}, {}]",
                    logbook.voltage,
                    (static_cast<float>(expectedVoltage) - tolerance),
                    (static_cast<float>(expectedVoltage) + tolerance)));
            }
        }
    }
}

void Us4RImpl::setVoltage(Voltage voltage) {
    std::vector<std::optional<HVVoltage>> voltages = {std::nullopt, HVVoltage(voltage, voltage)};
    setVoltage(voltages);
}

void Us4RImpl::setVoltage(const std::vector<HVVoltage> &voltages) {
    std::vector<std::optional<HVVoltage>> newVoltages(voltages.size());
    std::transform(voltages.begin(), voltages.end(), newVoltages.begin(),
                   [](const auto v){return std::make_optional(v);});
    setVoltage(newVoltages);
}

void Us4RImpl::setVoltage(const std::vector<std::optional<HVVoltage>> &voltages) {
    const int N_RAILS = 2;
    ARRUS_REQUIRES_TRUE(!hv.empty(), "No HV have been set.");
    ARRUS_REQUIRES_TRUE(voltages.size() == N_RAILS, "Voltages for HV0 and HV1 should be provided.");
    ARRUS_REQUIRES_TRUE(voltages.at(1).has_value(), "HV voltage amplitude 2 (HV0) must be provided.");

    auto &hvModel = this->hv[0]->getModelId();
    bool isHV256 = hvModel.getManufacturer() == "us4us" && hvModel.getName() == "hv256";
    bool isHVPS = hvModel.getManufacturer() == "us4us" && hvModel.getName() == "us4oemhvps";
    // List of available amplitudes (rails).
    std::unordered_set<int> availableAmplitudes = isHVPS ? std::unordered_set<int>{1, 2} : std::unordered_set<int>{2};

    // Assert voltages are in a strictly increasing order.
    std::optional<Voltage> currentVoltageM = std::nullopt;
    std::optional<Voltage> currentVoltageP = std::nullopt;
    for(const auto &voltage: voltages) {
        if(voltage.has_value()) {
            if(currentVoltageM.has_value() && currentVoltageP.has_value()) {
                if (currentVoltageM >= voltage->getVoltageMinus() || currentVoltageP >= voltage->getVoltagePlus()) {
                    throw IllegalArgumentException("TX voltage amplitudes (for the TX level 1 and 2) should be in strictly "
                                                   "increasing order, i.e. voltage[1].plus > voltage[0].plus and "
                                                   "voltage[1].minus > voltage[1].minus.");
                }
            }
            // otherwise, this is the first voltage in the vector -- just store the value.
            currentVoltageM = voltage->getVoltageMinus();
            currentVoltageP = voltage->getVoltagePlus();
        }
    }

    // Determine (min, max) voltage for each amplitude / rail.
    // amplitude (rail) -> vector of minimum / maximum values
    std::vector<std::vector<Voltage>> voltageMin(N_RAILS), voltageMax(N_RAILS);
    for(auto &oem: us4oems) {
        for(int amplitude = 1; amplitude <= N_RAILS; ++amplitude) {
            Interval<Voltage> voltageLimits;
            switch(amplitude) {
            case 1:
                voltageLimits = oem->getDescriptor().getTxRxSequenceLimits().getTxRx().getTx1().getVoltage();
                break;
            case 2:
                voltageLimits = oem->getDescriptor().getTxRxSequenceLimits().getTxRx().getTx2().getVoltage();
                break;
            default:
                throw IllegalArgumentException(format("Unsupported voltage amplitude {}", amplitude));
            }
            if(setContains(availableAmplitudes, amplitude)) {
                // Voltage available
                voltageMin.at(amplitude-1).push_back(voltageLimits.start());
                voltageMax.at(amplitude-1).push_back(voltageLimits.end());
            }
            else {
                // Voltage unavailable
                voltageMin.at(amplitude-1).push_back(0);
                voltageMax.at(amplitude-1).push_back(0);
            }
        }
    }
    // Get probe voltage limits.
    for(const auto &probe: probeSettings) {
        const auto &voltageLimits = probe.getModel().getVoltageRange();
        for(int amplitude = 1; amplitude <= N_RAILS; ++amplitude) {
            voltageMin.at(amplitude-1).push_back(voltageLimits.start());
            voltageMax.at(amplitude-1).push_back(voltageLimits.end());
        }
    }

    // Verify consistency of the probe and us4OEM voltage limits, and determine the minimum min, max voltage ranges.
    std::vector<Voltage> minVoltages(N_RAILS, 0);
    std::vector<Voltage> maxVoltages(N_RAILS, 0);
    for(int amplitude = 1; amplitude <= N_RAILS; ++amplitude) {
        // Determine min, max only if the given amplitude is available (otherwise min, max is 0, 0).
        if(setContains(availableAmplitudes, amplitude)) {
            const auto &min = voltageMin.at(amplitude-1);
            const auto &max = voltageMax.at(amplitude-1);

            auto minVoltage = *std::max_element(std::begin(min), std::end(min));
            auto maxVoltage = *std::min_element(std::begin(max), std::end(max));
            if(minVoltage > maxVoltage) {
                throw IllegalStateException(format("Invalid probe and us4OEM limit settings: "
                                                   "the actual minimum voltage {} is greater than the maximum: {}.",
                                                   minVoltage, maxVoltage));
            }
            minVoltages.at(amplitude-1) = minVoltage;
            maxVoltages.at(amplitude-1) = maxVoltage;
        }
    }

    // Validate HV voltages.
    for(size_t i = 0; i < voltages.size(); ++i) {
        const auto& voltage = voltages[i];
        if(voltage.has_value()) {
            // Make sure we are not verifying amplitude for an unavailable rail/level.
            ARRUS_REQUIRES_TRUE(setContains(availableAmplitudes, int(i+1)),
                                format("Verifying unavailable voltage amplitude level: {}!", i+1));

            auto voltageMinus = voltage->getVoltageMinus();
            auto voltagePlus = voltage->getVoltagePlus();

            const auto minVoltage = minVoltages.at(i);
            const auto maxVoltage = maxVoltages.at(i);

            logger->log(LogSeverity::INFO,
                        format("Setting voltage -{}, +{}, TX amplitude: {}", voltageMinus, voltagePlus, i+1));
            ARRUS_REQUIRES_TRUE_E(voltageMinus >= minVoltage && voltageMinus <= maxVoltage,
                                  IllegalArgumentException(format(
                                      "Unaccepted voltage '{}', should be in range: [{}, {}]", voltageMinus,
                                      minVoltage, maxVoltage)));
            ARRUS_REQUIRES_TRUE_E(voltagePlus >= minVoltage && voltagePlus <= maxVoltage,
                                  IllegalArgumentException(format(
                                      "Unaccepted voltage '{}', should be in range: [{}, {}]", voltagePlus,
                                      minVoltage, maxVoltage)));
        }
    }

    // Convert to IHV voltages.
    // NOTE!
    // The voltages are expected to be in the order: amplitude level 1 (HV 1), amplitude level 2 (HV 0)
    // IHV expects the order: HV 0, HV 1.
    // Currently, the only supported voltage settings are:
    // {HV 0} only
    // {HV 0, HV 1}
    std::vector<IHVVoltage> us4RVoltages;
    // HV 0
    us4RVoltages.emplace_back(
        // Level 2 (-1)
        voltages.at(1)->getVoltageMinus(), voltages.at(1)->getVoltagePlus()
    );
    // HV 1
    if(voltages.at(0).has_value()) {
        us4RVoltages.emplace_back(
            // Level 1 (-1)
            voltages.at(0)->getVoltageMinus(), voltages.at(0)->getVoltagePlus()
        );
    }

    // Set voltages.
    if (isHVPS) {
        std::vector<std::future<void>> futures;
        for (uint8_t n = 0; n < hv.size(); n++) {
            futures.push_back(std::async(
                std::launch::async, &HighVoltageSupplier::setVoltage, hv[n].get(), us4RVoltages));
        }
        for (auto &future : futures) {
            future.wait();
            // throw exception if necessary. NOTE: this will throw for the first
            // exception occurrence, consider aggregating exceptions.
            future.get();
        }
    }
    else {
        for(uint8_t n = 0; n < hv.size(); n++) {
            hv[n]->setVoltage(us4RVoltages);
        }
    }
    //Wait to stabilise voltage output
    std::this_thread::sleep_for(std::chrono::milliseconds(1000));
    float tolerance = 4.0f;// 4V tolerance
    int retries = 5;

     if(isHV256) {
        Voltage actualVoltage = this->getVoltage();
        // For HV256 we expect only a single voltage level, and +V == -V.
        auto expectedVoltage = voltages.at(1)->getVoltagePlus();
        if (actualVoltage != expectedVoltage) {
            disableHV();
            throw IllegalStateException(
                ::arrus::format("Voltage set on HV module '{}' does not match requested value: '{}'",
                    actualVoltage, expectedVoltage));
        }
    } else if(!isHVPS) {
        this->logger->log(LogSeverity::INFO,
                          "Skipping voltage verification (measured by HV: "
                          "US4PSC does not provide the possibility to measure the voltage).");
    }

<<<<<<< HEAD
=======
    bool isOEMPlus = false;
    if(us4oems[0]->getOemVersion() >= 2) { isOEMPlus = true; }
    
>>>>>>> 397fa9a9
    // TODO(jrozb91) what about checking voltages on rail 1 / amplitude 1? (voltages[1] is the amplitude 2 / HV 0)
    checkVoltage(voltages.at(1)->getVoltageMinus(), voltages.at(1)->getVoltagePlus(), tolerance, retries, hvModel, isOEMPlus);
}

unsigned char Us4RImpl::getVoltage() {
    ARRUS_REQUIRES_TRUE(!hv.empty(), "No HV have been set.");
    return hv[0]->getVoltage();
}

float Us4RImpl::getMeasuredPVoltage() {
    ARRUS_REQUIRES_TRUE(!hv.empty(), "No HV have been set.");
    return hv[0]->getMeasuredPVoltage();
}

float Us4RImpl::getMeasuredMVoltage() {
    ARRUS_REQUIRES_TRUE(!hv.empty(), "No HV have been set.");
    return hv[0]->getMeasuredMVoltage();
}

float Us4RImpl::getMeasuredHVPVoltage(uint8_t oemId) {
    return us4oems[oemId]->getMeasuredHVPVoltage();
}

float Us4RImpl::getMeasuredHVMVoltage(uint8_t oemId) {
    return us4oems[oemId]->getMeasuredHVMVoltage();
}

void Us4RImpl::disableHV() {
    std::unique_lock<std::mutex> guard(deviceStateMutex);
    if (this->state == State::STARTED) {
        throw IllegalStateException("You cannot disable HV while the system is running.");
    }
    logger->log(LogSeverity::INFO, "Disabling HV");
    ARRUS_REQUIRES_TRUE(!hv.empty(), "No HV have been set.");

    for (uint8_t n = 0; n < hv.size(); n++) {
        hv[n]->disable();
    }
}

void Us4RImpl::cleanupBuffers(bool cleanupSequencerTransfers) {
    // The buffer should be already unregistered (after stopping the device).
    this->buffer->shutdown();
    // We must be sure here, that there is no thread working on the us4rBuffer here.
    if (!this->oemBuffers.empty()) {
        unregisterOutputBuffer(cleanupSequencerTransfers);
        this->oemBuffers.clear();
    }
    this->buffer.reset();
}

std::pair<Buffer::SharedHandle, std::vector<Metadata::SharedHandle>> Us4RImpl::upload(const Scheme &scheme) {
    auto &outputBufferSpec = scheme.getOutputBuffer();
    auto rxBufferSize = scheme.getRxBufferSize();
    auto workMode = scheme.getWorkMode();

    unsigned hostBufferSize = outputBufferSpec.getNumberOfElements();
    // Validate input parameters.
    ARRUS_REQUIRES_TRUE_E(
        (hostBufferSize % rxBufferSize) == 0,
        IllegalArgumentException(
            format("The size of the host buffer {} must be equal or a multiple of the size of the rx buffer {}.",
                   hostBufferSize, rxBufferSize)));

    std::unique_lock<std::mutex> guard(deviceStateMutex);
    ARRUS_REQUIRES_TRUE_E(this->state != State::STARTED,
                          IllegalStateException("The device is running, uploading sequence is forbidden."));
    auto [buffers,
          fcms,
          rxTimeOffset,
          l2pMapping,
          oemSequences] = uploadSequences(scheme.getTxRxSequences(), rxBufferSize, workMode,
                                           scheme.getDigitalDownConversion(), scheme.getConstants());
    currentScheme = scheme;
    currentRxTimeOffset = rxTimeOffset;
    prepareHostBuffer(currentScheme->getOutputBuffer().getNumberOfElements(), currentScheme->getWorkMode(), buffers);
    // Reset sub-sequence factory and params.
    currentSubsequenceParams.reset();
    subsequenceFactory = Us4RSubsequenceFactory{
        scheme.getTxRxSequences(),
        l2pMapping,
        oemSequences,
        buffers,
        fcms
    };
    // Metadata
    std::vector<Metadata::SharedHandle> metadatas = createMetadata(std::move(fcms), currentRxTimeOffset.value());
    return {this->buffer, metadatas};
}

vector<Metadata::SharedHandle> Us4RImpl::createMetadata(vector<FrameChannelMappingImpl::Handle> fcms, float rxTimeOffset) const {
    std::vector<Metadata::SharedHandle> metadatas;
    for (auto &fcm : fcms) {
        MetadataBuilder metadataBuilder;
        metadataBuilder.add<FrameChannelMapping>("frameChannelMapping", std::move(fcm));
        metadataBuilder.add<float>("rxOffset", std::make_shared<float>(rxTimeOffset));
        metadatas.emplace_back(metadataBuilder.buildPtr());
    }
    return metadatas;
}

void Us4RImpl::prepareHostBuffer(unsigned hostBufNElements, Scheme::WorkMode workMode, vector<Us4OEMBuffer> buffers,
                                 bool cleanupSequencerTransfers) {
    // Cleanup.
    // If the output buffer already exists - remove it.
    if (buffer) {
        cleanupBuffers(cleanupSequencerTransfers);
    }
    // Reset previously set properties for buffer handling.
    for(auto &us4oem: us4oems) {
        us4oem->getIUs4OEM()->DisableWaitOnReceiveOverflow();
        us4oem->getIUs4OEM()->DisableWaitOnTransferOverflow();
    }
    // Create output buffer.
    Us4ROutputBufferBuilder builder;
    buffer = builder.setStopOnOverflow(stopOnOverflow)
                          .setNumberOfElements(hostBufNElements)
                          .setLayoutTo(buffers)
                          .build();
    registerOutputBuffer(buffer.get(), buffers, workMode);
    // Note: use only as a marker, that the upload was performed, and there is still some memory to unlock.
    oemBuffers = std::move(buffers);
}

void Us4RImpl::start() {
    std::unique_lock<std::mutex> guard(deviceStateMutex);
    logger->log(LogSeverity::INFO, "Starting us4r.");
    if (this->buffer == nullptr) {
        throw ::arrus::IllegalArgumentException("Call upload function first.");
    }
    if (this->state == State::STARTED) {
        throw ::arrus::IllegalStateException("Device is already running.");
    }
    this->buffer->resetState();
    if (!this->buffer->getOnNewDataCallback()) {
        throw ::arrus::IllegalArgumentException("'On new data callback' is not set.");
    }
    this->state = State::START_IN_PROGRESS;
    for (auto &us4oem : us4oems) {
        us4oem->getIUs4OEM()->EnableRuntimeInterrupts();
    }
    //  EnableSequencer resets position of the us4oem sequencer.
    for(auto &us4oem: this->us4oems) {
        // Reset tx subsystem pointers.
        us4oem->getIUs4OEM()->EnableTransmit();
        // Reset sequencer pointers.
        // The sequencer pointer (the entry from which sequencer starts) should not be reset when
        // a sub-sequence is in use. When the sub-sequence is set with the setSubsequence method,
        // the sequencer pointers will appropriately set to the start param value.
        auto startEntry = currentSubsequenceParams.has_value() ? currentSubsequenceParams.value().getStart() : 0;
        us4oem->enableSequencer(ARRUS_SAFE_CAST(startEntry, uint16_t));
    }
    if (this->digitalBackplane.has_value() && isExternalTrigger) {
        this->digitalBackplane.value()->enableExternalTrigger();
    }
    this->getMasterOEM()->start();
    this->state = State::STARTED;
}

void Us4RImpl::stop() { this->stopDevice(); }

void Us4RImpl::stopDevice() {
    std::unique_lock<std::mutex> guard(deviceStateMutex);
    if (this->state != State::STARTED) {
        logger->log(LogSeverity::INFO, "Device Us4R is already stopped.");
    } else {
        this->state = State::STOP_IN_PROGRESS;
        logger->log(LogSeverity::DEBUG, "Stopping system.");
        if (this->digitalBackplane.has_value() && isExternalTrigger) {
            this->digitalBackplane.value()->enableInternalTrigger();
        }
        this->getMasterOEM()->stop();
        for (auto &us4oem : us4oems) {
            try {
                us4oem->getIUs4OEM()->WaitForPendingTransfers();
                us4oem->getIUs4OEM()->DisableRuntimeInterrupts();
            }
            catch (const std::exception &e) {
                logger->log(
                        LogSeverity::WARNING,
                        arrus::format("Error on waiting for pending interrupts and transfers: {}", e.what()));
            }
        }
        logger->log(LogSeverity::DEBUG, "Stopped.");
    }
    this->state = State::STOPPED;
}

Us4RImpl::~Us4RImpl() {
    try {
        getDefaultLogger()->log(LogSeverity::DEBUG, "Closing connection with Us4R.");
        this->stopDevice();
        // TODO: the below should be part of session handler
        if (this->buffer) {
            cleanupBuffers();
        }
        getDefaultLogger()->log(LogSeverity::INFO, "Connection to Us4R closed.");
    } catch (const std::exception &e) {
        std::cerr << "Exception while destroying handle to the Us4R device: " << e.what() << std::endl;
    }
}

std::tuple<
    std::vector<Us4OEMBuffer>,
    std::vector<FrameChannelMappingImpl::Handle>,
    float,
    std::vector<LogicalToPhysicalOp>,
    std::vector<std::vector<TxRxParametersSequence>>
>
Us4RImpl::uploadSequences(const std::vector<TxRxSequence> &sequences, uint16 bufferSize, Scheme::WorkMode workMode,
                          const std::optional<DigitalDownConversion> &ddc,
                          const std::vector<NdArray> &txDelayProfiles) {
    // NOTE: assuming all OEMs are of the same version (legacy or OEM+)
    auto oemDescriptor = getMasterOEM()->getDescriptor();
    // Convert to intermediate representation (TxRxParameters).
    auto noems = ARRUS_SAFE_CAST(this->us4oems.size(), Ordinal);
    auto nSequences = ARRUS_SAFE_CAST(sequences.size(), SequenceId);
    // Sequence id -> converter
    std::vector<ProbeToAdapterMappingConverter> probe2Adapter;
    // Sequence id -> converter
    std::vector<AdapterToUs4OEMMappingConverter> adapter2OEM;
    // Calculate RX delays
    std::vector<std::vector<float>> rxDelays = getRxDelays(sequences);
    // Calculate TX timeouts
    TxTimeoutRegisterFactory txTimeoutRegisterFactory{
        oemDescriptor.getNTimeouts(),
        [this](const float frequency) {
            return this->getActualTxFrequency(frequency);
        },
        rxDelays
    };
    TxTimeoutRegister timeouts = txTimeoutRegisterFactory.createFor(sequences);

    // Convert API sequences to internal representation.
    std::vector<TxRxParametersSequence> seqs = convertToInternalSequences(sequences, timeouts, rxDelays);
    // Initialize converters.
    auto oemMappings = getOEMMappings();
    for (SequenceId sId = 0; sId < nSequences; ++sId) {
        auto s = seqs.at(sId);
        const auto &txProbeId = s.getTxProbeId();
        const auto &rxProbeId = s.getRxProbeId();
        const auto &txProbeSettings = probeSettings.at(txProbeId.getOrdinal());
        const auto &rxProbeSettings = probeSettings.at(rxProbeId.getOrdinal());
        const auto &txProbeMask = channelsMask.at(txProbeId.getOrdinal());
        const auto &rxProbeMask = channelsMask.at(rxProbeId.getOrdinal());
        auto nAdapterChannels = probeAdapterSettings.getNumberOfChannels();
        // Find the correct probe TX, RX ordinal
        probe2Adapter.emplace_back(
            txProbeId, rxProbeId, txProbeSettings, rxProbeSettings, txProbeMask, rxProbeMask, nAdapterChannels);
        adapter2OEM.emplace_back(
            probeAdapterSettings, noems, oemMappings, frameMetadataOEM,
            // NOTE assuming that all OEMs have the same number of RX channels
            getMasterOEM()->getDescriptor().getNRxChannels());
    }

    using OEMSequences = AdapterToUs4OEMMappingConverter::OEMSequences;
    // OEM -> list of sequences to upload on the OEM
    auto sequencesByOEM = std::vector{noems, OEMSequences{}};
    // sequence -> op -> a range of physical TX/RXs [start, end]
    // NOTE: start and end are local per sequence, i.e. logicalToPhysicalMapping.at(i).at(0) is counted
    // from te beginning of the i-th sequence.
    std::vector<LogicalToPhysicalOp> logicalToPhysicalMapping(nSequences);
    // The physical list of sequences applied on each OEM. Sequence id -> OEM -> sequence
    std::vector<std::vector<TxRxParametersSequence>> oemSequences;
    // Convert probe sequence -> OEM Sequences

    for (SequenceId sId = 0; sId < nSequences; ++sId) {
        const auto &s = seqs.at(sId);
        auto [as, adapterDelays] = probe2Adapter.at(sId).convert(sId, s, txDelayProfiles);
        auto [oemSeqs, oemDelays] = adapter2OEM.at(sId).convert(sId, as, adapterDelays);

        logicalToPhysicalMapping.at(sId) = adapter2OEM.at(sId).getLogicalToPhysicalOpMap();
        oemSequences.push_back(oemSeqs);

        for (Ordinal oem = 0; oem < noems; ++oem) {
            sequencesByOEM.at(oem).emplace_back(std::move(oemSeqs.at(oem)));
        }
    }
    std::vector<Us4OEMBuffer> buffers;
    // Sequence id -> the probe-level FCM.
    std::vector<FrameChannelMappingImpl::Handle> fcms;
    // Sequence id, OEM -> FCM
    std::vector<std::vector<FrameChannelMapping::Handle>> oemsFCMs;
    float rxTimeOffset = 0.0f;
    for (SequenceId sId = 0; sId < nSequences; ++sId) { oemsFCMs.emplace_back(); }
    for (Ordinal oem = 0; oem < noems; ++oem) {
        // TODO Consider implementing dynamic change of delay profiles
        auto uploadResult = us4oems.at(oem)->upload(sequencesByOEM.at(oem), bufferSize, workMode, ddc,
                                                    std::vector<NdArray>{}, timeouts.getTimeouts());
        buffers.emplace_back(uploadResult.getBufferDescription());
        auto oemFCM = uploadResult.acquireFCMs();
        if (oem==0) { rxTimeOffset = uploadResult.getRxTimeOffset(); }
        for (SequenceId sId = 0; sId < nSequences; ++sId) {
            oemsFCMs.at(sId).emplace_back(std::move(oemFCM.at(sId)));
        }
    }

    // Convert FCMs to probe-level apertures.
    for (SequenceId sId = 0; sId < nSequences; ++sId) {
        auto adapterFCM = adapter2OEM.at(sId).convert(oemsFCMs.at(sId));
        auto probeFCM = probe2Adapter.at(sId).convert(adapterFCM);
        fcms.emplace_back(std::move(probeFCM));
    }
    return std::make_tuple(buffers, std::move(fcms), rxTimeOffset, logicalToPhysicalMapping, oemSequences);
}

TxRxParameters Us4RImpl::createBitstreamSequenceSelectPreamble(const TxRxSequence &sequence) {
    ARRUS_REQUIRES_TRUE(!sequence.getOps().empty(), "The sequence should have at least one TX/RX defined.");
    // Make sure that all ops in the sequence use the same bitstream
    auto rxProbe = sequence.getRxProbeId().getOrdinal();
    auto txProbe = sequence.getTxProbeId().getOrdinal();
    ARRUS_REQUIRES_TRUE_IAE(
        probeSettings.at(rxProbe).getBitstreamId() == probeSettings.at(txProbe).getBitstreamId(),
        format("All probes used within a single sequence should be connected with the same bitstream ID, "
               "incorrect probes: {}, {}",
               txProbe, rxProbe));
    auto bitstreamId = probeSettings.at(rxProbe).getBitstreamId();
    TxRxParametersBuilder preambleBuilder(sequence.getOps().at(0));
    // emplace a single, short op, for bitstream pattern switching only
    // No TX/RX
    preambleBuilder.convertToNOP();
    // Bitstream only.
    preambleBuilder.setBitstreamId(bitstreamId);
    // NOTE: 2ms is an aribtrary value (should work at least for 576-channel MUX board).
    preambleBuilder.setPri(2000e-6f);
    return preambleBuilder.build();
}

std::vector<us4r::TxRxParametersSequence>
Us4RImpl::convertToInternalSequences(const std::vector<ops::us4r::TxRxSequence> &sequences,
                                     const TxTimeoutRegister &txTimeoutRegister,
                                     const std::vector<std::vector<float>> &rxDelays) {
    std::vector<TxRxParametersSequence> result;
    std::optional<BitstreamId> currentBitstreamId = std::nullopt;
    SequenceId sequenceId = 0;
    for(const auto &sequence: sequences) {
        TxRxParametersSequenceBuilder sequenceBuilder;
        sequenceBuilder.setCommon(sequence);
        if (hasIOBitstreamAdressing) {
            auto preamble = createBitstreamSequenceSelectPreamble(sequence);
            if(!currentBitstreamId.has_value() || currentBitstreamId.value() != preamble.getBitstreamId()) {
                // Use the preamble only when the Bitstream Id changes.
                // For example, if the same bitstream id is used in two consecutive sequences -- skip the preamble.
                sequenceBuilder.addEntry(preamble);
                currentBitstreamId = preamble.getBitstreamId();
            }
        }

        OpId opId = 0;
        for (const auto &txrx : sequence.getOps()) {
            TxRxParametersBuilder builder(txrx);
            auto rxDelay = rxDelays.at(sequenceId).at(opId);
            builder.setRxDelay(rxDelay);
            if (hasIOBitstreamAdressing) {
                builder.setBitstreamId(BitstreamId(0));
            }
            if(! txTimeoutRegister.empty()) {
                auto timeoutId = txTimeoutRegister.getTimeoutId({sequenceId, opId});
                builder.setTxTimeoutId(timeoutId);
            }
            sequenceBuilder.addEntry(builder.build());
            ++opId;
        }
        result.emplace_back(sequenceBuilder.build());
        ++sequenceId;
    }
    return result;
}

void Us4RImpl::trigger(bool sync, std::optional<long long> timeout) {
    this->getMasterOEM()->syncTrigger();
    if(sync) {
        this->sync(timeout);
    }
}

void Us4RImpl::sync(std::optional<long long> timeout)  {
    for(auto &us4oem: us4oems) {
        us4oem->sync(timeout);
    }
}

// AFE parameter setters.
void Us4RImpl::setTgcCurve(const std::vector<float> &tgcCurvePoints) { setTgcCurve(tgcCurvePoints, true); }

void Us4RImpl::setTgcCurve(const std::vector<float> &tgcCurvePoints, bool applyCharacteristic) {
    ARRUS_ASSERT_RX_SETTINGS_SET();
    auto newRxSettings = RxSettingsBuilder(rxSettings.value())
                             .setTgcSamples(tgcCurvePoints)
                             .setApplyTgcCharacteristic(applyCharacteristic)
                             .build();
    setRxSettings(newRxSettings);
}

void Us4RImpl::setTgcCurve(const std::vector<float> &t, const std::vector<float> &y, bool applyCharacteristic) {
    ARRUS_REQUIRES_TRUE(t.size() == y.size(), "TGC sample values t and y should have the same size.");
    if (y.empty()) {
        // Turn off TGC
        setTgcCurve(y, applyCharacteristic);
    } else {
        vector<float> tgcValues = interpolateToSystemTGC(t, y);
        setTgcCurve(tgcValues, applyCharacteristic);
    }
}

std::vector<float> Us4RImpl::interpolateToSystemTGC(const vector<float> &t, const vector<float> &y) const {
    auto timeStartIt = min_element(std::begin(t), std::end(t));
    auto timeEndIt = max_element(std::begin(t), std::end(t));

    auto timeEnd = *timeEndIt;

    auto valueStart = y[distance(std::begin(t), timeStartIt)];
    auto valueEnd = y[distance(std::begin(t), timeEndIt)];

    vector<float> hardwareTgcSamplingPoints = getTgcCurvePoints(timeEnd);
    auto tgcValues = interpolate1d<float>(t, y, hardwareTgcSamplingPoints, valueStart, valueEnd);
    return tgcValues;
}

void Us4RImpl::setVcat(const vector<float> &t, const vector<float> &y, bool applyCharacteristic) {
    ARRUS_REQUIRES_TRUE(t.size() == y.size(), "TGC sample values t and y should have the same size.");
    if (y.empty()) {
        // Turn off TGC
        setVcat(y, applyCharacteristic);
    } else {
        vector<float> tgcValues = interpolateToSystemTGC(t, y);
        setVcat(tgcValues, applyCharacteristic);
    }
}

void Us4RImpl::setVcat(const vector<float> &attenuation) { setVcat(attenuation, true); }

void Us4RImpl::setVcat(const vector<float> &attenuation, bool applyCharacteristic) {
    ARRUS_ASSERT_RX_SETTINGS_SET();
    auto newRxSettings = RxSettingsBuilder(rxSettings.value())
                             .setVcat(attenuation)
                             .setApplyTgcCharacteristic(applyCharacteristic)
                             .build();
    setRxSettings(newRxSettings);
}

std::vector<float> Us4RImpl::getTgcCurvePoints(float maxT) const {
    float nominalFs = getSamplingFrequency();
    // TGC curve offset (relative to the first acquired sample), TGC time resolution
    uint16_t offset = 0, tgcT = 0;
    if(us4oems.at(0)->isAFEJD18()) {
        offset = 359;
        tgcT = 153;
    }
    else if (us4oems.at(0)->isAFEJD48()) {
        offset = 359;
        tgcT = 120;
    }

    // TODO try avoid converting from samples to time then back to samples?
    uint16 maxNSamples = int16(roundf(maxT * nominalFs));
    // Note: the last TGC sample should be applied before the reception ends.
    // This is to avoid using the same TGC curve between triggers.
    auto values = ::arrus::getRange<uint16>(offset, maxNSamples, tgcT);
    values.push_back(maxNSamples);// TODO(jrozb91) To reconsider (not a full TGC sampling time)
    std::vector<float> time;
    for (auto v : values) {
        time.push_back(v / nominalFs);
    }
    return time;
}

void Us4RImpl::setRxSettings(const RxSettings &settings) {
    // TODO(ARRUS-179) enable (do the validation here, instead of the low-level OEM?)
//    RxSettingsValidator validator;
//    validator.validate(settings);
//    validator.throwOnErrors();

    std::unique_lock<std::mutex> guard(afeParamsMutex);
    bool isStateInconsistent = false;
    try {
        for (auto &us4oem : us4oems) {
            us4oem->setRxSettings(settings);
            // At least one us4OEM has been updated.
            isStateInconsistent = true;
        }
        isStateInconsistent = false;
        this->rxSettings = settings;
    } catch (...) {
        if (isStateInconsistent) {
            logger->log(LogSeverity::ERROR,
                        "Us4R AFE parameters are in inconsistent state: some of the us4OEM modules "
                        "were not properly configured.");
        }
        throw;
    }
}

void Us4RImpl::setPgaGain(uint16 value) {
    ARRUS_ASSERT_RX_SETTINGS_SET();
    auto newRxSettings = RxSettingsBuilder(rxSettings.value()).setPgaGain(value).build();
    setRxSettings(newRxSettings);
}
uint16 Us4RImpl::getPgaGain() {
    ARRUS_ASSERT_RX_SETTINGS_SET();
    return this->rxSettings.value().getPgaGain();
}
void Us4RImpl::setLnaGain(uint16 value) {
    ARRUS_ASSERT_RX_SETTINGS_SET();
    auto newRxSettings = RxSettingsBuilder(rxSettings.value()).setLnaGain(value).build();
    setRxSettings(newRxSettings);
}
uint16 Us4RImpl::getLnaGain() {
    ARRUS_ASSERT_RX_SETTINGS_SET();
    return this->rxSettings.value().getLnaGain();
}
void Us4RImpl::setLpfCutoff(uint32 value) {
    ARRUS_ASSERT_RX_SETTINGS_SET();
    auto newRxSettings = RxSettingsBuilder(rxSettings.value()).setLpfCutoff(value).build();
    setRxSettings(newRxSettings);
}
void Us4RImpl::setDtgcAttenuation(std::optional<uint16> value) {
    ARRUS_ASSERT_RX_SETTINGS_SET();
    auto newRxSettings = RxSettingsBuilder(rxSettings.value()).setDtgcAttenuation(value).build();
    setRxSettings(newRxSettings);
}
void Us4RImpl::setActiveTermination(std::optional<uint16> value) {
    ARRUS_ASSERT_RX_SETTINGS_SET();
    auto newRxSettings = RxSettingsBuilder(rxSettings.value()).setActiveTermination(value).build();
    setRxSettings(newRxSettings);
}

uint8_t Us4RImpl::getNumberOfUs4OEMs() { return static_cast<uint8_t>(us4oems.size()); }

void Us4RImpl::setTestPattern(Us4OEM::RxTestPattern pattern) {
    // TODO make the below exception safe
    for (auto &us4oem : us4oems) {
        us4oem->setTestPattern(pattern);
    }
}

float Us4RImpl::getSamplingFrequency() const { return (float) us4oems[0]->getSamplingFrequency(); }

void Us4RImpl::checkState() const {
    for (auto &us4oem : us4oems) {
        us4oem->checkState();
    }
}

void Us4RImpl::setStopOnOverflow(bool value) {
    std::unique_lock<std::mutex> guard(deviceStateMutex);
    if (this->state != State::STOPPED) {
        logger->log(LogSeverity::INFO,
                    "The StopOnOverflow property can be set "
                    "only when the device is stopped.");
    }
    this->stopOnOverflow = value;
}

bool Us4RImpl::isStopOnOverflow() const { return stopOnOverflow; }

void Us4RImpl::applyForAllUs4OEMs(const std::function<void(Us4OEM *us4oem)> &func, const std::string &funcName) {
    bool isConsistent = false;
    try {
        for (auto &us4oem : us4oems) {
            func(us4oem.get());
            // At least one us4OEM has been updated, some us4OEMs have been already updated.
            isConsistent = true;
        }
        isConsistent = false;
    } catch (...) {
        if (isConsistent) {
            logger->log(LogSeverity::ERROR,
                        format("Error while calling '{}': the function was not applied "
                               "correctly for all us4OEMs.",
                               funcName));
        }
        throw;
    }
}

void Us4RImpl::setAfeDemod(float demodulationFrequency, float decimationFactor, const float *firCoefficients,
                           size_t nCoefficients) {
    applyForAllUs4OEMs(
        [demodulationFrequency, decimationFactor, firCoefficients, nCoefficients](Us4OEM *us4oem) {
            us4oem->setAfeDemod(demodulationFrequency, decimationFactor, firCoefficients, nCoefficients);
        },
        "setAfeDemod");
}

void Us4RImpl::disableAfeDemod() {
    applyForAllUs4OEMs([](Us4OEM *us4oem) { us4oem->disableAfeDemod(); }, "disableAfeDemod");
}

float Us4RImpl::getCurrentSamplingFrequency() const { return us4oems[0]->getCurrentSamplingFrequency(); }

void Us4RImpl::setLnaHpfCornerFrequency(uint32_t frequency) {
    applyForAllUs4OEMs([frequency](Us4OEM *us4oem) { us4oem->setLnaHpfCornerFrequency(frequency); },
                       "setLnaHpfCornerFrequency");
}

void Us4RImpl::disableLnaHpf() {
    applyForAllUs4OEMs([](Us4OEM *us4oem) { us4oem->disableLnaHpf(); }, "disableLnaHpf");
}

void Us4RImpl::setAdcHpfCornerFrequency(uint32_t frequency) {
    applyForAllUs4OEMs([frequency](Us4OEM *us4oem) { us4oem->setAdcHpfCornerFrequency(frequency); },
                       "setAdcHpfCornerFrequency");
}

void Us4RImpl::disableAdcHpf() {
    applyForAllUs4OEMs([](Us4OEM *us4oem) { us4oem->disableAdcHpf(); }, "disableAdcHpf");
}

uint16_t Us4RImpl::getAfe(uint8_t reg) { return us4oems[0]->getAfe(reg); }

void Us4RImpl::setAfe(uint8_t reg, uint16_t val) {
    for (auto &us4oem : us4oems) {
        us4oem->setAfe(reg, val);
    }
}

void Us4RImpl::registerOutputBuffer(Us4ROutputBuffer *outputBuffer, const std::vector<Us4OEMBuffer> &srcBuffers,
                                    Scheme::WorkMode workMode) {
    Ordinal o = 0;

    if (transferRegistrar.size() < us4oems.size()) {
        transferRegistrar.resize(us4oems.size());
    }
    for (auto &us4oem : us4oems) {
        auto us4oemBuffer = srcBuffers.at(o);
        this->registerOutputBuffer(outputBuffer, us4oemBuffer, us4oem.get(), workMode);
        ++o;
    }
}

/**
 * - This function assumes, that the size of output buffer (number of elements)
 *  is a multiple of number of us4oem elements.
 * - this function will not schedule data transfer when the us4oem element size is 0.
 */
void Us4RImpl::registerOutputBuffer(Us4ROutputBuffer *bufferDst, const Us4OEMBuffer &bufferSrc, Us4OEMImplBase *us4oem,
                                    Scheme::WorkMode workMode) {
    auto us4oemOrdinal = us4oem->getDeviceId().getOrdinal();
    auto ius4oem = us4oem->getIUs4OEM();
    const auto nElementsSrc = bufferSrc.getNumberOfElements();
    const size_t nElementsDst = bufferDst->getNumberOfElements();
    size_t elementSize = getUniqueUs4OEMBufferElementSize(bufferSrc);
    if (elementSize == 0) {
        return;
    }
    if (transferRegistrar[us4oemOrdinal]) {
        transferRegistrar[us4oemOrdinal].reset();
    }
    transferRegistrar[us4oemOrdinal] = std::make_shared<Us4OEMDataTransferRegistrar>(
        bufferDst, bufferSrc, us4oem, us4oem->getDescriptor().getMaxTransferSize());
    transferRegistrar[us4oemOrdinal]->registerTransfers();
    // Register buffer element release functions.
    bool isMaster = us4oem->getDeviceId().getOrdinal() == this->getMasterOEM()->getDeviceId().getOrdinal();
    size_t nRepeats = nElementsDst / nElementsSrc;
    uint16 startFiring = 0;
    for (size_t i = 0; i < bufferSrc.getNumberOfElements(); ++i) {
        auto &srcElement = bufferSrc.getElement(i);
        uint16 endFiring = srcElement.getGlobalFiring();
        for (size_t j = 0; j < nRepeats; ++j) {
            std::function<void()> releaseFunc = createReleaseCallback(workMode, startFiring, endFiring);
            bufferDst->registerReleaseFunction(j * nElementsSrc + i, releaseFunc);
        }
        startFiring = endFiring + 1;
    }
    // Overflow handling
    ius4oem->RegisterReceiveOverflowCallback(createOnReceiveOverflowCallback(workMode, bufferDst, isMaster));
    ius4oem->RegisterTransferOverflowCallback(createOnTransferOverflowCallback(workMode, bufferDst, isMaster));
    // Work mode specific initialization
    if (workMode == ops::us4r::Scheme::WorkMode::SYNC) {
        ius4oem->EnableWaitOnReceiveOverflow();
        ius4oem->EnableWaitOnTransferOverflow();
    }
}

size_t Us4RImpl::getUniqueUs4OEMBufferElementSize(const Us4OEMBuffer &us4oemBuffer) const {
    std::unordered_set<size_t> sizes;
    for (auto &element : us4oemBuffer.getElements()) {
        sizes.insert(element.getSize());
    }
    if (sizes.size() > 1) {
        throw ArrusException("Each us4oem buffer element should have the same size.");
    }
    // This is the size of a single element produced by this us4oem.
    const size_t elementSize = *std::begin(sizes);
    return elementSize;
}

void Us4RImpl::unregisterOutputBuffer(bool cleanupSequencer) {
    if(transferRegistrar.empty()) {
        return;
    }
    for (Ordinal i = 0; i < us4oems.size(); ++i) {
        if(transferRegistrar[i]) {
            transferRegistrar[i]->unregisterTransfers(cleanupSequencer);
            transferRegistrar[i].reset();
        }
    }
}

std::function<void()> Us4RImpl::createReleaseCallback(Scheme::WorkMode workMode, uint16 startFiring, uint16 endFiring) {

    switch (workMode) {
    case Scheme::WorkMode::HOST:// Automatically generate new trigger after releasing all elements.
        return [this, startFiring, endFiring]() {
            for (int i = (int) us4oems.size() - 1; i >= 0; --i) {
                us4oems[i]->getIUs4OEM()->MarkEntriesAsReadyForReceive(startFiring, endFiring);
                us4oems[i]->getIUs4OEM()->MarkEntriesAsReadyForTransfer(startFiring, endFiring);
            }
            if (this->state != State::STOP_IN_PROGRESS && this->state != State::STOPPED) {
                getMasterOEM()->syncTrigger();
            }
        };
    case Scheme::WorkMode::ASYNC: // Trigger generator: us4R
    case Scheme::WorkMode::SYNC:  // Trigger generator: us4R
    case Scheme::WorkMode::MANUAL:// Trigger generator: external (e.g. user)
    case Scheme::WorkMode::MANUAL_OP:
        return [this, startFiring, endFiring]() {
            for (int i = (int) us4oems.size() - 1; i >= 0; --i) {
                us4oems[i]->getIUs4OEM()->MarkEntriesAsReadyForReceive(startFiring, endFiring);
                us4oems[i]->getIUs4OEM()->MarkEntriesAsReadyForTransfer(startFiring, endFiring);
            }
        };
    default: throw ::arrus::IllegalArgumentException("Unsupported work mode.");
    }
}

std::function<void()> Us4RImpl::createOnReceiveOverflowCallback(Scheme::WorkMode workMode,
                                                                Us4ROutputBuffer *outputBuffer, bool isMaster) {

    using namespace std::chrono_literals;
    switch (workMode) {
    case Scheme::WorkMode::SYNC:
        return [this, outputBuffer, isMaster]() {
            try {
                this->logger->log(LogSeverity::WARNING, "Detected RX data overflow.");
                size_t nElements = outputBuffer->getNumberOfElements();
                // Wait for all elements to be released by the user.
                while (nElements != outputBuffer->getNumberOfElementsInState(framework::BufferElement::State::FREE)) {
                    std::this_thread::sleep_for(1ms);
                    if (this->state != State::STARTED) {
                        // Device is no longer running, exit gracefully.
                        return;
                    }
                }
                // Inform about free elements only once, in the master's callback.
                if (isMaster) {
                    for (int i = (int) us4oems.size() - 1; i >= 0; --i) {
                        us4oems[i]->getIUs4OEM()->SyncReceive();
                    }
                }
                outputBuffer->runOnOverflowCallback();
            } catch (const std::exception &e) {
                logger->log(LogSeverity::ERROR, format("RX overflow callback exception: ", e.what()));
            } catch (...) { logger->log(LogSeverity::ERROR, "RX overflow callback exception: unknown"); }
        };
    case Scheme::WorkMode::ASYNC:
    case Scheme::WorkMode::HOST:
    case Scheme::WorkMode::MANUAL:
    case Scheme::WorkMode::MANUAL_OP:
        return [this, outputBuffer]() {
            try {
                if (outputBuffer->isStopOnOverflow()) {
                    this->logger->log(LogSeverity::ERROR, "Rx data overflow, stopping the device.");
                    this->getMasterOEM()->stop();
                    outputBuffer->markAsInvalid();
                } else {
                    this->logger->log(LogSeverity::WARNING, "Rx data overflow ...");
                    outputBuffer->runOnOverflowCallback();
                }
            } catch (const std::exception &e) {
                logger->log(LogSeverity::ERROR, format("RX overflow callback exception: ", e.what()));
            } catch (...) { logger->log(LogSeverity::ERROR, "RX overflow callback exception: unknown"); }
        };
    default: throw ::arrus::IllegalArgumentException("Unsupported work mode.");
    }
}

std::function<void()> Us4RImpl::createOnTransferOverflowCallback(Scheme::WorkMode workMode,
                                                                 Us4ROutputBuffer *outputBuffer, bool isMaster) {

    using namespace std::chrono_literals;
    switch (workMode) {
    case Scheme::WorkMode::SYNC:
        return [this, outputBuffer, isMaster]() {
            try {
                this->logger->log(LogSeverity::WARNING, "Detected host data overflow.");
                size_t nElements = outputBuffer->getNumberOfElements();
                // Wait for all elements to be released by the user.
                while (nElements != outputBuffer->getNumberOfElementsInState(framework::BufferElement::State::FREE)) {
                    std::this_thread::sleep_for(1ms);
                    if (this->state != State::STARTED) {
                        // Device is no longer running, exit gracefully.
                        return;
                    }
                }
                // Inform about free elements only once, in the master's callback.
                if (isMaster) {
                    for (int i = (int) us4oems.size() - 1; i >= 0; --i) {
                        us4oems[i]->getIUs4OEM()->SyncTransfer();
                    }
                }
                outputBuffer->runOnOverflowCallback();
            } catch (const std::exception &e) {
                logger->log(LogSeverity::ERROR, format("Host overflow callback exception: ", e.what()));
            } catch (...) { logger->log(LogSeverity::ERROR, "Host overflow callback exception: unknown"); }
        };
    case Scheme::WorkMode::ASYNC:
    case Scheme::WorkMode::HOST:
    case Scheme::WorkMode::MANUAL:
    case Scheme::WorkMode::MANUAL_OP:
        return [this, outputBuffer]() {
            try {
                if (outputBuffer->isStopOnOverflow()) {
                    this->logger->log(LogSeverity::ERROR, "Host data overflow, stopping the device.");
                    this->getMasterOEM()->stop();
                    outputBuffer->markAsInvalid();
                } else {
                    outputBuffer->runOnOverflowCallback();
                    this->logger->log(LogSeverity::WARNING, "Host data overflow ...");
                }
            } catch (const std::exception &e) {
                logger->log(LogSeverity::ERROR, format("Host overflow callback exception: ", e.what()));
            } catch (...) { logger->log(LogSeverity::ERROR, "Host overflow callback exception: unknown"); }
        };
    default: throw ::arrus::IllegalArgumentException("Unsupported work mode.");
    }
}

const char *Us4RImpl::getBackplaneSerialNumber() {
    if (!this->digitalBackplane.has_value()) {
        throw arrus::IllegalArgumentException("No backplane defined.");
    }
    return this->digitalBackplane->get()->getSerialNumber();
}

const char *Us4RImpl::getBackplaneRevision() {
    if (!this->digitalBackplane.has_value()) {
        throw arrus::IllegalArgumentException("No backplane defined.");
    }
    return this->digitalBackplane->get()->getRevisionNumber();
}

void Us4RImpl::setParameters(const Parameters &params) {
    for (auto &item : params.items()) {
        auto &key = item.first;
        auto value = item.second;
        logger->log(LogSeverity::INFO, format("Setting value {} to {}", value, key));
        if (key != "/sequence:0/txFocus") {
            throw ::arrus::IllegalArgumentException("Currently Us4R supports only sequence:0/txFocus parameter.");
        }
        this->us4oems[0]->getIUs4OEM()->TriggerStop();
        try {
            for (auto &us4oem : us4oems) {
                us4oem->getIUs4OEM()->SetTxDelays(value);
            }
        } catch (...) {
            // Try resume.
            this->us4oems[0]->getIUs4OEM()->TriggerStart();
            throw;
        }
        // Everything OK, resume.
        this->us4oems[0]->getIUs4OEM()->TriggerStart();
    }
}

BitstreamId Us4RImpl::addIOBitstream(const std::vector<uint8_t> &levels, const std::vector<uint16_t> &periods) {
    return this->us4oems[0]->addIOBitstream(levels, periods);
}

void Us4RImpl::setIOBitstream(BitstreamId bitstreamId, const std::vector<uint8_t> &levels,
                              const std::vector<uint16_t> &periods) {
    this->us4oems[0]->setIOBitstream(bitstreamId, levels, periods);
}

std::vector<std::vector<uint8_t>> Us4RImpl::getOEMMappings() const {
    std::vector<std::vector<uint8_t>> mappings;
    for (auto &us4oem : us4oems) {
        mappings.push_back(us4oem->getChannelMapping());
    }
    return mappings;
}

std::optional<Ordinal> Us4RImpl::getFrameMetadataOEM(const IOSettings &settings) {
    if (!settings.hasFrameMetadataCapability()) {
        return std::nullopt;
    } else {
        std::unordered_set<Ordinal> oems = settings.getFrameMetadataCapabilityOEMs();
        if (oems.size() != 1) {
            throw ::arrus::IllegalArgumentException("Exactly one OEM should be set for the pulse counter capability.");
        } else {
            // Only a single OEM.
            return *std::begin(oems);
        }
    }
}

std::vector<unsigned short> Us4RImpl::getChannelsMask(Ordinal probeNumber) {
    const auto &mask = channelsMask.at(probeNumber);
    std::vector<unsigned short> vec(std::begin(mask), std::end(mask));
    std::sort(std::begin(vec), std::end(vec));
    return vec;
}

int Us4RImpl::getNumberOfProbes() const {
    return static_cast<int>(probeSettings.size());
}

/**
 * Calculates RX delay as the maximum TX delay of the TX/RX + burst time
 * Only TX delays from the active (aperture) elements are considered.
 * If the given TX/RX does not perform TX, this method returns 0.
 * If the given RX does not perform RX, this method also return 0.
 * @return rx delay [s]
 *
 */
float Us4RImpl::getRxDelay(const TxRx &op) {
    float rxDelay = 0.0f; // default value.
    if(op.getRx().isNOP()) {
        return rxDelay;
    }
    std::vector<float> txDelays;
    for(size_t i = 0; i < op.getTx().getAperture().size(); ++i) {
        if(op.getTx().getAperture()[i]) {
            txDelays.push_back(op.getTx().getDelays()[i]);
        }
    }
    if(!txDelays.empty()) {
        float txDelay = *std::max_element(std::begin(txDelays), std::end(txDelays));
        // burst time
        // TODO avoid doing all the below conversion here, on the TX timeout calculations, and when setting the waveform.
        // This should be done only once, in the Us4R::upload method.
        float burstTime = TxWaveformConverter::getHWWaveform(op.getTx().getExcitation()).getTotalDuration();
        // Total rx delay
        rxDelay = txDelay + burstTime;
    }
    return rxDelay;
}

std::pair<std::shared_ptr<Buffer>, std::shared_ptr<session::Metadata>>
Us4RImpl::setSubsequence(SequenceId sequenceId, uint16_t start, uint16_t end, const std::optional<float> &sri) {
    if(!subsequenceFactory.has_value() || !currentScheme.has_value()) {
        throw ::arrus::IllegalStateException("Call upload method before setting a new sub-sequence.");
    }
    // Clear callback (the new one will be registered later, in the prepareHostBuffer)
    for(auto &us4oem: us4oems) {
        us4oem->clearDMACallbacks();
    }
    auto params = subsequenceFactory->get(sequenceId, start, end, sri);
    bool isSyncMode = isWaitForSoftMode(currentScheme->getWorkMode());
    for (auto &oem : us4oems) {
        oem->setSubsequence(params.getStart(), params.getEnd(), isSyncMode, params.getTimeToNextTrigger());
    }
    currentSubsequenceParams = params;

    prepareHostBuffer(currentScheme->getOutputBuffer().getNumberOfElements(),
                      currentScheme->getWorkMode(), params.getOemBuffers(), true);
    // Create metadata
    std::vector<FrameChannelMappingImpl::Handle> fcms;
    fcms.emplace_back(params.buildFCM());
    auto metadatas = createMetadata(std::move(fcms), currentRxTimeOffset.value());
    // A single metadata is assumed here.
    return {this->buffer, metadatas.at(0)};
}

void Us4RImpl::setMaximumPulseLength(std::optional<float> maxLength) {
    for(auto &us4oem: us4oems) {
        us4oem->setMaximumPulseLength(maxLength);
    }
}

float Us4RImpl::getActualTxFrequency(float frequency) {
    // NOTE! we are assuming here that all OEMs have the same target TX frequency.
    return getMasterOEM()->getActualTxFrequency(frequency);
}

void Us4RImpl::handlePulserInterrupt() {
    if (this->state == State::STOPPED) {
        logger->log(LogSeverity::INFO, format("System already stopped."));
        this->disableHV();
    }
    else {
        this->stop();
        this->disableHV();
    }
    for(auto &oem: this->us4oems) {
        oem->getIUs4OEM()->LogPulsersInterruptRegister();
    }
}

/**
 * Returns RX delays calculated for each TX/RX.
 */
std::vector<std::vector<float>> Us4RImpl::getRxDelays(const std::vector<TxRxSequence> &seqs) {
    std::vector<std::vector<float>> result(seqs.size());
    for(size_t i = 0; i < seqs.size(); ++i) {
        const auto &seq = seqs.at(i);
        const auto &ops = seq.getOps();
        auto &outputDelays = result.at(i);
        outputDelays.resize(ops.size());
        std::transform(std::begin(ops), std::end(ops), std::begin(outputDelays), [=](const auto &op) {
            return this->getRxDelay(op);
        });
    }
    return result;
}

string Us4RImpl::getDescription() const {
    std::stringstream stream;
    stream << "us4r-api version: " << ::us4r::version();
    stream << ", Number of us4OEMs: " << us4oems.size();
    stream << ", probe adapter: " << probeAdapterSettings.getModelId().toString();
    stream << ", probes: ";
    for(const auto &probe: probeSettings) {
        stream << probe.getModel().getModelId().toString() << "; ";
    }
    return stream.str();
}

float Us4RImpl::getMinimumTGCValue() const {
    auto [minimum, maximum] = getTGCValueRange();
    return minimum;
}

/**
     * Returns maximum available TGC value, according to the currently set parameters.
     */
float Us4RImpl::getMaximumTGCValue() const {
    auto [minimum, maximum] = getTGCValueRange();
    return maximum;
}

std::pair<float, float> Us4RImpl::getTGCValueRange() const {
    return us4oems.at(0)->getTGCValueRange();
}

}// namespace arrus::devices<|MERGE_RESOLUTION|>--- conflicted
+++ resolved
@@ -110,7 +110,7 @@
 }
 
 void Us4RImpl::checkVoltage(Voltage voltageMinus, Voltage voltagePlus, float tolerance, int retries, HVModelId hvModel, bool isOEMPlus) {
-    
+
     if(hvModel.getManufacturer() == "us4us" && hvModel.getName() == "us4rpsc" && isOEMPlus) {
         this->logger->log(LogSeverity::INFO, format("Voltage verification with US4RPSC is not supported with OEM+"));
         return;
@@ -342,12 +342,9 @@
                           "US4PSC does not provide the possibility to measure the voltage).");
     }
 
-<<<<<<< HEAD
-=======
     bool isOEMPlus = false;
     if(us4oems[0]->getOemVersion() >= 2) { isOEMPlus = true; }
-    
->>>>>>> 397fa9a9
+
     // TODO(jrozb91) what about checking voltages on rail 1 / amplitude 1? (voltages[1] is the amplitude 2 / HV 0)
     checkVoltage(voltages.at(1)->getVoltageMinus(), voltages.at(1)->getVoltagePlus(), tolerance, retries, hvModel, isOEMPlus);
 }
