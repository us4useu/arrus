--- conflicted
+++ resolved
@@ -110,12 +110,7 @@
     }
     // Create output buffer.
     this->buffer = std::make_shared<Us4ROutputBuffer>(us4oemComponentSize, shape, dataType, hostBufferNElements);
-<<<<<<< HEAD
     getProbeImpl()->registerOutputBuffer(this->buffer.get(), rxBuffer, workMode);
-=======
-    this->us4rBuffer = std::move(rxBuffer);
-    getProbeImpl()->registerOutputBuffer(this->buffer.get(), this->us4rBuffer, isTriggerSync);
->>>>>>> 3a486887
     return {this->buffer, std::move(fcm)};
 }
 
@@ -267,7 +262,6 @@
 }
 
 uint8_t Us4RImpl::getNumberOfUs4OEMs() {
-<<<<<<< HEAD
     return (uint8_t)us4oems.size();
 }
 
@@ -276,9 +270,6 @@
     for(auto &us4oem: us4oems) {
         us4oem->setTestPattern(pattern);
     }
-=======
-    return us4oems.size();
->>>>>>> 3a486887
 }
 
 float Us4RImpl::getSamplingFrequency() const {
