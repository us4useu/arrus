#include "Us4RImpl.h"
#include "arrus/core/devices/us4r/validators/RxSettingsValidator.h"

#include "arrus/core/common/interpolate.h"

#include <chrono>
#include <memory>
#include <thread>

#define ARRUS_ASSERT_RX_SETTINGS_SET()                                                                                 \
    if (!rxSettings.has_value()) {                                                                                     \
        throw std::runtime_error("Us4RImpl object has no rx setting set.");                                            \
    }

namespace arrus::devices {

using ::arrus::framework::Buffer;
using ::arrus::framework::DataBufferSpec;
using ::arrus::ops::us4r::Pulse;
using ::arrus::ops::us4r::Rx;
using ::arrus::ops::us4r::Scheme;
using ::arrus::ops::us4r::Tx;
using ::arrus::ops::us4r::TxRxSequence;

UltrasoundDevice *Us4RImpl::getDefaultComponent() {
    // NOTE! The implementation of this function determines
    // validation behaviour of SetVoltage function.
    // The safest option is to prefer using Probe only,
    // with an option to choose us4oem
    // (but the user has to specify it explicitly in settings).
    // Currently there should be no option to set TxRxSequence
    // on an adapter directly.
    if (probe.has_value()) {
        return probe.value().get();
    } else {
        return us4oems[0].get();
    }
}

Us4RImpl::Us4RImpl(const DeviceId &id, Us4OEMs us4oems, std::vector<HighVoltageSupplier::Handle> hv,
<<<<<<< HEAD
                   std::vector<unsigned short> channelsMask, std::optional<DigitalBackplane::Handle> backplane)
    : Us4R(id), logger{getLoggerFactory()->getLogger()}, us4oems(std::move(us4oems)),
      digitalBackplane(std::move(backplane)),
      hv(std::move(hv)),
      channelsMask(std::move(channelsMask))
{
=======
                   std::vector<unsigned short> channelsMask)
    : Us4R(id), logger{getLoggerFactory()->getLogger()}, us4oems(std::move(us4oems)), hv(std::move(hv)),
      channelsMask(std::move(channelsMask)) {
>>>>>>> c4b3902b
    INIT_ARRUS_DEVICE_LOGGER(logger, id.toString());
}

Us4RImpl::Us4RImpl(const DeviceId &id, Us4RImpl::Us4OEMs us4oems, ProbeAdapterImplBase::Handle &probeAdapter,
                   ProbeImplBase::Handle &probe, std::vector<HighVoltageSupplier::Handle> hv,
<<<<<<< HEAD
                   const RxSettings &rxSettings, std::vector<unsigned short> channelsMask,
                   std::optional<DigitalBackplane::Handle> backplane)
=======
                   const RxSettings &rxSettings, std::vector<unsigned short> channelsMask)
>>>>>>> c4b3902b
    : Us4R(id), logger{getLoggerFactory()->getLogger()}, us4oems(std::move(us4oems)),
      probeAdapter(std::move(probeAdapter)), probe(std::move(probe)),
      digitalBackplane(std::move(backplane)),
      hv(std::move(hv)),
      rxSettings(rxSettings),
      channelsMask(std::move(channelsMask))
{
    INIT_ARRUS_DEVICE_LOGGER(logger, id.toString());
}

std::vector<std::pair <std::string,float>> Us4RImpl::logVoltages(bool isHV256) {
    std::vector<std::pair <std::string,float>> voltages;
    std::pair <std::string,float> temp;
    float voltage;
    // Do not log the voltage measured by US4RPSC, as it may not be correct
    // for this hardware.
    if(isHV256) {
        //Measure voltages on HV
        voltage = this->getMeasuredPVoltage();
        temp = std::make_pair(std::string("HVP on HV supply"), voltage);
        voltages.push_back(temp);
        voltage = this->getMeasuredMVoltage();
        temp = std::make_pair(std::string("HVM on HV supply"), voltage);
        voltages.push_back(temp);
    }

    auto ver = us4oems[0]->getOemVersion();

    if(ver == 1) {
        //Verify measured voltages on OEMs
        for (uint8_t i = 0; i < getNumberOfUs4OEMs(); i++) {
            voltage = this->getUCDMeasuredHVPVoltage(i);
            temp = std::make_pair(std::string("HVP on OEM#" + std::to_string(i)), voltage);
            voltages.push_back(temp);
            voltage = this->getUCDMeasuredHVMVoltage(i);
            temp = std::make_pair(std::string("HVM on OEM#" + std::to_string(i)), voltage);
            voltages.push_back(temp);
        }
<<<<<<< HEAD
=======
    }
    else if(ver == 2) {
        //Verify measured voltages on OEM+s
        //Currently OEM+ does not support internal voltage measurement - skip
>>>>>>> c4b3902b
    }
    else if(ver == 2) {
        //Verify measured voltages on OEM+s
    }

    

    

    return voltages;
}

void Us4RImpl::checkVoltage(Voltage voltage, float tolerance, int retries, bool isHV256) {
    std::vector<std::pair <std::string,float>> voltages;
    bool fail = true;
    while(retries-- && fail) {
        fail = false;
        voltages = logVoltages(isHV256);
        for(size_t i = 0; i < voltages.size(); i++) {
            if(abs(voltages[i].second - static_cast<float>(voltage)) > tolerance) {
                fail = true;
            }
        }
        if(!fail) { break; }
        std::this_thread::sleep_for(std::chrono::milliseconds(1000));
    }

    //log last measured voltages
    for(size_t i = 0; i < voltages.size(); i++) {
        logger->log(LogSeverity::INFO, ::arrus::format(voltages[i].first + " = {} V", voltages[i].second));
    }

    if(fail){
        disableHV();
        //find violating voltage
        for(size_t i = 0; i < voltages.size(); i++) {
            if(abs(voltages[i].second - static_cast<float>(voltage)) > tolerance) {
                throw IllegalStateException(::arrus::format(voltages[i].first + " invalid '{}', should be in range: [{}, {}]",
                voltages[i].second, (static_cast<float>(voltage) - tolerance), (static_cast<float>(voltage) + tolerance)));
            }
        }
    }
}

void Us4RImpl::setVoltage(Voltage voltage) {
    logger->log(LogSeverity::INFO, ::arrus::format("Setting voltage {}", voltage));
    ARRUS_REQUIRES_TRUE(!hv.empty(), "No HV have been set.");
    // Validate.
    auto *device = getDefaultComponent();
    auto voltageRange = device->getAcceptedVoltageRange();

    // Note: us4R HV voltage: minimum: 5V, maximum: 90V (this is true for HV256 and US4RPSC).
    auto minVoltage = std::max<unsigned char>(voltageRange.start(), 5);
    auto maxVoltage = std::min<unsigned char>(voltageRange.end(), 90);

    if (voltage < minVoltage || voltage > maxVoltage) {
        throw IllegalArgumentException(
            ::arrus::format("Unaccepted voltage '{}', should be in range: [{}, {}]", voltage, minVoltage, maxVoltage));
    }

    for(uint8_t n = 0; n < hv.size(); n++) {
        hv[n]->setVoltage(voltage);
    }
    

    //Wait to stabilise voltage output
    std::this_thread::sleep_for(std::chrono::milliseconds(1000));
    float tolerance = 4.0f; // 4V tolerance
    int retries = 5;

    //Verify register
    auto &hvModel = this->hv[0]->getModelId();
    bool isHV256 = hvModel.getManufacturer() == "us4us" && hvModel.getName() == "hv256";

    if(isHV256) {
        // Do not check the voltage measured by US4RPSC, as it may not be correct
        // for this hardware.
        Voltage setVoltage = this->getVoltage();
        if (setVoltage != voltage) {
            disableHV();
            throw IllegalStateException(
                ::arrus::format("Voltage set on HV module '{}' does not match requested value: '{}'",setVoltage, voltage));
        }
    }
    else {
        this->logger->log(LogSeverity::INFO,
                          "Skipping voltage verification (measured by HV: "
                          "US4PSC does not provide the possibility to measure the voltage).");
    }

    checkVoltage(voltage, tolerance, retries, isHV256);
}

unsigned char Us4RImpl::getVoltage() {
    ARRUS_REQUIRES_TRUE(!hv.empty(), "No HV have been set.");
    return hv[0]->getVoltage();
}

float Us4RImpl::getMeasuredPVoltage() {
    ARRUS_REQUIRES_TRUE(!hv.empty(), "No HV have been set.");
    return hv[0]->getMeasuredPVoltage();
}

float Us4RImpl::getMeasuredMVoltage() {
    ARRUS_REQUIRES_TRUE(!hv.empty(), "No HV have been set.");
    return hv[0]->getMeasuredMVoltage();
}

float Us4RImpl::getUCDMeasuredHVPVoltage(uint8_t oemId) {
    //UCD rail 19 = HVP
    return us4oems[oemId]->getUCDMeasuredVoltage(19);
}

float Us4RImpl::getUCDMeasuredHVMVoltage(uint8_t oemId) {
    //UCD rail 20 = HVM}
    return us4oems[oemId]->getUCDMeasuredVoltage(20);
}

void Us4RImpl::disableHV() {
    std::unique_lock<std::mutex> guard(deviceStateMutex);
    if(this->state == State::STARTED) {
        throw IllegalStateException("You cannot disable HV while the system is running.");
    }
    logger->log(LogSeverity::INFO, "Disabling HV");
    ARRUS_REQUIRES_TRUE(!hv.empty(), "No HV have been set.");

    for(uint8_t n = 0; n < hv.size(); n++) {
        hv[n]->disable();
    }
}

std::pair<Buffer::SharedHandle, arrus::session::Metadata::SharedHandle>
Us4RImpl::upload(const ::arrus::ops::us4r::Scheme &scheme) {
    auto &outputBufferSpec = scheme.getOutputBuffer();
    auto rxBufferNElements = scheme.getRxBufferSize();
    auto &seq = scheme.getTxRxSequence();
    auto workMode = scheme.getWorkMode();

    unsigned hostBufferNElements = outputBufferSpec.getNumberOfElements();

    // Validate input parameters.
    ARRUS_REQUIRES_EQUAL(
        getDefaultComponent(), probe.value().get(),
        IllegalArgumentException("Currently TxRx sequence upload is available for system with probes only."));
    if ((hostBufferNElements % rxBufferNElements) != 0) {
        throw IllegalArgumentException(
            format("The size of the host buffer {} must be equal or a multiple of the size of the rx buffer {}.",
                   hostBufferNElements, rxBufferNElements));
    }
    std::unique_lock<std::mutex> guard(deviceStateMutex);
    if (this->state == State::STARTED) {
        throw IllegalStateException("The device is running, uploading sequence is forbidden.");
    }
    // Upload and register buffers.
    bool useTriggerSync = workMode == Scheme::WorkMode::HOST || workMode == Scheme::WorkMode::MANUAL;
    auto [rxBuffer, fcm] = uploadSequence(seq, rxBufferNElements, seq.getNRepeats(), useTriggerSync,
                                          scheme.getDigitalDownConversion());
    ARRUS_REQUIRES_TRUE(!rxBuffer->empty(), "Us4R Rx buffer cannot be empty.");

    // Calculate how much of the data each Us4OEM produces.
    auto &element = rxBuffer->getElement(0);
    // a vector, where value[i] contains a size that is produced by a single us4oem.
    std::vector<size_t> us4oemComponentSize(element.getNumberOfUs4oems(), 0);
    int i = 0;
    for (auto &component : element.getUs4oemComponents()) {
        us4oemComponentSize[i++] = component.getSize();
    }
    auto &shape = element.getShape();
    auto dataType = element.getDataType();
    // If the output buffer already exists - remove it.
    if (this->buffer) {
        // The buffer should be already unregistered (after stopping the device).
        this->buffer->shutdown();
        // We must be sure here, that there is no thread working on the us4rBuffer here.
        if (this->us4rBuffer) {
            unregisterOutputBuffer();
            this->us4rBuffer.reset();
        }
        this->buffer.reset();
    }
    // Create output buffer.
    this->buffer =
        std::make_shared<Us4ROutputBuffer>(us4oemComponentSize, shape, dataType, hostBufferNElements, stopOnOverflow);
    registerOutputBuffer(this->buffer.get(), rxBuffer, workMode);

    // Note: use only as a marker, that the upload was performed, and there is still some memory to unlock.
    // TODO implement Us4RBuffer move constructor.
    this->us4rBuffer = std::move(rxBuffer);

    // Metadata
    arrus::session::MetadataBuilder metadataBuilder;
    metadataBuilder.add<FrameChannelMapping>("frameChannelMapping", std::move(fcm));
    return {this->buffer, metadataBuilder.buildPtr()};
}

void Us4RImpl::start() {
    std::unique_lock<std::mutex> guard(deviceStateMutex);
    logger->log(LogSeverity::INFO, "Starting us4r.");
    if (this->buffer == nullptr) {
        throw ::arrus::IllegalArgumentException("Call upload function first.");
    }
    if (this->state == State::STARTED) {
        throw ::arrus::IllegalStateException("Device is already running.");
    }
    this->buffer->resetState();
    if (!this->buffer->getOnNewDataCallback()) {
        throw ::arrus::IllegalArgumentException("'On new data callback' is not set.");
    }
    this->state = State::START_IN_PROGRESS;
    for (auto &us4oem : us4oems) {
        us4oem->getIUs4oem()->EnableInterrupts();
    }
    this->getDefaultComponent()->start();
    this->state = State::STARTED;
}

void Us4RImpl::stop() { this->stopDevice(); }

void Us4RImpl::stopDevice() {
    std::unique_lock<std::mutex> guard(deviceStateMutex);
    if (this->state != State::STARTED) {
        logger->log(LogSeverity::INFO, "Device Us4R is already stopped.");
    } else {
        this->state = State::STOP_IN_PROGRESS;
        logger->log(LogSeverity::DEBUG, "Stopping system.");
        this->getDefaultComponent()->stop();
        for(auto &us4oem: us4oems) {
            us4oem->getIUs4oem()->WaitForPendingTransfers();
            us4oem->getIUs4oem()->WaitForPendingInterrupts();
        }
        // Here all us4R IRQ threads should not work anymore.
        // Cleanup.
        for (auto &us4oem : us4oems) {
            us4oem->getIUs4oem()->DisableInterrupts();
        }
        logger->log(LogSeverity::DEBUG, "Stopped.");
    }
    this->state = State::STOPPED;
}

Us4RImpl::~Us4RImpl() {
    try {
        getDefaultLogger()->log(LogSeverity::DEBUG, "Closing connection with Us4R.");
        this->stopDevice();
	// TODO: the below should be part of session handler
        if (this->buffer != nullptr) {
            this->buffer->shutdown();
            // We must be sure here, that there is no thread working on the us4rBuffer here.
            if (this->us4rBuffer) {
                unregisterOutputBuffer();
                this->us4rBuffer.reset();
            }
        }
        getDefaultLogger()->log(LogSeverity::INFO, "Connection to Us4R closed.");
    } catch(const std::exception &e) {
        std::cerr << "Exception while destroying handle to the Us4R device: " << e.what() << std::endl;
    }
}

std::tuple<Us4RBuffer::Handle, FrameChannelMapping::Handle>
Us4RImpl::uploadSequence(const TxRxSequence &seq, uint16 bufferSize, uint16 batchSize, bool triggerSync,
                         const std::optional<ops::us4r::DigitalDownConversion> &ddc) {
    std::vector<TxRxParameters> actualSeq;
    // Convert to intermediate representation (TxRxParameters).
    size_t opIdx = 0;
    for (const auto &txrx : seq.getOps()) {
        auto &tx = txrx.getTx();
        auto &rx = txrx.getRx();

        Interval<uint32> sampleRange(rx.getSampleRange().first, rx.getSampleRange().second);
        Tuple<ChannelIdx> padding({rx.getPadding().first, rx.getPadding().second});

        actualSeq.push_back(TxRxParameters(tx.getAperture(), tx.getDelays(), tx.getExcitation(), rx.getAperture(),
                                           sampleRange, rx.getDownsamplingFactor(), txrx.getPri(), padding));
        ++opIdx;
    }
    return getProbeImpl()->setTxRxSequence(actualSeq, seq.getTgcCurve(), bufferSize, batchSize, seq.getSri(),
                                           triggerSync, ddc);
}

void Us4RImpl::trigger() { this->getDefaultComponent()->syncTrigger(); }

// AFE parameter setters.
void Us4RImpl::setTgcCurve(const std::vector<float> &tgcCurvePoints) { setTgcCurve(tgcCurvePoints, true); }

void Us4RImpl::setTgcCurve(const std::vector<float> &tgcCurvePoints, bool applyCharacteristic) {
    ARRUS_ASSERT_RX_SETTINGS_SET();
    auto newRxSettings = RxSettingsBuilder(rxSettings.value())
                             .setTgcSamples(tgcCurvePoints)
                             ->setApplyTgcCharacteristic(applyCharacteristic)
                             ->build();
    setRxSettings(newRxSettings);
}

void Us4RImpl::setTgcCurve(const std::vector<float> &t, const std::vector<float> &y, bool applyCharacteristic) {
    ARRUS_REQUIRES_TRUE(t.size() == y.size(), "TGC sample values t and y should have the same size.");
    if(y.empty()) {
        // Turn off TGC
        setTgcCurve(y, applyCharacteristic);
    } else {
        auto timeStartIt = std::min_element(std::begin(t), std::end(t));
        auto timeEndIt = std::max_element(std::begin(t), std::end(t));

        auto timeEnd = *timeEndIt;

        auto valueStart = y[std::distance(std::begin(t), timeStartIt)];
        auto valueEnd = y[std::distance(std::begin(t), timeEndIt)];

        std::vector<float> hardwareTgcSamplingPoints = getTgcCurvePoints(timeEnd);
        auto tgcValues = ::arrus::interpolate1d<float>(t, y, hardwareTgcSamplingPoints, valueStart, valueEnd);
        setTgcCurve(tgcValues, applyCharacteristic);
    }
}

std::vector<float> Us4RImpl::getTgcCurvePoints(float maxT) const {
    // TODO(jrozb91) To reconsider below.
    float nominalFs = getSamplingFrequency();
    uint16 offset = 359;
    uint16 tgcT = 153;
    // TODO try avoid converting from samples to time then back to samples?
    uint16 maxNSamples = int16(roundf(maxT*nominalFs));
    // Note: the last TGC sample should be applied before the reception ends.
    // This is to avoid using the same TGC curve between triggers.
    auto values = ::arrus::getRange<uint16>(offset, maxNSamples, tgcT);
    values.push_back(maxNSamples); // TODO(jrozb91) To reconsider (not a full TGC sampling time)
    std::vector<float> time;
    for(auto v: values) {
        time.push_back(v/nominalFs);
    }
    return time;
}

void Us4RImpl::setRxSettings(const RxSettings &settings) {
    RxSettingsValidator validator;
    validator.validate(settings);
    validator.throwOnErrors();

    std::unique_lock<std::mutex> guard(afeParamsMutex);
    bool isStateInconsistent = false;
    try {
        for (auto &us4oem : us4oems) {
            us4oem->setRxSettings(settings);
            // At least one us4OEM has been updated.
            isStateInconsistent = true;
        }
        isStateInconsistent = false;
        this->rxSettings = settings;
    } catch (...) {
        if (isStateInconsistent) {
            logger->log(LogSeverity::ERROR,
                        "Us4R AFE parameters are in inconsistent state: some of the us4OEM modules "
                        "were not properly configured.");
        }
        throw;
    }
}

void Us4RImpl::setPgaGain(uint16 value) {
    ARRUS_ASSERT_RX_SETTINGS_SET();
    auto newRxSettings = RxSettingsBuilder(rxSettings.value()).setPgaGain(value)->build();
    setRxSettings(newRxSettings);
}
uint16 Us4RImpl::getPgaGain() {
    ARRUS_ASSERT_RX_SETTINGS_SET();
    return this->rxSettings.value().getPgaGain();
}
void Us4RImpl::setLnaGain(uint16 value) {
    ARRUS_ASSERT_RX_SETTINGS_SET();
    auto newRxSettings = RxSettingsBuilder(rxSettings.value()).setLnaGain(value)->build();
    setRxSettings(newRxSettings);
}
uint16 Us4RImpl::getLnaGain() {
    ARRUS_ASSERT_RX_SETTINGS_SET();
    return this->rxSettings.value().getLnaGain();
}
void Us4RImpl::setLpfCutoff(uint32 value) {
    ARRUS_ASSERT_RX_SETTINGS_SET();
    auto newRxSettings = RxSettingsBuilder(rxSettings.value()).setLpfCutoff(value)->build();
    setRxSettings(newRxSettings);
}
void Us4RImpl::setDtgcAttenuation(std::optional<uint16> value) {
    ARRUS_ASSERT_RX_SETTINGS_SET();
    auto newRxSettings = RxSettingsBuilder(rxSettings.value()).setDtgcAttenuation(value)->build();
    setRxSettings(newRxSettings);
}
void Us4RImpl::setActiveTermination(std::optional<uint16> value) {
    ARRUS_ASSERT_RX_SETTINGS_SET();
    auto newRxSettings = RxSettingsBuilder(rxSettings.value()).setActiveTermination(value)->build();
    setRxSettings(newRxSettings);
}

uint8_t Us4RImpl::getNumberOfUs4OEMs() { return static_cast<uint8_t>(us4oems.size()); }

void Us4RImpl::setTestPattern(Us4OEM::RxTestPattern pattern) {
    // TODO make the below exception safe
    for (auto &us4oem : us4oems) {
        us4oem->setTestPattern(pattern);
    }
}

float Us4RImpl::getSamplingFrequency() const { return (float) us4oems[0]->getSamplingFrequency(); }

void Us4RImpl::checkState() const {
    for (auto &us4oem : us4oems) {
        us4oem->checkState();
    }
}

std::vector<unsigned short> Us4RImpl::getChannelsMask() { return channelsMask; }

void Us4RImpl::setStopOnOverflow(bool value) {
    std::unique_lock<std::mutex> guard(deviceStateMutex);
    if (this->state != State::STOPPED) {
        logger->log(LogSeverity::INFO,
                    "The StopOnOverflow property can be set "
                    "only when the device is stopped.");
    }
    this->stopOnOverflow = value;
}

bool Us4RImpl::isStopOnOverflow() const { return stopOnOverflow; }

void Us4RImpl::applyForAllUs4OEMs(const std::function<void(Us4OEM *us4oem)> &func, const std::string &funcName) {
    bool isConsistent = false;
    try {
        for (auto &us4oem : us4oems) {
            func(us4oem.get());
            // At least one us4OEM has been updated, some us4OEMs have been already updated.
            isConsistent = true;
        }
        isConsistent = false;
    } catch (...) {
        if (isConsistent) {
            logger->log(LogSeverity::ERROR,
                        format("Error while calling '{}': the function was not applied "
                               "correctly for all us4OEMs.",
                               funcName));
        }
        throw;
    }
}

void Us4RImpl::setAfeDemod(float demodulationFrequency, float decimationFactor, const float *firCoefficients,
                           size_t nCoefficients) {
    applyForAllUs4OEMs(
        [demodulationFrequency, decimationFactor, firCoefficients, nCoefficients](Us4OEM *us4oem) {
            us4oem->setAfeDemod(demodulationFrequency, decimationFactor, firCoefficients, nCoefficients);
        },
        "setAfeDemod");
}

void Us4RImpl::disableAfeDemod() {
    applyForAllUs4OEMs([](Us4OEM *us4oem) { us4oem->disableAfeDemod(); }, "disableAfeDemod");
}

float Us4RImpl::getCurrentSamplingFrequency() const {return us4oems[0]->getCurrentSamplingFrequency(); }

void Us4RImpl::setHpfCornerFrequency(uint32_t frequency) {
    applyForAllUs4OEMs([frequency](Us4OEM *us4oem) { us4oem->setHpfCornerFrequency(frequency); },
                       "setAfeHpfCornerFrequency");
}

void Us4RImpl::disableHpf() {
    applyForAllUs4OEMs([](Us4OEM *us4oem) { us4oem->disableHpf(); }, "disableHpf");
}

void Us4RImpl::hvpsSetVoltage(float voltage) {
	for (auto &us4oem : us4oems) {
		us4oem->hvpsSetVoltage(voltage);
	}
}

uint16_t Us4RImpl::getAfe(uint8_t reg) {
    return us4oems[0]->getAfe(reg);
}

void Us4RImpl::setAfe(uint8_t reg, uint16_t val) {
    for (auto &us4oem : us4oems) {
        us4oem->setAfe(reg, val);
    }
}

void Us4RImpl::registerOutputBuffer(Us4ROutputBuffer *outputBuffer, const Us4RBuffer::Handle &us4rDDRBuffer,
                                            Scheme::WorkMode workMode) {
    Ordinal us4oemOrdinal = 0;

    if(transferRegistrar.size() < us4oems.size()) {
        transferRegistrar.resize(us4oems.size());
    }
    for(auto &us4oem: us4oems) {
        auto us4oemBuffer = us4rDDRBuffer->getUs4oemBuffer(us4oemOrdinal);
        this->registerOutputBuffer(outputBuffer, us4oemBuffer, us4oem.get(), workMode);
        ++us4oemOrdinal;
    }
}

/**
 * - This function assumes, that the size of output buffer (number of elements)
 *  is a multiple of number of us4oem elements.
 * - this function will not schedule data transfer when the us4oem element size is 0.
 */
void Us4RImpl::registerOutputBuffer(Us4ROutputBuffer *bufferDst, const Us4OEMBuffer &bufferSrc,
                                    Us4OEMImplBase *us4oem, Scheme::WorkMode workMode) {
    auto us4oemOrdinal = us4oem->getDeviceId().getOrdinal();
    auto ius4oem = us4oem->getIUs4oem();
    const auto nElementsSrc = bufferSrc.getNumberOfElements();
    const size_t nElementsDst = bufferDst->getNumberOfElements();
    size_t elementSize = getUniqueUs4OEMBufferElementSize(bufferSrc);
    if (elementSize == 0) {
        return;
    }
    if(transferRegistrar[us4oemOrdinal]) {
        transferRegistrar[us4oemOrdinal].reset();
    }
    transferRegistrar[us4oemOrdinal] = std::make_shared<Us4OEMDataTransferRegistrar>(bufferDst, bufferSrc, us4oem);
    transferRegistrar[us4oemOrdinal]->registerTransfers();
    // Register buffer element release functions.
    bool isMaster = us4oem->getDeviceId().getOrdinal() == this->getMasterUs4oem()->getDeviceId().getOrdinal();
    size_t nRepeats = nElementsDst/nElementsSrc;
    uint16 startFiring = 0;
    for(size_t i = 0; i < bufferSrc.getNumberOfElements(); ++i) {
        auto &srcElement = bufferSrc.getElement(i);
        uint16 endFiring = srcElement.getFiring();
        for(size_t j = 0; j < nRepeats; ++j) {
            std::function<void()> releaseFunc = createReleaseCallback(workMode, startFiring, endFiring);
            bufferDst->registerReleaseFunction(j*nElementsSrc+i, releaseFunc);
        }
        startFiring = endFiring+1;
    }
    // Overflow handling
    ius4oem->RegisterReceiveOverflowCallback(createOnReceiveOverflowCallback(workMode, bufferDst, isMaster));
    ius4oem->RegisterTransferOverflowCallback(createOnTransferOverflowCallback(workMode, bufferDst, isMaster));
    // Work mode specific initialization
    if(workMode == ops::us4r::Scheme::WorkMode::SYNC) {
        ius4oem->EnableWaitOnReceiveOverflow();
        ius4oem->EnableWaitOnTransferOverflow();
    }
}

size_t Us4RImpl::getUniqueUs4OEMBufferElementSize(const Us4OEMBuffer &us4oemBuffer) const {
    std::unordered_set<size_t> sizes;
    for (auto &element: us4oemBuffer.getElements()) {
        sizes.insert(element.getSize());
    }
    if (sizes.size() > 1) {
        throw ArrusException("Each us4oem buffer element should have the same size.");
    }
    // This is the size of a single element produced by this us4oem.
    const size_t elementSize = *std::begin(sizes);
    return elementSize;
}

void Us4RImpl::unregisterOutputBuffer() {
    if(transferRegistrar.empty()) {
        return;
    }
    for (Ordinal i = 0; i < us4oems.size(); ++i) {
        if(transferRegistrar[i]) {
            transferRegistrar[i]->unregisterTransfers();
        }
    }
}

std::function<void()> Us4RImpl::createReleaseCallback(
    Scheme::WorkMode workMode, uint16 startFiring, uint16 endFiring) {

    switch(workMode) {
    case Scheme::WorkMode::HOST: // Automatically generate new trigger after releasing all elements.
        return [this, startFiring, endFiring]() {
          for(int i = (int)us4oems.size()-1; i >= 0; --i) {
              us4oems[i]->getIUs4oem()->MarkEntriesAsReadyForReceive(startFiring, endFiring);
              us4oems[i]->getIUs4oem()->MarkEntriesAsReadyForTransfer(startFiring, endFiring);
          }
          if(this->state != State::STOP_IN_PROGRESS && this->state != State::STOPPED) {
              getMasterUs4oem()->syncTrigger();
          }
        };
    case Scheme::WorkMode::ASYNC: // Trigger generator: us4R
    case Scheme::WorkMode::SYNC:  // Trigger generator: us4R
    case Scheme::WorkMode::MANUAL:// Trigger generator: external (e.g. user)
        return [this, startFiring, endFiring]() {
          for(int i = (int)us4oems.size()-1; i >= 0; --i) {
              us4oems[i]->getIUs4oem()->MarkEntriesAsReadyForReceive(startFiring, endFiring);
              us4oems[i]->getIUs4oem()->MarkEntriesAsReadyForTransfer(startFiring, endFiring);
          }
        };
    default:
        throw ::arrus::IllegalArgumentException("Unsupported work mode.");
    }
}

std::function<void()> Us4RImpl::createOnReceiveOverflowCallback(
    Scheme::WorkMode workMode, Us4ROutputBuffer *outputBuffer, bool isMaster) {

    using namespace std::chrono_literals;
    switch(workMode) {
    case Scheme::WorkMode::SYNC:
        return  [this, outputBuffer, isMaster]() {
          try {
              this->logger->log(LogSeverity::WARNING, "Detected RX data overflow.");
              size_t nElements = outputBuffer->getNumberOfElements();
              // Wait for all elements to be released by the user.
              while(nElements != outputBuffer->getNumberOfElementsInState(framework::BufferElement::State::FREE)) {
                  std::this_thread::sleep_for(1ms);
              }
              // Inform about free elements only once, in the master's callback.
              if(isMaster) {
                  for(int i = (int)us4oems.size()-1; i >= 0; --i) {
                      us4oems[i]->getIUs4oem()->SyncReceive();
                  }
              }
          } catch (const std::exception &e) {
              logger->log(LogSeverity::ERROR, format("RX overflow callback exception: ", e.what()));
          } catch (...) {
              logger->log(LogSeverity::ERROR, "RX overflow callback exception: unknown");
          }
        };
    case Scheme::WorkMode::ASYNC:
    case Scheme::WorkMode::HOST:
    case Scheme::WorkMode::MANUAL:
        return [this, outputBuffer]() {
          try {
              if(outputBuffer->isStopOnOverflow()) {
                  this->logger->log(LogSeverity::ERROR, "Rx data overflow, stopping the device.");
                  this->getMasterUs4oem()->stop();
                  outputBuffer->markAsInvalid();
              } else {
                  this->logger->log(LogSeverity::WARNING, "Rx data overflow ...");
              }
          } catch (const std::exception &e) {
              logger->log(LogSeverity::ERROR, format("RX overflow callback exception: ", e.what()));
          } catch (...) {
              logger->log(LogSeverity::ERROR, "RX overflow callback exception: unknown");
          }
        };
    default:
        throw ::arrus::IllegalArgumentException("Unsupported work mode.");
    }
}

std::function<void()> Us4RImpl::createOnTransferOverflowCallback(
    Scheme::WorkMode workMode, Us4ROutputBuffer *outputBuffer, bool isMaster) {

    using namespace std::chrono_literals;
    switch(workMode) {
    case Scheme::WorkMode::SYNC:
        return  [this, outputBuffer, isMaster]() {
          try {
              this->logger->log(LogSeverity::WARNING, "Detected host data overflow.");
              size_t nElements = outputBuffer->getNumberOfElements();
              // Wait for all elements to be released by the user.
              while(nElements != outputBuffer->getNumberOfElementsInState(framework::BufferElement::State::FREE)) {
                  std::this_thread::sleep_for(1ms);
              }
              // Inform about free elements only once, in the master's callback.
              if(isMaster) {
                  for(int i = (int)us4oems.size()-1; i >= 0; --i) {
                      us4oems[i]->getIUs4oem()->SyncTransfer();
                  }
              }
          } catch (const std::exception &e) {
              logger->log(LogSeverity::ERROR, format("Host overflow callback exception: ", e.what()));
          } catch (...) {
              logger->log(LogSeverity::ERROR, "Host overflow callback exception: unknown");
          }
        };
    case Scheme::WorkMode::ASYNC:
    case Scheme::WorkMode::HOST:
    case Scheme::WorkMode::MANUAL:
        return [this, outputBuffer]() {
          try {
              if(outputBuffer->isStopOnOverflow()) {
                  this->logger->log(LogSeverity::ERROR, "Host data overflow, stopping the device.");
                  this->getMasterUs4oem()->stop();
                  outputBuffer->markAsInvalid();
              } else {
                  this->logger->log(LogSeverity::WARNING, "Host data overflow ...");
              }
          } catch (const std::exception &e) {
              logger->log(LogSeverity::ERROR, format("Host overflow callback exception: ", e.what()));
          } catch (...) {
              logger->log(LogSeverity::ERROR, "Host overflow callback exception: unknown");
          }
        };
    default:
        throw ::arrus::IllegalArgumentException("Unsupported work mode.");
    }
}

const char *Us4RImpl::getBackplaneSerialNumber() {
    if(!this->digitalBackplane.has_value()) {
        throw arrus::IllegalArgumentException("No backplane defined.");
    }
    return this->digitalBackplane->get()->getSerialNumber();
}

const char *Us4RImpl::getBackplaneRevision() {
    if(!this->digitalBackplane.has_value()) {
        throw arrus::IllegalArgumentException("No backplane defined.");
    }
    return this->digitalBackplane->get()->getRevisionNumber();
}

}// namespace arrus::devices<|MERGE_RESOLUTION|>--- conflicted
+++ resolved
@@ -38,29 +38,19 @@
 }
 
 Us4RImpl::Us4RImpl(const DeviceId &id, Us4OEMs us4oems, std::vector<HighVoltageSupplier::Handle> hv,
-<<<<<<< HEAD
                    std::vector<unsigned short> channelsMask, std::optional<DigitalBackplane::Handle> backplane)
     : Us4R(id), logger{getLoggerFactory()->getLogger()}, us4oems(std::move(us4oems)),
       digitalBackplane(std::move(backplane)),
       hv(std::move(hv)),
       channelsMask(std::move(channelsMask))
 {
-=======
-                   std::vector<unsigned short> channelsMask)
-    : Us4R(id), logger{getLoggerFactory()->getLogger()}, us4oems(std::move(us4oems)), hv(std::move(hv)),
-      channelsMask(std::move(channelsMask)) {
->>>>>>> c4b3902b
     INIT_ARRUS_DEVICE_LOGGER(logger, id.toString());
 }
 
 Us4RImpl::Us4RImpl(const DeviceId &id, Us4RImpl::Us4OEMs us4oems, ProbeAdapterImplBase::Handle &probeAdapter,
                    ProbeImplBase::Handle &probe, std::vector<HighVoltageSupplier::Handle> hv,
-<<<<<<< HEAD
                    const RxSettings &rxSettings, std::vector<unsigned short> channelsMask,
                    std::optional<DigitalBackplane::Handle> backplane)
-=======
-                   const RxSettings &rxSettings, std::vector<unsigned short> channelsMask)
->>>>>>> c4b3902b
     : Us4R(id), logger{getLoggerFactory()->getLogger()}, us4oems(std::move(us4oems)),
       probeAdapter(std::move(probeAdapter)), probe(std::move(probe)),
       digitalBackplane(std::move(backplane)),
@@ -99,21 +89,13 @@
             temp = std::make_pair(std::string("HVM on OEM#" + std::to_string(i)), voltage);
             voltages.push_back(temp);
         }
-<<<<<<< HEAD
-=======
     }
     else if(ver == 2) {
         //Verify measured voltages on OEM+s
         //Currently OEM+ does not support internal voltage measurement - skip
->>>>>>> c4b3902b
-    }
-    else if(ver == 2) {
-        //Verify measured voltages on OEM+s
-    }
-
-    
-
-    
+    }
+
+
 
     return voltages;
 }
@@ -169,7 +151,7 @@
     for(uint8_t n = 0; n < hv.size(); n++) {
         hv[n]->setVoltage(voltage);
     }
-    
+
 
     //Wait to stabilise voltage output
     std::this_thread::sleep_for(std::chrono::milliseconds(1000));
@@ -570,12 +552,6 @@
 
 void Us4RImpl::disableHpf() {
     applyForAllUs4OEMs([](Us4OEM *us4oem) { us4oem->disableHpf(); }, "disableHpf");
-}
-
-void Us4RImpl::hvpsSetVoltage(float voltage) {
-	for (auto &us4oem : us4oems) {
-		us4oem->hvpsSetVoltage(voltage);
-	}
 }
 
 uint16_t Us4RImpl::getAfe(uint8_t reg) {
