--- conflicted
+++ resolved
@@ -84,30 +84,12 @@
         voltages.push_back(VoltageLogbook{std::string("HVM on HV supply"), voltage, VoltageLogbook::Polarity::MINUS});
     }
 
-<<<<<<< HEAD
-    auto ver = us4oems[0]->getOemVersion();
-
-    if (ver == 1) {
-        //Verify measured voltages on OEMs
-        for (uint8_t i = 0; i < getNumberOfUs4OEMs(); i++) {
-            voltage = this->getUCDMeasuredHVPVoltage(i);
-            voltages.push_back(VoltageLogbook{std::string("HVP on OEM#" + std::to_string(i)), voltage, VoltageLogbook::Polarity::PLUS});
-            voltage = this->getUCDMeasuredHVMVoltage(i);
-            voltages.push_back(VoltageLogbook{std::string("HVM on OEM#" + std::to_string(i)), voltage, VoltageLogbook::Polarity::MINUS});
-        }
-    } else if (ver == 2) {
-        //Verify measured voltages on OEM+s
-        //Currently OEM+ does not support internal voltage measurement - skip
-=======
     //Verify measured voltages on OEMs
     for (uint8_t i = 0; i < getNumberOfUs4OEMs(); i++) {
         voltage = this->getMeasuredHVPVoltage(i);
-        temp = std::make_pair(std::string("HVP on OEM#" + std::to_string(i)), voltage);
-        voltages.push_back(temp);
+        voltages.push_back(VoltageLogbook{std::string("HVP on OEM#" + std::to_string(i)), voltage, VoltageLogbook::Polarity::PLUS});
         voltage = this->getMeasuredHVMVoltage(i);
-        temp = std::make_pair(std::string("HVM on OEM#" + std::to_string(i)), voltage);
-        voltages.push_back(temp);
->>>>>>> c8c30739
+        voltages.push_back(VoltageLogbook{std::string("HVM on OEM#" + std::to_string(i)), voltage, VoltageLogbook::Polarity::MINUS});
     }
     return voltages;
 }
