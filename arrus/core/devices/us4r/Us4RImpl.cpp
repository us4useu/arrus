#include "Us4RImpl.h"
#include "arrus/core/devices/us4r/validators/RxSettingsValidator.h"
#include "arrus/core/common/interpolate.h"

#include <chrono>
#include <memory>
#include <thread>

#define ARRUS_ASSERT_RX_SETTINGS_SET()                                                                                 \
    if (!rxSettings.has_value()) {                                                                                     \
        throw std::runtime_error("Us4RImpl object has no rx setting set.");                                            \
    }

namespace arrus::devices {

using ::arrus::framework::Buffer;
using ::arrus::framework::DataBufferSpec;
using ::arrus::ops::us4r::Pulse;
using ::arrus::ops::us4r::Rx;
using ::arrus::ops::us4r::Scheme;
using ::arrus::ops::us4r::Tx;
using ::arrus::ops::us4r::TxRxSequence;

UltrasoundDevice *Us4RImpl::getDefaultComponent() {
    // NOTE! The implementation of this function determines
    // validation behaviour of SetVoltage function.
    // The safest option is to prefer using Probe only,
    // with an option to choose us4oem
    // (but the user has to specify it explicitly in settings).
    // Currently there should be no option to set TxRxSequence
    // on an adapter directly.
    if (probe.has_value()) {
        return probe.value().get();
    } else {
        return us4oems[0].get();
    }
}

Us4RImpl::Us4RImpl(const DeviceId &id, Us4OEMs us4oems, std::optional<HighVoltageSupplier::Handle> hv,
                   std::vector<unsigned short> channelsMask)
    : Us4R(id), logger{getLoggerFactory()->getLogger()}, us4oems(std::move(us4oems)), hv(std::move(hv)),
      channelsMask(std::move(channelsMask)) {
    INIT_ARRUS_DEVICE_LOGGER(logger, id.toString());
}

Us4RImpl::Us4RImpl(const DeviceId &id, Us4RImpl::Us4OEMs us4oems, ProbeAdapterImplBase::Handle &probeAdapter,
                   ProbeImplBase::Handle &probe, std::optional<HighVoltageSupplier::Handle> hv,
                   const RxSettings &rxSettings, std::vector<unsigned short> channelsMask)
    : Us4R(id), logger{getLoggerFactory()->getLogger()}, us4oems(std::move(us4oems)),
      probeAdapter(std::move(probeAdapter)), probe(std::move(probe)), hv(std::move(hv)), rxSettings(rxSettings),
      channelsMask(std::move(channelsMask)) {
    INIT_ARRUS_DEVICE_LOGGER(logger, id.toString());
}

void Us4RImpl::checkVoltage(Voltage voltage, float tolerance, const std::function<float()> &func, const std::string &name, int retries) {
    float measured = func();
    while ((abs(measured - static_cast<float>(voltage)) > tolerance) && retries--)
    {
        std::this_thread::sleep_for(std::chrono::milliseconds(1000));
        measured = func();
    }
    if (abs(measured - static_cast<float>(voltage)) > tolerance) {
        disableHV();
        //throw exception
        throw IllegalStateException(
            ::arrus::format(name + " invalid '{}', should be in range: [{}, {}]",
                measured, (static_cast<float>(voltage) - tolerance), (static_cast<float>(voltage) + tolerance)));
    }
    logger->log(LogSeverity::INFO, ::arrus::format(name + " = {} V", measured));
}


void Us4RImpl::setVoltage(Voltage voltage) {
    logger->log(LogSeverity::INFO, ::arrus::format("Setting voltage {}", voltage));
    ARRUS_REQUIRES_TRUE(hv.has_value(), "No HV have been set.");
    // Validate.
    auto *device = getDefaultComponent();
    auto voltageRange = device->getAcceptedVoltageRange();

    // Note: us4R HV voltage: minimum: 5V, maximum: 90V (this is true for HV256 and US4RPSC).
    auto minVoltage = std::max<unsigned char>(voltageRange.start(), 5);
    auto maxVoltage = std::min<unsigned char>(voltageRange.end(), 90);

    if (voltage < minVoltage || voltage > maxVoltage) {
        throw IllegalArgumentException(
            ::arrus::format("Unaccepted voltage '{}', should be in range: [{}, {}]", voltage, minVoltage, maxVoltage));
    }
    hv.value()->setVoltage(voltage);

    //Wait to stabilise voltage output
    std::this_thread::sleep_for(std::chrono::milliseconds(1000));
    float tolerance = 4.0f; // 4V tolerance
    int retries = 5;

    //Verify register
    auto &hvModel = this->hv.value()->getModelId();
    bool isUS4PSC = hvModel.getManufacturer() == "us4us" && hvModel.getName() == "us4rpsc";
    if(!isUS4PSC) {
        // Do not check the voltage measured by US4RPSC, as it may not be correct
        // for this hardware.
        Voltage setVoltage = this->getVoltage();
        if (setVoltage != voltage) {
            throw IllegalStateException(
                ::arrus::format("Voltage set on HV module '{}' does not match requested value: '{}'",setVoltage, voltage));
        }
        //Verify measured voltages on HV
        /*checkVoltage(voltage, tolerance, [this] () { return this->getMeasuredPVoltage(); },
                     "HVP on HV supply", retries);
        checkVoltage(voltage, tolerance, [this] () { return this->getMeasuredMVoltage(); },
                     "HVM on HV supply", retries);*/
    }
    else {
        this->logger->log(LogSeverity::INFO,
                          "Skipping voltage verification (measured by HV: "
                          "US4PSC does not provide the possibility to measure the voltage).");
    }

    //Verify measured voltages on OEMs
    for (uint8_t i = 0; i < getNumberOfUs4OEMs(); i++) {

        //HVP voltage
        checkVoltage(voltage, tolerance, [this, i]() {return this->getUCDMeasuredHVPVoltage(i);},
                     ("HVP on OEM#" + std::to_string(i)), retries);
        //HVM voltage
        checkVoltage(voltage, tolerance, [this, i]() {return this->getUCDMeasuredHVMVoltage(i);},
                     ("HVM on OEM#" + std::to_string(i)), retries);
    }
}

unsigned char Us4RImpl::getVoltage() {
    ARRUS_REQUIRES_TRUE(hv.has_value(), "No HV have been set.");
    return hv.value()->getVoltage();
}

float Us4RImpl::getMeasuredPVoltage() {
    ARRUS_REQUIRES_TRUE(hv.has_value(), "No HV have been set.");
    return hv.value()->getMeasuredPVoltage();
}

float Us4RImpl::getMeasuredMVoltage() {
    ARRUS_REQUIRES_TRUE(hv.has_value(), "No HV have been set.");
    return hv.value()->getMeasuredMVoltage();
}

float Us4RImpl::getUCDMeasuredHVPVoltage(uint8_t oemId) {
    //UCD rail 19 = HVP
    return us4oems[oemId]->getUCDMeasuredVoltage(19);
}

float Us4RImpl::getUCDMeasuredHVMVoltage(uint8_t oemId) {
    //UCD rail 20 = HVM}
    return us4oems[oemId]->getUCDMeasuredVoltage(20);
}

void Us4RImpl::disableHV() {
    logger->log(LogSeverity::INFO, "Disabling HV");
    ARRUS_REQUIRES_TRUE(hv.has_value(), "No HV have been set.");
    hv.value()->disable();
}

std::pair<Buffer::SharedHandle, FrameChannelMapping::SharedHandle>
Us4RImpl::upload(const ::arrus::ops::us4r::Scheme &scheme) {
    auto &outputBufferSpec = scheme.getOutputBuffer();
    auto rxBufferNElements = scheme.getRxBufferSize();
    auto &seq = scheme.getTxRxSequence();
    auto workMode = scheme.getWorkMode();

    unsigned hostBufferNElements = outputBufferSpec.getNumberOfElements();

    // Validate input parameters.
    ARRUS_REQUIRES_EQUAL(
        getDefaultComponent(), probe.value().get(),
        IllegalArgumentException("Currently TxRx sequence upload is available for system with probes only."));
    if ((hostBufferNElements % rxBufferNElements) != 0) {
        throw IllegalArgumentException(
            format("The size of the host buffer {} must be equal or a multiple of the size of the rx buffer {}.",
                   hostBufferNElements, rxBufferNElements));
    }
    std::unique_lock<std::mutex> guard(deviceStateMutex);
    if (this->state == State::STARTED) {
        throw IllegalStateException("The device is running, uploading sequence is forbidden.");
    }
    // Upload and register buffers.
    bool useTriggerSync = workMode == Scheme::WorkMode::HOST || workMode == Scheme::WorkMode::MANUAL;
    auto [rxBuffer, fcm] = uploadSequence(seq, rxBufferNElements, seq.getNRepeats(), useTriggerSync,
                                          scheme.getDigitalDownConversion());
    ARRUS_REQUIRES_TRUE(!rxBuffer->empty(), "Us4R Rx buffer cannot be empty.");

    // Calculate how much of the data each Us4OEM produces.
    auto &element = rxBuffer->getElement(0);
    // a vector, where value[i] contains a size that is produced by a single us4oem.
    std::vector<size_t> us4oemComponentSize(element.getNumberOfUs4oems(), 0);
    int i = 0;
    for (auto &component : element.getUs4oemComponents()) {
        us4oemComponentSize[i++] = component.getSize();
    }
    auto &shape = element.getShape();
    auto dataType = element.getDataType();
    // If the output buffer already exists - remove it.
    if (this->buffer) {
        // The buffer should be already unregistered (after stopping the device).
        this->buffer.reset();
    }
    // Create output buffer.
    this->buffer =
        std::make_shared<Us4ROutputBuffer>(us4oemComponentSize, shape, dataType, hostBufferNElements, stopOnOverflow);
    getProbeImpl()->registerOutputBuffer(this->buffer.get(), rxBuffer, workMode);

    // Note: use only as a marker, that the upload was performed, and there is still some memory to unlock.
    // TODO implement Us4RBuffer move constructor.
    this->us4rBuffer = std::move(rxBuffer);

    return {this->buffer, std::move(fcm)};
}

void Us4RImpl::start() {
    std::unique_lock<std::mutex> guard(deviceStateMutex);
    logger->log(LogSeverity::INFO, "Starting us4r.");
    if (this->buffer == nullptr) {
        throw ::arrus::IllegalArgumentException("Call upload function first.");
    }
    if (this->state == State::STARTED) {
        throw ::arrus::IllegalStateException("Device is already running.");
    }
    this->buffer->resetState();
    if (!this->buffer->getOnNewDataCallback()) {
        throw ::arrus::IllegalArgumentException("'On new data callback' is not set.");
    }
    for (auto &us4oem : us4oems) {
        us4oem->getIUs4oem()->EnableInterrupts();
    }
    this->getDefaultComponent()->start();
    this->state = State::STARTED;
}

void Us4RImpl::stop() { this->stopDevice(); }

void Us4RImpl::stopDevice() {
    std::unique_lock<std::mutex> guard(deviceStateMutex);
    if (this->state != State::STARTED) {
        logger->log(LogSeverity::INFO, "Device Us4R is already stopped.");
    } else {
        logger->log(LogSeverity::DEBUG, "Stopping system.");
        this->getDefaultComponent()->stop();
        for(auto &us4oem: us4oems) {
            us4oem->getIUs4oem()->WaitForPendingTransfers();
            us4oem->getIUs4oem()->WaitForPendingInterrupts();
        }
        // Here all us4R IRQ threads should not work anymore.
        // Cleanup.
        for (auto &us4oem : us4oems) {
            us4oem->getIUs4oem()->DisableInterrupts();
        }
        logger->log(LogSeverity::DEBUG, "Stopped.");
    }
    // TODO: the below should be part of session handler
    if (this->buffer != nullptr) {
        this->buffer->shutdown();
        // We must be sure here, that there is no thread working on the us4rBuffer here.
        if (this->us4rBuffer) {
            getProbeImpl()->unregisterOutputBuffer();
            this->us4rBuffer.reset();
        }
    }
    this->state = State::STOPPED;
}

Us4RImpl::~Us4RImpl() {
    try {
        getDefaultLogger()->log(LogSeverity::DEBUG, "Closing connection with Us4R.");
        this->stopDevice();
        getDefaultLogger()->log(LogSeverity::INFO, "Connection to Us4R closed.");
    } catch(const std::exception &e) {
        std::cerr << "Exception while destroying handle to the Us4R device: " << e.what() << std::endl;
    }
}

std::tuple<Us4RBuffer::Handle, FrameChannelMapping::Handle>
Us4RImpl::uploadSequence(const TxRxSequence &seq, uint16 bufferSize, uint16 batchSize, bool triggerSync,
                         const std::optional<ops::us4r::DigitalDownConversion> &ddc) {
    std::vector<TxRxParameters> actualSeq;
    // Convert to intermediate representation (TxRxParameters).
    size_t opIdx = 0;
    for (const auto &txrx : seq.getOps()) {
        auto &tx = txrx.getTx();
        auto &rx = txrx.getRx();

        Interval<uint32> sampleRange(rx.getSampleRange().first, rx.getSampleRange().second);
        Tuple<ChannelIdx> padding({rx.getPadding().first, rx.getPadding().second});

        actualSeq.push_back(TxRxParameters(tx.getAperture(), tx.getDelays(), tx.getExcitation(), rx.getAperture(),
                                           sampleRange, rx.getDownsamplingFactor(), txrx.getPri(), padding));
        ++opIdx;
    }
    return getProbeImpl()->setTxRxSequence(actualSeq, seq.getTgcCurve(), bufferSize, batchSize, seq.getSri(),
                                           triggerSync, ddc);
}

void Us4RImpl::trigger() { this->getDefaultComponent()->syncTrigger(); }

// AFE parameter setters.
void Us4RImpl::setTgcCurve(const std::vector<float> &tgcCurvePoints) { setTgcCurve(tgcCurvePoints, true); }

void Us4RImpl::setTgcCurve(const std::vector<float> &tgcCurvePoints, bool applyCharacteristic) {
    ARRUS_ASSERT_RX_SETTINGS_SET();
    auto newRxSettings = RxSettingsBuilder(rxSettings.value())
                             .setTgcSamples(tgcCurvePoints)
                             ->setApplyTgcCharacteristic(applyCharacteristic)
                             ->build();
    setRxSettings(newRxSettings);
}

void Us4RImpl::setTgcCurve(const std::vector<float> &t, const std::vector<float> &y, bool applyCharacteristic) {
    ARRUS_REQUIRES_TRUE(t.size() == y.size(), "TGC sample values t and y should have the same size.");
    if(y.empty()) {
        // Turn off TGC
        setTgcCurve(y, applyCharacteristic);
    } else {
        auto timeStartIt = std::min_element(std::begin(t), std::end(t));
        auto timeEndIt = std::max_element(std::begin(t), std::end(t));

        auto timeEnd = *timeEndIt;

        auto valueStart = y[std::distance(std::begin(t), timeStartIt)];
        auto valueEnd = y[std::distance(std::begin(t), timeEndIt)];

        std::vector<float> hardwareTgcSamplingPoints = getTgcCurvePoints(timeEnd);
        auto tgcValues = ::arrus::interpolate1d<float>(t, y, hardwareTgcSamplingPoints, valueStart, valueEnd);
        setTgcCurve(tgcValues, applyCharacteristic);
    }
}

std::vector<float> Us4RImpl::getTgcCurvePoints(float maxT) const {
    // TODO(jrozb91) To reconsider below.
    float nominalFs = getSamplingFrequency();
<<<<<<< HEAD
    uint16 offset = 400;
=======
    uint16 offset = 200;
>>>>>>> b53251cc
    uint16 tgcT = 150;
    // TODO try avoid converting from samples to time then back to samples?
    uint16 maxNSamples = int16(roundf(maxT*nominalFs));
    // Note: the last TGC sample should be applied before the reception ends.
    // This is to avoid using the same TGC curve between triggers.
    auto values = ::arrus::getRange<uint16>(offset, maxNSamples, tgcT);
    values.push_back(maxNSamples); // TODO(jrozb91) To reconsider (not a full TGC sampling time)
    std::vector<float> time;
    for(auto v: values) {
        time.push_back(v/nominalFs);
    }
    return time;
}

void Us4RImpl::setRxSettings(const RxSettings &settings) {
    RxSettingsValidator validator;
    validator.validate(settings);
    validator.throwOnErrors();

    std::unique_lock<std::mutex> guard(afeParamsMutex);
    bool isStateInconsistent = false;
    try {
        for (auto &us4oem : us4oems) {
            us4oem->setRxSettings(settings);
            // At least one us4OEM has been updated.
            isStateInconsistent = true;
        }
        isStateInconsistent = false;
        this->rxSettings = settings;
    } catch (...) {
        if (isStateInconsistent) {
            logger->log(LogSeverity::ERROR,
                        "Us4R AFE parameters are in inconsistent state: some of the us4OEM modules "
                        "were not properly configured.");
        }
        throw;
    }
}

void Us4RImpl::setPgaGain(uint16 value) {
    ARRUS_ASSERT_RX_SETTINGS_SET();
    auto newRxSettings = RxSettingsBuilder(rxSettings.value()).setPgaGain(value)->build();
    setRxSettings(newRxSettings);
}
void Us4RImpl::setLnaGain(uint16 value) {
    ARRUS_ASSERT_RX_SETTINGS_SET();
    auto newRxSettings = RxSettingsBuilder(rxSettings.value()).setLnaGain(value)->build();
    setRxSettings(newRxSettings);
}
void Us4RImpl::setLpfCutoff(uint32 value) {
    ARRUS_ASSERT_RX_SETTINGS_SET();
    auto newRxSettings = RxSettingsBuilder(rxSettings.value()).setLpfCutoff(value)->build();
    setRxSettings(newRxSettings);
}
void Us4RImpl::setDtgcAttenuation(std::optional<uint16> value) {
    ARRUS_ASSERT_RX_SETTINGS_SET();
    auto newRxSettings = RxSettingsBuilder(rxSettings.value()).setDtgcAttenuation(value)->build();
    setRxSettings(newRxSettings);
}
void Us4RImpl::setActiveTermination(std::optional<uint16> value) {
    ARRUS_ASSERT_RX_SETTINGS_SET();
    auto newRxSettings = RxSettingsBuilder(rxSettings.value()).setActiveTermination(value)->build();
    setRxSettings(newRxSettings);
}

uint8_t Us4RImpl::getNumberOfUs4OEMs() { return static_cast<uint8_t>(us4oems.size()); }

void Us4RImpl::setTestPattern(Us4OEM::RxTestPattern pattern) {
    // TODO make the below exception safe
    for (auto &us4oem : us4oems) {
        us4oem->setTestPattern(pattern);
    }
}

float Us4RImpl::getSamplingFrequency() const { return (float) us4oems[0]->getSamplingFrequency(); }

void Us4RImpl::checkState() const {
    for (auto &us4oem : us4oems) {
        us4oem->checkState();
    }
}

std::vector<unsigned short> Us4RImpl::getChannelsMask() { return channelsMask; }

void Us4RImpl::setStopOnOverflow(bool value) {
    std::unique_lock<std::mutex> guard(deviceStateMutex);
    if (this->state != State::STOPPED) {
        logger->log(LogSeverity::INFO,
                    "The StopOnOverflow property can be set "
                    "only when the device is stopped.");
    }
    this->stopOnOverflow = value;
}

bool Us4RImpl::isStopOnOverflow() const { return stopOnOverflow; }

void Us4RImpl::applyForAllUs4OEMs(const std::function<void(Us4OEM *us4oem)> &func, const std::string &funcName) {
    bool isConsistent = false;
    try {
        for (auto &us4oem : us4oems) {
            func(us4oem.get());
            // At least one us4OEM has been updated, some us4OEMs have been already updated.
            isConsistent = true;
        }
        isConsistent = false;
    } catch (...) {
        if (isConsistent) {
            logger->log(LogSeverity::ERROR,
                        format("Error while calling '{}': the function was not applied "
                               "correctly for all us4OEMs.",
                               funcName));
        }
        throw;
    }
}

void Us4RImpl::setAfeDemod(float demodulationFrequency, float decimationFactor, const float *firCoefficients,
                           size_t nCoefficients) {
    applyForAllUs4OEMs(
        [demodulationFrequency, decimationFactor, firCoefficients, nCoefficients](Us4OEM *us4oem) {
            us4oem->setAfeDemod(demodulationFrequency, decimationFactor, firCoefficients, nCoefficients);
        },
        "setAfeDemod");
}

void Us4RImpl::disableAfeDemod() {
    applyForAllUs4OEMs([](Us4OEM *us4oem) { us4oem->disableAfeDemod(); }, "disableAfeDemod");
}

float Us4RImpl::getCurrentSamplingFrequency() const {return us4oems[0]->getCurrentSamplingFrequency(); }

void Us4RImpl::setHpfCornerFrequency(uint32_t frequency) {
    applyForAllUs4OEMs([frequency](Us4OEM *us4oem) { us4oem->setHpfCornerFrequency(frequency); },
                       "setAfeHpfCornerFrequency");
}

void Us4RImpl::disableHpf() {
    applyForAllUs4OEMs([](Us4OEM *us4oem) { us4oem->disableHpf(); }, "disableHpf");
}

uint16_t Us4RImpl::getAfe(uint8_t reg) {
    return us4oems[0]->getAfe(reg);
}

void Us4RImpl::setAfe(uint8_t reg, uint16_t val) {
    for (auto &us4oem : us4oems) {
        us4oem->setAfe(reg, val);
    }
}

}// namespace arrus::devices<|MERGE_RESOLUTION|>--- conflicted
+++ resolved
@@ -333,11 +333,7 @@
 std::vector<float> Us4RImpl::getTgcCurvePoints(float maxT) const {
     // TODO(jrozb91) To reconsider below.
     float nominalFs = getSamplingFrequency();
-<<<<<<< HEAD
-    uint16 offset = 400;
-=======
     uint16 offset = 200;
->>>>>>> b53251cc
     uint16 tgcT = 150;
     // TODO try avoid converting from samples to time then back to samples?
     uint16 maxNSamples = int16(roundf(maxT*nominalFs));
