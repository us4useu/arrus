--- conflicted
+++ resolved
@@ -153,11 +153,7 @@
     // (i.e. find the maximum start voltage, minimum end voltage).
     std::vector<Voltage> voltageStart, voltageEnd;
     for(auto &oem: us4oems) {
-<<<<<<< HEAD
-        const auto &voltageLimits = oem->getDescriptor().getTxRxSequenceLimits().getTxRx().getTx().getVoltage();
-=======
         const auto &voltageLimits = oem->getDescriptor().getTxRxSequenceLimits().getTxRx().getTx0().getVoltage();
->>>>>>> e171ab31
         voltageStart.push_back(voltageLimits.start());
         voltageEnd.push_back(voltageLimits.end());
     }
