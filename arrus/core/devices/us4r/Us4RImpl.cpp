--- conflicted
+++ resolved
@@ -88,24 +88,16 @@
     }
 
     //Verify measured voltages on OEMs
-<<<<<<< HEAD
-    for (uint8_t i = 0; i < getNumberOfUs4OEMs(); i++) {
-        voltage = this->getMeasuredHVPVoltage(i);
-        voltages.push_back(VoltageLogbook{std::string("HVP on OEM#" + std::to_string(i)), voltage, VoltageLogbook::Polarity::PLUS});
-        voltage = this->getMeasuredHVMVoltage(i);
-        voltages.push_back(VoltageLogbook{std::string("HVM on OEM#" + std::to_string(i)), voltage, VoltageLogbook::Polarity::MINUS});
-=======
     auto isUs4OEMPlus = this->isUs4OEMPlus();
     if(!isUs4OEMPlus || (isUs4OEMPlus && !isHV256)) {
         for (uint8_t i = 0; i < getNumberOfUs4OEMs(); i++) {
             voltage = this->getMeasuredHVPVoltage(i);
-            temp = std::make_pair(std::string("HVP on OEM#" + std::to_string(i)), voltage);
-            voltages.push_back(temp);
+            voltages.push_back(VoltageLogbook{std::string("HVP on OEM#" + std::to_string(i)), voltage,
+                                              VoltageLogbook::Polarity::PLUS});
             voltage = this->getMeasuredHVMVoltage(i);
-            temp = std::make_pair(std::string("HVM on OEM#" + std::to_string(i)), voltage);
-            voltages.push_back(temp);
-        }
->>>>>>> d6bd6351
+            voltages.push_back(VoltageLogbook{std::string("HVM on OEM#" + std::to_string(i)), voltage,
+                                              VoltageLogbook::Polarity::MINUS});
+        }
     }
     return voltages;
 }
