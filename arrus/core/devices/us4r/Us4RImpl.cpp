#include "Us4RImpl.h"
#include "arrus/core/devices/us4r/validators/RxSettingsValidator.h"

#include <memory>
#include <chrono>
#include <thread>

#define ARRUS_ASSERT_RX_SETTINGS_SET() \
    if(!rxSettings.has_value()) {      \
        throw std::runtime_error("Us4RImpl object has no rx setting set."); \
    }                                   \

namespace arrus::devices {

using ::arrus::ops::us4r::TxRxSequence;
using ::arrus::ops::us4r::Scheme;
using ::arrus::ops::us4r::Tx;
using ::arrus::ops::us4r::Rx;
using ::arrus::ops::us4r::Pulse;
using ::arrus::framework::Buffer;
using ::arrus::framework::DataBufferSpec;

UltrasoundDevice *Us4RImpl::getDefaultComponent() {
    // NOTE! The implementation of this function determines
    // validation behaviour of SetVoltage function.
    // The safest option is to prefer using Probe only,
    // with an option to choose us4oem
    // (but the user has to specify it explicitly in settings).
    // Currently there should be no option to set TxRxSequence
    // on an adapter directly.
    if (probe.has_value()) {
        return probe.value().get();
    } else {
        return us4oems[0].get();
    }
}

Us4RImpl::Us4RImpl(const DeviceId &id, Us4OEMs us4oems, std::optional<HighVoltageSupplier::Handle> hv,
                   std::vector<unsigned short> channelsMask)
    : Us4R(id), logger{getLoggerFactory()->getLogger()}, us4oems(std::move(us4oems)), hv(std::move(hv)),
      channelsMask(std::move(channelsMask)) {
    INIT_ARRUS_DEVICE_LOGGER(logger, id.toString());
}

Us4RImpl::Us4RImpl(const DeviceId &id, Us4RImpl::Us4OEMs us4oems, ProbeAdapterImplBase::Handle &probeAdapter,
                   ProbeImplBase::Handle &probe, std::optional<HighVoltageSupplier::Handle> hv,
                   const RxSettings &rxSettings, std::vector<unsigned short> channelsMask)
    : Us4R(id), logger{getLoggerFactory()->getLogger()}, us4oems(std::move(us4oems)),
      probeAdapter(std::move(probeAdapter)), probe(std::move(probe)), hv(std::move(hv)), rxSettings(rxSettings),
      channelsMask(std::move(channelsMask)) {
    INIT_ARRUS_DEVICE_LOGGER(logger, id.toString());
}

void Us4RImpl::setVoltage(Voltage voltage) {
    logger->log(LogSeverity::INFO, ::arrus::format("Setting voltage {}", voltage));
    ARRUS_REQUIRES_TRUE(hv.has_value(), "No HV have been set.");
    // Validate.
    auto *device = getDefaultComponent();
    auto voltageRange = device->getAcceptedVoltageRange();

    auto minVoltage = voltageRange.start();
    auto maxVoltage = voltageRange.end();

    if (voltage < minVoltage || voltage > maxVoltage) {
        throw IllegalArgumentException(::arrus::format("Unaccepted voltage '{}', should be in range: [{}, {}]",
                            voltage, minVoltage, maxVoltage));
    }
    hv.value()->setVoltage(voltage);
}

unsigned char Us4RImpl::getVoltage() {
    ARRUS_REQUIRES_TRUE(hv.has_value(), "No HV have been set.");
    return hv.value()->getVoltage();
}

float Us4RImpl::getMeasuredPVoltage() {
    ARRUS_REQUIRES_TRUE(hv.has_value(), "No HV have been set.");
    return hv.value()->getMeasuredPVoltage();
}

float Us4RImpl::getMeasuredMVoltage() {
    ARRUS_REQUIRES_TRUE(hv.has_value(), "No HV have been set.");
    return hv.value()->getMeasuredMVoltage();
}

void Us4RImpl::disableHV() {
    logger->log(LogSeverity::INFO, "Disabling HV");
    ARRUS_REQUIRES_TRUE(hv.has_value(), "No HV have been set.");
    hv.value()->disable();
}

std::pair<Buffer::SharedHandle, FrameChannelMapping::SharedHandle>
Us4RImpl::upload(const TxRxSequence &seq, unsigned short rxBufferNElements, const Scheme::WorkMode &workMode,
                 const DataBufferSpec &outputBufferSpec) {
    unsigned hostBufferNElements = outputBufferSpec.getNumberOfElements();

    // Validate input parameters.
    ARRUS_REQUIRES_EQUAL(getDefaultComponent(), probe.value().get(),
        IllegalArgumentException("Currently TxRx sequence upload is available for system with probes only."));
    if ((hostBufferNElements % rxBufferNElements) != 0) {
        throw IllegalArgumentException(format(
                "The size of the host buffer {} must be equal or a multiple of the size of the rx buffer {}.",
                hostBufferNElements, rxBufferNElements));
    }
    std::unique_lock<std::mutex> guard(deviceStateMutex);
    if (this->state == State::STARTED) {
        throw IllegalStateException("The device is running, uploading sequence is forbidden.");
    }
    // Upload and register buffers.
    bool useTriggerSync = workMode == Scheme::WorkMode::HOST || workMode == Scheme::WorkMode::MANUAL;
    auto[rxBuffer, fcm] = uploadSequence(seq, rxBufferNElements, seq.getNRepeats(), useTriggerSync);
    ARRUS_REQUIRES_TRUE(!rxBuffer->empty(), "Us4R Rx buffer cannot be empty.");

    // Calculate how much of the data each Us4OEM produces.
    auto &element = rxBuffer->getElement(0);
    // a vector, where value[i] contains a size that is produced by a single us4oem.
    std::vector<size_t> us4oemComponentSize(element.getNumberOfUs4oems(), 0);
    int i = 0;
    for (auto &component : element.getUs4oemComponents()) {
        us4oemComponentSize[i++] = component.getSize();
    }
    auto &shape = element.getShape();
    auto dataType = element.getDataType();
    // If the output buffer already exists - remove it.
    if (this->buffer) {
        // The buffer should be already unregistered (after stopping the device).
        this->buffer.reset();
    }
    // Create output buffer.
    this->buffer = std::make_shared<Us4ROutputBuffer>(us4oemComponentSize, shape, dataType, hostBufferNElements, stopOnOverflow);
    getProbeImpl()->registerOutputBuffer(this->buffer.get(), rxBuffer, workMode);
    return {this->buffer, std::move(fcm)};
}

void Us4RImpl::start() {
    std::unique_lock<std::mutex> guard(deviceStateMutex);
    logger->log(LogSeverity::INFO, "Starting us4r.");
    if (this->buffer == nullptr) {
        throw ::arrus::IllegalArgumentException("Call upload function first.");
    }
    if (this->state == State::STARTED) {
        throw ::arrus::IllegalStateException("Device is already running.");
    }
    this->buffer->resetState();
    if (!this->buffer->getOnNewDataCallback()) {
        throw ::arrus::IllegalArgumentException("'On new data callback' is not set.");
    }
    this->getDefaultComponent()->start();
    this->state = State::STARTED;
}

void Us4RImpl::stop() {
    this->stopDevice();
}

void Us4RImpl::stopDevice() {
    std::unique_lock<std::mutex> guard(deviceStateMutex);
    if (this->state != State::STARTED) {
        logger->log(LogSeverity::INFO, "Device Us4R is already stopped.");
    } else {
        logger->log(LogSeverity::DEBUG, "Stopping system.");
        this->getDefaultComponent()->stop();
        std::this_thread::sleep_for(std::chrono::milliseconds(2000));
        logger->log(LogSeverity::DEBUG, "Stopped.");
    }
    if (this->buffer != nullptr) {
        this->buffer->shutdown();
        std::this_thread::sleep_for(std::chrono::milliseconds(1000));
        if(this->us4rBuffer) {
            getProbeImpl()->unregisterOutputBuffer();
            this->us4rBuffer.reset();
        }
    }
    this->state = State::STOPPED;
}

Us4RImpl::~Us4RImpl() {
    getDefaultLogger()->log(LogSeverity::DEBUG, "Closing connection with Us4R.");
    this->stopDevice();
    getDefaultLogger()->log(LogSeverity::INFO, "Connection to Us4R closed.");
}

std::tuple<Us4RBuffer::Handle, FrameChannelMapping::Handle>
Us4RImpl::uploadSequence(const TxRxSequence &seq, uint16 bufferSize, uint16 batchSize, bool triggerSync) {
    std::vector<TxRxParameters> actualSeq;
    // Convert to intermediate representation (TxRxParameters).
    size_t opIdx = 0;
    for (const auto &txrx : seq.getOps()) {
        auto &tx = txrx.getTx();
        auto &rx = txrx.getRx();

        Interval<uint32> sampleRange(rx.getSampleRange().first, rx.getSampleRange().second);
        Tuple<ChannelIdx> padding({rx.getPadding().first, rx.getPadding().second});

        actualSeq.push_back(TxRxParameters(tx.getAperture(), tx.getDelays(), tx.getExcitation(),rx.getAperture(),
                            sampleRange, rx.getDownsamplingFactor(), txrx.getPri(), padding));
        ++opIdx;
    }
    return getProbeImpl()->setTxRxSequence(actualSeq, seq.getTgcCurve(), bufferSize, batchSize, seq.getSri(),
                                           triggerSync);
}

void Us4RImpl::trigger() {
    this->getDefaultComponent()->syncTrigger();
}

// AFE parameter setters.
void Us4RImpl::setTgcCurve(const std::vector<float> &tgcCurvePoints) {
    setTgcCurve(tgcCurvePoints, true);
}

void Us4RImpl::setTgcCurve(const std::vector<float> &tgcCurvePoints, bool applyCharacteristic) {
    ARRUS_ASSERT_RX_SETTINGS_SET();
    auto newRxSettings = RxSettingsBuilder(rxSettings.value())
            .setTgcSamples(tgcCurvePoints)
            ->setApplyTgcCharacteristic(applyCharacteristic)
            ->build();
    setRxSettings(newRxSettings);
}

void Us4RImpl::setRxSettings(const RxSettings &settings) {
    RxSettingsValidator validator;
    validator.validate(settings);
    validator.throwOnErrors();

    std::unique_lock<std::mutex> guard(afeParamsMutex);
    bool isStateInconsistent = false;
    try {
        for(auto &us4oem: us4oems) {
            us4oem->setRxSettings(settings);
            // At least one us4OEM has been updated.
            isStateInconsistent = true;
        }
        isStateInconsistent = false;
        this->rxSettings = settings;
    }
    catch(...) {
        if(isStateInconsistent) {
            logger->log(LogSeverity::ERROR, "Us4R AFE parameters are in inconsistent state: some of the us4OEM modules "
                                            "were not properly configured.");
        }
        throw;
    }
}

void Us4RImpl::setPgaGain(uint16 value) {
    ARRUS_ASSERT_RX_SETTINGS_SET();
    auto newRxSettings = RxSettingsBuilder(rxSettings.value())
            .setPgaGain(value)
            ->build();
    setRxSettings(newRxSettings);
}
void Us4RImpl::setLnaGain(uint16 value) {
    ARRUS_ASSERT_RX_SETTINGS_SET();
    auto newRxSettings = RxSettingsBuilder(rxSettings.value())
            .setLnaGain(value)
            ->build();
    setRxSettings(newRxSettings);
}
void Us4RImpl::setLpfCutoff(uint32 value) {
    ARRUS_ASSERT_RX_SETTINGS_SET();
    auto newRxSettings = RxSettingsBuilder(rxSettings.value())
            .setLpfCutoff(value)
            ->build();
    setRxSettings(newRxSettings);
}
void Us4RImpl::setDtgcAttenuation(std::optional<uint16> value) {
    ARRUS_ASSERT_RX_SETTINGS_SET();
    auto newRxSettings = RxSettingsBuilder(rxSettings.value())
            .setDtgcAttenuation(value)
            ->build();
    setRxSettings(newRxSettings);
}
void Us4RImpl::setActiveTermination(std::optional<uint16> value) {
    ARRUS_ASSERT_RX_SETTINGS_SET();
    auto newRxSettings = RxSettingsBuilder(rxSettings.value())
            .setActiveTermination(value)
            ->build();
    setRxSettings(newRxSettings);
}

uint8_t Us4RImpl::getNumberOfUs4OEMs() {
<<<<<<< HEAD
    return (uint8_t)us4oems.size();
=======
    return static_cast<uint8_t>(us4oems.size());
}

void Us4RImpl::setTestPattern(Us4OEM::RxTestPattern pattern) {
    // TODO make the below exception safe
    for(auto &us4oem: us4oems) {
        us4oem->setTestPattern(pattern);
    }
>>>>>>> 4536b33e
}

float Us4RImpl::getSamplingFrequency() const {
    return (float)us4oems[0]->getSamplingFrequency();
}

void Us4RImpl::checkState() const {
    for(auto &us4oem: us4oems) {
        us4oem->checkState();
    }
}

std::vector<unsigned short> Us4RImpl::getChannelsMask() {
    return channelsMask;
}

void Us4RImpl::setStopOnOverflow(bool value) {
    std::unique_lock<std::mutex> guard(deviceStateMutex);
    if (this->state != State::STOPPED) {
        logger->log(LogSeverity::INFO, "The StopOnOverflow property can be set "
                                       "only when the device is stopped.");
    }
    this->stopOnOverflow = value;
}

bool Us4RImpl::isStopOnOverflow() const {
    return stopOnOverflow;
}

}<|MERGE_RESOLUTION|>--- conflicted
+++ resolved
@@ -280,9 +280,6 @@
 }
 
 uint8_t Us4RImpl::getNumberOfUs4OEMs() {
-<<<<<<< HEAD
-    return (uint8_t)us4oems.size();
-=======
     return static_cast<uint8_t>(us4oems.size());
 }
 
@@ -291,7 +288,6 @@
     for(auto &us4oem: us4oems) {
         us4oem->setTestPattern(pattern);
     }
->>>>>>> 4536b33e
 }
 
 float Us4RImpl::getSamplingFrequency() const {
