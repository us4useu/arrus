#include "Us4RImpl.h"
#include "arrus/core/devices/us4r/validators/RxSettingsValidator.h"

#include "arrus/core/common/interpolate.h"
#include "arrus/core/devices/probe/ProbeImpl.h"
#include "arrus/core/devices/us4r/mapping/AdaterToUs4OEMMappingConverter.h"
#include "arrus/core/devices/us4r/mapping/ProbeToAdapterMappingConverter.h"
#include <chrono>
#include <future>
#include <memory>
#include <thread>

#define ARRUS_ASSERT_RX_SETTINGS_SET()                                                                                 \
    if (!rxSettings.has_value()) {                                                                                     \
        throw std::runtime_error("Us4RImpl object has no rx setting set.");                                            \
    }

namespace arrus::devices {

using namespace ::arrus::framework;
using namespace ::arrus::ops::us4r;
using namespace ::arrus::session;
using namespace ::arrus::devices::us4r;

Us4RImpl::Us4RImpl(const DeviceId &id, Us4OEMs us4oems, std::vector<ProbeSettings> probeSettings,
                   ProbeAdapterSettings probeAdapterSettings, std::vector<HighVoltageSupplier::Handle> hv,
                   const RxSettings &rxSettings, std::vector<std::unordered_set<ChannelIdx>> channelsMask,
                   std::optional<DigitalBackplane::Handle> backplane, std::vector<Bitstream> bitstreams,
                   bool hasIOBitstreamAddressing, const IOSettings &ioSettings)
    : Us4R(id), probeSettings(std::move(probeSettings)), probeAdapterSettings(std::move(probeAdapterSettings)) {
    // Accept empty list of channels masks (no channels masks).
    if(channelsMask.empty()) {
        channelsMask = std::vector{this->probeSettings.size(), std::unordered_set<ChannelIdx>{}};
    }
    this->logger = getLoggerFactory()->getLogger();
    INIT_ARRUS_DEVICE_LOGGER(logger, id.toString());
    this->us4oems = std::move(us4oems);
    this->digitalBackplane = std::move(backplane);
    this->hv = std::move(hv);
    this->rxSettings = rxSettings;
    this->channelsMask = std::move(channelsMask);
    this->bitstreams = std::move(bitstreams);
    this->hasIOBitstreamAdressing = hasIOBitstreamAddressing;
    for (size_t i = 0; i < this->probeSettings.size(); ++i) {
        const auto &s = this->probeSettings.at(i).getModel();
        this->probes.push_back(std::make_unique<ProbeImpl>(DeviceId{DeviceType::Probe, Ordinal(i)}, s));
    }

    if (this->hasIOBitstreamAdressing) {
        // Add empty IOBitstream, to use for TX/RX between probe switching.
        getMasterOEM()->getIUs4OEM()->SetWaveformIODriveMode();
        getMasterOEM()->addIOBitstream({0,}, {1,});
    }
    for (auto &bitstream : this->bitstreams) {
        getMasterOEM()->addIOBitstream(bitstream.getLevels(), bitstream.getPeriods());
    }
    this->frameMetadataOEM = getFrameMetadataOEM(ioSettings);
    // Log what probes will be masked
    for (size_t i = 0; i < this->channelsMask.size(); ++i) {
        const auto &mask = this->channelsMask.at(i);
        if (mask.empty()) {
            this->logger->log(LogSeverity::INFO, format("No channel masking applied on Probe:{}", i));
        } else {
            this->logger->log(LogSeverity::INFO,
                              format("The following 'Probe:{}' channels will be masked: {}", i, arrus::toString(mask)));
        }
    }
}

std::vector<std::pair<std::string, float>> Us4RImpl::logVoltages(bool isHV256) {
    std::vector<std::pair<std::string, float>> voltages;
    std::pair<std::string, float> temp;
    float voltage;
    // Do not log the voltage measured by US4RPSC, as it may not be correct
    // for this hardware.
    if (isHV256) {
        //Measure voltages on HV
        voltage = this->getMeasuredPVoltage();
        temp = std::make_pair(std::string("HVP on HV supply"), voltage);
        voltages.push_back(temp);
        voltage = this->getMeasuredMVoltage();
        temp = std::make_pair(std::string("HVM on HV supply"), voltage);
        voltages.push_back(temp);
    }

    auto ver = us4oems[0]->getOemVersion();

    if (ver == 1) {
        //Verify measured voltages on OEMs
        for (uint8_t i = 0; i < getNumberOfUs4OEMs(); i++) {
            voltage = this->getUCDMeasuredHVPVoltage(i);
            temp = std::make_pair(std::string("HVP on OEM#" + std::to_string(i)), voltage);
            voltages.push_back(temp);
            voltage = this->getUCDMeasuredHVMVoltage(i);
            temp = std::make_pair(std::string("HVM on OEM#" + std::to_string(i)), voltage);
            voltages.push_back(temp);
        }
    } else if (ver == 2) {
        //Verify measured voltages on OEM+s
        //Currently OEM+ does not support internal voltage measurement - skip
    }

    return voltages;
}

void Us4RImpl::checkVoltage(Voltage voltage, float tolerance, int retries, bool isHV256) {
    std::vector<std::pair<std::string, float>> voltages;
    bool fail = true;
    while (retries-- && fail) {
        fail = false;
        voltages = logVoltages(isHV256);
        for (size_t i = 0; i < voltages.size(); i++) {
            if (abs(voltages[i].second - static_cast<float>(voltage)) > tolerance) {
                fail = true;
            }
        }
        if (!fail) {
            break;
        }
        std::this_thread::sleep_for(std::chrono::milliseconds(1000));
    }

    //log last measured voltages
    for (size_t i = 0; i < voltages.size(); i++) {
        logger->log(LogSeverity::INFO, ::arrus::format(voltages[i].first + " = {} V", voltages[i].second));
    }

    if (fail) {
        disableHV();
        //find violating voltage
        for (size_t i = 0; i < voltages.size(); i++) {
            if (abs(voltages[i].second - static_cast<float>(voltage)) > tolerance) {
                throw IllegalStateException(::arrus::format(
                    voltages[i].first + " invalid '{}', should be in range: [{}, {}]", voltages[i].second,
                    (static_cast<float>(voltage) - tolerance), (static_cast<float>(voltage) + tolerance)));
            }
        }
    }
}

void Us4RImpl::setVoltage(Voltage voltage) {
    logger->log(LogSeverity::INFO, ::arrus::format("Setting voltage {}", voltage));
    ARRUS_REQUIRES_TRUE(!hv.empty(), "No HV have been set.");
    // Validate.
    Voltage minVoltage = 5, maxVoltage = 90;
    for (const auto &probeSetting : probeSettings) {
        auto probeRange = probeSetting.getModel().getVoltageRange();
        minVoltage = std::max<Voltage>(probeRange.start(), minVoltage);
        maxVoltage = std::min<Voltage>(probeRange.end(), maxVoltage);
    }

    if (voltage < minVoltage || voltage > maxVoltage) {
        throw IllegalArgumentException(
            format("Unaccepted voltage '{}', should be in range: [{}, {}]", voltage, minVoltage, maxVoltage));
    }

    bool isHVPS = true;

    for (uint8_t n = 0; n < hv.size(); n++) {
        auto &hvModel = this->hv[n]->getModelId();
        if (hvModel.getName() != "us4oemhvps") {
            isHVPS = false;
            break;
        }
    }

    if (isHVPS) {
        std::vector<std::future<void>> futures;
        for (uint8_t n = 0; n < hv.size(); n++) {
            futures.push_back(std::async(std::launch::async, &HighVoltageSupplier::setVoltage, hv[n].get(), voltage));
        }
        for (auto &future : futures) {
            future.wait();
        }
    } else {
        for (uint8_t n = 0; n < hv.size(); n++) {
            hv[n]->setVoltage(voltage);
        }
    }

    //Wait to stabilise voltage output
    std::this_thread::sleep_for(std::chrono::milliseconds(1000));
    float tolerance = 4.0f;// 4V tolerance
    int retries = 5;

    //Verify register
    auto &hvModel = this->hv[0]->getModelId();
    bool isHV256 = hvModel.getManufacturer() == "us4us" && hvModel.getName() == "hv256";

    if (isHV256) {
        // Do not check the voltage measured by US4RPSC, as it may not be correct
        // for this hardware.
        Voltage setVoltage = this->getVoltage();
        if (setVoltage != voltage) {
            disableHV();
            throw IllegalStateException(::arrus::format(
                "Voltage set on HV module '{}' does not match requested value: '{}'", setVoltage, voltage));
        }
    } else {
        this->logger->log(LogSeverity::INFO,
                          "Skipping voltage verification (measured by HV: "
                          "US4PSC does not provide the possibility to measure the voltage).");
    }

    checkVoltage(voltage, tolerance, retries, isHV256);
}

unsigned char Us4RImpl::getVoltage() {
    ARRUS_REQUIRES_TRUE(!hv.empty(), "No HV have been set.");
    return hv[0]->getVoltage();
}

float Us4RImpl::getMeasuredPVoltage() {
    ARRUS_REQUIRES_TRUE(!hv.empty(), "No HV have been set.");
    return hv[0]->getMeasuredPVoltage();
}

float Us4RImpl::getMeasuredMVoltage() {
    ARRUS_REQUIRES_TRUE(!hv.empty(), "No HV have been set.");
    return hv[0]->getMeasuredMVoltage();
}

float Us4RImpl::getUCDMeasuredHVPVoltage(uint8_t oemId) {
    //UCD rail 19 = HVP
    return us4oems[oemId]->getUCDMeasuredVoltage(19);
}

float Us4RImpl::getUCDMeasuredHVMVoltage(uint8_t oemId) {
    //UCD rail 20 = HVM}
    return us4oems[oemId]->getUCDMeasuredVoltage(20);
}

void Us4RImpl::disableHV() {
    std::unique_lock<std::mutex> guard(deviceStateMutex);
    if (this->state == State::STARTED) {
        throw IllegalStateException("You cannot disable HV while the system is running.");
    }
    logger->log(LogSeverity::INFO, "Disabling HV");
    ARRUS_REQUIRES_TRUE(!hv.empty(), "No HV have been set.");

    for (uint8_t n = 0; n < hv.size(); n++) {
        hv[n]->disable();
    }
}

void Us4RImpl::cleanupBuffers() {
    // The buffer should be already unregistered (after stopping the device).
    this->buffer->shutdown();
    // We must be sure here, that there is no thread working on the us4rBuffer here.
    if (!this->oemBuffers.empty()) {
        unregisterOutputBuffer(false);
        this->oemBuffers.clear();
    }
    this->buffer.reset();
}

std::pair<Buffer::SharedHandle, std::vector<Metadata::SharedHandle>> Us4RImpl::upload(const Scheme &scheme) {
    auto &outputBufferSpec = scheme.getOutputBuffer();
    auto rxBufferSize = scheme.getRxBufferSize();
    auto workMode = scheme.getWorkMode();

    unsigned hostBufferSize = outputBufferSpec.getNumberOfElements();
    // Validate input parameters.
    ARRUS_REQUIRES_TRUE_E(
        (hostBufferSize % rxBufferSize) == 0,
        IllegalArgumentException(
            format("The size of the host buffer {} must be equal or a multiple of the size of the rx buffer {}.",
<<<<<<< HEAD
                   hostBufferSize, rxBufferSize)));

    std::unique_lock<std::mutex> guard(deviceStateMutex);
    ARRUS_REQUIRES_TRUE_E(this->state != State::STARTED,
                          IllegalStateException("The device is running, uploading sequence is forbidden."));
    auto [buffers, fcms] = uploadSequences(scheme.getTxRxSequences(), rxBufferSize, workMode,
                                           scheme.getDigitalDownConversion(), scheme.getConstants());
=======
                   hostBufferNElements, rxBufferNElements));
    }
    std::unique_lock<std::mutex> guard(deviceStateMutex);
    if (this->state == State::STARTED) {
        throw IllegalStateException("The device is running, uploading sequence is forbidden.");
    }
    auto &seq = scheme.getTxRxSequence();

    auto [rxBuffer, fcm] = uploadSequence(seq, rxBufferNElements, seq.getNRepeats(), scheme.getWorkMode(),
                                          scheme.getDigitalDownConversion(), scheme.getConstants());
>>>>>>> e1fe9984

    // Cleanup.
    // If the output buffer already exists - remove it.
    if (this->buffer) {
        cleanupBuffers();
    }
    // Reset previously set properties for buffer handling.
    for(auto &us4oem: this->us4oems) {
        us4oem->getIUs4OEM()->DisableWaitOnReceiveOverflow();
        us4oem->getIUs4OEM()->DisableWaitOnTransferOverflow();
    }
    // Create output buffer.
    Us4ROutputBufferBuilder builder;
    this->buffer = builder.setStopOnOverflow(stopOnOverflow)
                          .setNumberOfElements(scheme.getOutputBuffer().getNumberOfElements())
                          .setLayoutTo(buffers)
                          .build();
    registerOutputBuffer(this->buffer.get(), buffers, workMode);
    // Note: use only as a marker, that the upload was performed, and there is still some memory to unlock.
    this->oemBuffers = std::move(buffers);
    // Metadata
    std::vector<Metadata::SharedHandle> metadatas;
    for (auto &fcm : fcms) {
        MetadataBuilder metadataBuilder;
        metadataBuilder.add<FrameChannelMapping>("frameChannelMapping", std::move(fcm));
        metadatas.emplace_back(metadataBuilder.buildPtr());
    }
    return {this->buffer, metadatas};
}

void Us4RImpl::start() {
    std::unique_lock<std::mutex> guard(deviceStateMutex);
    logger->log(LogSeverity::INFO, "Starting us4r.");
    if (this->buffer == nullptr) {
        throw ::arrus::IllegalArgumentException("Call upload function first.");
    }
    if (this->state == State::STARTED) {
        throw ::arrus::IllegalStateException("Device is already running.");
    }
    this->buffer->resetState();
    if (!this->buffer->getOnNewDataCallback()) {
        throw ::arrus::IllegalArgumentException("'On new data callback' is not set.");
    }
    this->state = State::START_IN_PROGRESS;
    for (auto &us4oem : us4oems) {
        us4oem->getIUs4OEM()->EnableInterrupts();
    }
    //  EnableSequencer resets position of the us4oem sequencer.
    for(auto &us4oem: this->us4oems) {
        // Reset tx subsystem pointers.
        us4oem->getIUs4OEM()->EnableTransmit();
        // Reset sequencer pointers.
        us4oem->enableSequencer(true);
    }
    this->getMasterOEM()->start();
    this->state = State::STARTED;
}

void Us4RImpl::stop() { this->stopDevice(); }

void Us4RImpl::stopDevice() {
    std::unique_lock<std::mutex> guard(deviceStateMutex);
    if (this->state != State::STARTED) {
        logger->log(LogSeverity::INFO, "Device Us4R is already stopped.");
    } else {
        this->state = State::STOP_IN_PROGRESS;
        logger->log(LogSeverity::DEBUG, "Stopping system.");
        this->getMasterOEM()->stop();
        try {
            for (auto &us4oem : us4oems) {
                us4oem->getIUs4OEM()->WaitForPendingTransfers();
                us4oem->getIUs4OEM()->WaitForPendingInterrupts();
            }
        }
        catch(const std::exception &e) {
            logger->log(
                LogSeverity::WARNING,
                arrus::format("Error on waiting for pending interrupts and transfers: {}", e.what()));
        }
        // Here all us4R IRQ threads should not work anymore.
        // Cleanup.
        for (auto &us4oem : us4oems) {
            us4oem->getIUs4OEM()->DisableInterrupts();
        }
        logger->log(LogSeverity::DEBUG, "Stopped.");
    }
    this->state = State::STOPPED;
}

Us4RImpl::~Us4RImpl() {
    try {
        getDefaultLogger()->log(LogSeverity::DEBUG, "Closing connection with Us4R.");
        this->stopDevice();
        // TODO: the below should be part of session handler
        if (this->buffer) {
            cleanupBuffers();
        }
        getDefaultLogger()->log(LogSeverity::INFO, "Connection to Us4R closed.");
    } catch (const std::exception &e) {
        std::cerr << "Exception while destroying handle to the Us4R device: " << e.what() << std::endl;
    }
}

<<<<<<< HEAD
std::pair<std::vector<Us4OEMBuffer>, std::vector<FrameChannelMapping::Handle>>
Us4RImpl::uploadSequences(const std::vector<TxRxSequence> &sequences, uint16 bufferSize, Scheme::WorkMode workMode,
                          const std::optional<DigitalDownConversion> &ddc,
                          const std::vector<NdArray> &txDelayProfiles) {
=======
std::tuple<Us4RBuffer::Handle, FrameChannelMapping::Handle>
Us4RImpl::uploadSequence(const TxRxSequence &seq, uint16 bufferSize, uint16 batchSize,
                         arrus::ops::us4r::Scheme::WorkMode workMode,
                         const std::optional<ops::us4r::DigitalDownConversion> &ddc,
                         const std::vector<framework::NdArray> &txDelayProfiles) {
    std::vector<TxRxParameters> actualSeq;
>>>>>>> e1fe9984
    // Convert to intermediate representation (TxRxParameters).
    auto noems = ARRUS_SAFE_CAST(this->us4oems.size(), Ordinal);
    auto nSequences = ARRUS_SAFE_CAST(sequences.size(), SequenceId);
    // Sequence id -> converter
    std::vector<ProbeToAdapterMappingConverter> probe2Adapter;
    // Sequence id -> converter
    std::vector<AdapterToUs4OEMMappingConverter> adapter2OEM;
    // Convert API sequences to internal representation.
    std::vector<TxRxParametersSequence> seqs = convertToInternalSequences(sequences);
    // Initialize converters.
    auto oemMappings = getOEMMappings();
    for (SequenceId sId = 0; sId < nSequences; ++sId) {
        auto s = seqs.at(sId);
        const auto &txProbeId = s.getTxProbeId();
        const auto &rxProbeId = s.getRxProbeId();
        const auto &txProbeSettings = probeSettings.at(txProbeId.getOrdinal());
        const auto &rxProbeSettings = probeSettings.at(rxProbeId.getOrdinal());
        const auto &txProbeMask = channelsMask.at(txProbeId.getOrdinal());
        const auto &rxProbeMask = channelsMask.at(rxProbeId.getOrdinal());
        auto nAdapterChannels = probeAdapterSettings.getNumberOfChannels();
        // Find the correct probe TX, RX ordinal
        probe2Adapter.emplace_back(
            txProbeId, rxProbeId, txProbeSettings, rxProbeSettings, txProbeMask, rxProbeMask, nAdapterChannels);
        adapter2OEM.emplace_back(
            probeAdapterSettings, noems, oemMappings, frameMetadataOEM,
            // NOTE assuming that all OEMs have the same number of RX channels
            getMasterOEM()->getDescriptor().getNRxChannels());
    }

    using OEMSequences = AdapterToUs4OEMMappingConverter::OEMSequences;
    // OEM -> list of sequences to upload on the OEM
    auto sequencesByOEM = std::vector{noems, OEMSequences{}};
    // Convert probe sequence -> OEM Sequences
    for (SequenceId sId = 0; sId < nSequences; ++sId) {
        const auto &s = seqs.at(sId);
        auto [as, adapterDelays] = probe2Adapter.at(sId).convert(sId, s, txDelayProfiles);
        auto [oemSeqs, oemDelays] = adapter2OEM.at(sId).convert(sId, as, adapterDelays);
        for (Ordinal oem = 0; oem < noems; ++oem) {
            sequencesByOEM.at(oem).emplace_back(std::move(oemSeqs.at(oem)));
        }
    }
    std::vector<Us4OEMBuffer> buffers;
    // Sequence id -> the probe-level FCM.
    std::vector<FrameChannelMapping::Handle> fcms;
    // Sequence id, OEM -> FCM
    std::vector<std::vector<FrameChannelMapping::Handle>> oemsFCMs;
    for (SequenceId sId = 0; sId < nSequences; ++sId) { oemsFCMs.emplace_back(); }
    for (Ordinal oem = 0; oem < noems; ++oem) {
        // TODO Consider implementing dynamic change of delay profiles
        auto uploadResult =
            us4oems.at(oem)->upload(sequencesByOEM.at(oem), bufferSize, workMode, ddc, std::vector<NdArray>{});
        buffers.emplace_back(uploadResult.getBufferDescription());
        auto oemFCM = uploadResult.acquireFCMs();
        for (SequenceId sId = 0; sId < nSequences; ++sId) {
            oemsFCMs.at(sId).emplace_back(std::move(oemFCM.at(sId)));
        }
    }
    // Convert FCMs to probe-level apertures.
    for (SequenceId sId = 0; sId < nSequences; ++sId) {
        auto adapterFCM = adapter2OEM.at(sId).convert(oemsFCMs.at(sId));
        auto probeFCM = probe2Adapter.at(sId).convert(adapterFCM);
        fcms.emplace_back(std::move(probeFCM));
    }
    return std::make_pair(std::move(buffers), std::move(fcms));
}

TxRxParameters Us4RImpl::createBitstreamSequenceSelectPreamble(const TxRxSequence &sequence) {
    ARRUS_REQUIRES_TRUE(!sequence.getOps().empty(), "The sequence should have at least one TX/RX defined.");
    // Make sure that all ops in the sequence use the same bitstream
    auto rxProbe = sequence.getRxProbeId().getOrdinal();
    auto txProbe = sequence.getTxProbeId().getOrdinal();
    ARRUS_REQUIRES_TRUE_IAE(
        probeSettings.at(rxProbe).getBitstreamId() == probeSettings.at(txProbe).getBitstreamId(),
        format("All probes used within a single sequence should be connected with the same bitstream ID, "
               "incorrect probes: {}, {}",
               txProbe, rxProbe));
    auto bitstreamId = probeSettings.at(rxProbe).getBitstreamId();
    TxRxParametersBuilder preambleBuilder(sequence.getOps().at(0));
    // emplace a single, short op, for bitstream pattern switching only
    // No TX/RX
    preambleBuilder.convertToNOP();
    // Bitstream only.
    preambleBuilder.setBitstreamId(bitstreamId);
    // NOTE: 2ms is an aribtrary value (should work at least for 576-channel MUX board).
    preambleBuilder.setPri(2000e-6f);
    return preambleBuilder.build();
}

std::vector<TxRxParametersSequence> Us4RImpl::convertToInternalSequences(const std::vector<TxRxSequence> &sequences) {
    std::vector<TxRxParametersSequence> result;
    std::optional<BitstreamId> currentBitstreamId = std::nullopt;
    for(const auto &sequence: sequences) {
        TxRxParametersSequenceBuilder sequenceBuilder;
        sequenceBuilder.setCommon(sequence);
        if (hasIOBitstreamAdressing) {
            auto preamble = createBitstreamSequenceSelectPreamble(sequence);
            if(!currentBitstreamId.has_value() || currentBitstreamId.value() != preamble.getBitstreamId()) {
                // Use the preamble only when the Bitstream Id changes.
                // For example, if the same bitstream id is used in two consecutive sequences -- skip the preamble.
                sequenceBuilder.addEntry(preamble);
                currentBitstreamId = preamble.getBitstreamId();
            }
        }
        auto rxDelay = getRxDelay(sequence);
        for (const auto &txrx : sequence.getOps()) {
            TxRxParametersBuilder builder(txrx);
            builder.setRxDelay(rxDelay);
            if (hasIOBitstreamAdressing) {
                builder.setBitstreamId(BitstreamId(0));
            }
            sequenceBuilder.addEntry(builder.build());
        }
        result.emplace_back(sequenceBuilder.build());
    }
<<<<<<< HEAD
    return result;
}

void Us4RImpl::trigger() { this->getMasterOEM()->syncTrigger(); }
=======
    return getProbeImpl()->setTxRxSequence(actualSeq, seq.getTgcCurve(), bufferSize,
                                           batchSize, seq.getSri(), workMode, ddc, txDelayProfiles);
}

void Us4RImpl::trigger(bool sync, std::optional<long long> timeout) {
    this->getDefaultComponent()->syncTrigger();
    if(sync) {
        this->sync(timeout);
    }
}

void Us4RImpl::sync(std::optional<long long> timeout)  {
    for(auto &us4oem: us4oems) {
        us4oem->sync(timeout);
    }
}
>>>>>>> e1fe9984

// AFE parameter setters.
void Us4RImpl::setTgcCurve(const std::vector<float> &tgcCurvePoints) { setTgcCurve(tgcCurvePoints, true); }

void Us4RImpl::setTgcCurve(const std::vector<float> &tgcCurvePoints, bool applyCharacteristic) {
    ARRUS_ASSERT_RX_SETTINGS_SET();
    auto newRxSettings = RxSettingsBuilder(rxSettings.value())
                             .setTgcSamples(tgcCurvePoints)
                             ->setApplyTgcCharacteristic(applyCharacteristic)
                             ->build();
    setRxSettings(newRxSettings);
}

void Us4RImpl::setTgcCurve(const std::vector<float> &t, const std::vector<float> &y, bool applyCharacteristic) {
    ARRUS_REQUIRES_TRUE(t.size() == y.size(), "TGC sample values t and y should have the same size.");
    if (y.empty()) {
        // Turn off TGC
        setTgcCurve(y, applyCharacteristic);
    } else {
        auto timeStartIt = std::min_element(std::begin(t), std::end(t));
        auto timeEndIt = std::max_element(std::begin(t), std::end(t));

        auto timeEnd = *timeEndIt;

        auto valueStart = y[std::distance(std::begin(t), timeStartIt)];
        auto valueEnd = y[std::distance(std::begin(t), timeEndIt)];

        std::vector<float> hardwareTgcSamplingPoints = getTgcCurvePoints(timeEnd);
        auto tgcValues = ::arrus::interpolate1d<float>(t, y, hardwareTgcSamplingPoints, valueStart, valueEnd);
        setTgcCurve(tgcValues, applyCharacteristic);
    }
}

std::vector<float> Us4RImpl::getTgcCurvePoints(float maxT) const {
    // TODO(jrozb91) To reconsider below.
    float nominalFs = getSamplingFrequency();
    uint16 offset = 359;
    uint16 tgcT = 153;
    // TODO try avoid converting from samples to time then back to samples?
    uint16 maxNSamples = int16(roundf(maxT * nominalFs));
    // Note: the last TGC sample should be applied before the reception ends.
    // This is to avoid using the same TGC curve between triggers.
    auto values = ::arrus::getRange<uint16>(offset, maxNSamples, tgcT);
    values.push_back(maxNSamples);// TODO(jrozb91) To reconsider (not a full TGC sampling time)
    std::vector<float> time;
    for (auto v : values) {
        time.push_back(v / nominalFs);
    }
    return time;
}

void Us4RImpl::setRxSettings(const RxSettings &settings) {
    RxSettingsValidator validator;
    validator.validate(settings);
    validator.throwOnErrors();

    std::unique_lock<std::mutex> guard(afeParamsMutex);
    bool isStateInconsistent = false;
    try {
        for (auto &us4oem : us4oems) {
            us4oem->setRxSettings(settings);
            // At least one us4OEM has been updated.
            isStateInconsistent = true;
        }
        isStateInconsistent = false;
        this->rxSettings = settings;
    } catch (...) {
        if (isStateInconsistent) {
            logger->log(LogSeverity::ERROR,
                        "Us4R AFE parameters are in inconsistent state: some of the us4OEM modules "
                        "were not properly configured.");
        }
        throw;
    }
}

void Us4RImpl::setPgaGain(uint16 value) {
    ARRUS_ASSERT_RX_SETTINGS_SET();
    auto newRxSettings = RxSettingsBuilder(rxSettings.value()).setPgaGain(value)->build();
    setRxSettings(newRxSettings);
}
uint16 Us4RImpl::getPgaGain() {
    ARRUS_ASSERT_RX_SETTINGS_SET();
    return this->rxSettings.value().getPgaGain();
}
void Us4RImpl::setLnaGain(uint16 value) {
    ARRUS_ASSERT_RX_SETTINGS_SET();
    auto newRxSettings = RxSettingsBuilder(rxSettings.value()).setLnaGain(value)->build();
    setRxSettings(newRxSettings);
}
uint16 Us4RImpl::getLnaGain() {
    ARRUS_ASSERT_RX_SETTINGS_SET();
    return this->rxSettings.value().getLnaGain();
}
void Us4RImpl::setLpfCutoff(uint32 value) {
    ARRUS_ASSERT_RX_SETTINGS_SET();
    auto newRxSettings = RxSettingsBuilder(rxSettings.value()).setLpfCutoff(value)->build();
    setRxSettings(newRxSettings);
}
void Us4RImpl::setDtgcAttenuation(std::optional<uint16> value) {
    ARRUS_ASSERT_RX_SETTINGS_SET();
    auto newRxSettings = RxSettingsBuilder(rxSettings.value()).setDtgcAttenuation(value)->build();
    setRxSettings(newRxSettings);
}
void Us4RImpl::setActiveTermination(std::optional<uint16> value) {
    ARRUS_ASSERT_RX_SETTINGS_SET();
    auto newRxSettings = RxSettingsBuilder(rxSettings.value()).setActiveTermination(value)->build();
    setRxSettings(newRxSettings);
}

uint8_t Us4RImpl::getNumberOfUs4OEMs() { return static_cast<uint8_t>(us4oems.size()); }

void Us4RImpl::setTestPattern(Us4OEM::RxTestPattern pattern) {
    // TODO make the below exception safe
    for (auto &us4oem : us4oems) {
        us4oem->setTestPattern(pattern);
    }
}

float Us4RImpl::getSamplingFrequency() const { return (float) us4oems[0]->getSamplingFrequency(); }

void Us4RImpl::checkState() const {
    for (auto &us4oem : us4oems) {
        us4oem->checkState();
    }
}

void Us4RImpl::setStopOnOverflow(bool value) {
    std::unique_lock<std::mutex> guard(deviceStateMutex);
    if (this->state != State::STOPPED) {
        logger->log(LogSeverity::INFO,
                    "The StopOnOverflow property can be set "
                    "only when the device is stopped.");
    }
    this->stopOnOverflow = value;
}

bool Us4RImpl::isStopOnOverflow() const { return stopOnOverflow; }

void Us4RImpl::applyForAllUs4OEMs(const std::function<void(Us4OEM *us4oem)> &func, const std::string &funcName) {
    bool isConsistent = false;
    try {
        for (auto &us4oem : us4oems) {
            func(us4oem.get());
            // At least one us4OEM has been updated, some us4OEMs have been already updated.
            isConsistent = true;
        }
        isConsistent = false;
    } catch (...) {
        if (isConsistent) {
            logger->log(LogSeverity::ERROR,
                        format("Error while calling '{}': the function was not applied "
                               "correctly for all us4OEMs.",
                               funcName));
        }
        throw;
    }
}

void Us4RImpl::setAfeDemod(float demodulationFrequency, float decimationFactor, const float *firCoefficients,
                           size_t nCoefficients) {
    applyForAllUs4OEMs(
        [demodulationFrequency, decimationFactor, firCoefficients, nCoefficients](Us4OEM *us4oem) {
            us4oem->setAfeDemod(demodulationFrequency, decimationFactor, firCoefficients, nCoefficients);
        },
        "setAfeDemod");
}

void Us4RImpl::disableAfeDemod() {
    applyForAllUs4OEMs([](Us4OEM *us4oem) { us4oem->disableAfeDemod(); }, "disableAfeDemod");
}

float Us4RImpl::getCurrentSamplingFrequency() const { return us4oems[0]->getCurrentSamplingFrequency(); }

void Us4RImpl::setHpfCornerFrequency(uint32_t frequency) {
    applyForAllUs4OEMs([frequency](Us4OEM *us4oem) { us4oem->setHpfCornerFrequency(frequency); },
                       "setAfeHpfCornerFrequency");
}

void Us4RImpl::disableHpf() {
    applyForAllUs4OEMs([](Us4OEM *us4oem) { us4oem->disableHpf(); }, "disableHpf");
}

uint16_t Us4RImpl::getAfe(uint8_t reg) { return us4oems[0]->getAfe(reg); }

void Us4RImpl::setAfe(uint8_t reg, uint16_t val) {
    for (auto &us4oem : us4oems) {
        us4oem->setAfe(reg, val);
    }
}

void Us4RImpl::registerOutputBuffer(Us4ROutputBuffer *outputBuffer, const std::vector<Us4OEMBuffer> &srcBuffers,
                                    Scheme::WorkMode workMode) {
    Ordinal o = 0;

    if (transferRegistrar.size() < us4oems.size()) {
        transferRegistrar.resize(us4oems.size());
    }
    for (auto &us4oem : us4oems) {
        auto us4oemBuffer = srcBuffers.at(o);
        this->registerOutputBuffer(outputBuffer, us4oemBuffer, us4oem.get(), workMode);
        ++o;
    }
}

/**
 * - This function assumes, that the size of output buffer (number of elements)
 *  is a multiple of number of us4oem elements.
 * - this function will not schedule data transfer when the us4oem element size is 0.
 */
void Us4RImpl::registerOutputBuffer(Us4ROutputBuffer *bufferDst, const Us4OEMBuffer &bufferSrc, Us4OEMImplBase *us4oem,
                                    Scheme::WorkMode workMode) {
    auto us4oemOrdinal = us4oem->getDeviceId().getOrdinal();
    auto ius4oem = us4oem->getIUs4OEM();
    const auto nElementsSrc = bufferSrc.getNumberOfElements();
    const size_t nElementsDst = bufferDst->getNumberOfElements();
    size_t elementSize = getUniqueUs4OEMBufferElementSize(bufferSrc);
    if (elementSize == 0) {
        return;
    }
<<<<<<< HEAD
    if (transferRegistrar[us4oemOrdinal]) {
        transferRegistrar[us4oemOrdinal].reset();
    }
    transferRegistrar[us4oemOrdinal] = std::make_shared<Us4OEMDataTransferRegistrar>(
        bufferDst, bufferSrc, us4oem, us4oem->getDescriptor().getMaxTransferSize());
=======
    transferRegistrar[us4oemOrdinal] = std::make_shared<Us4OEMDataTransferRegistrar>(bufferDst, bufferSrc, us4oem);
>>>>>>> e1fe9984
    transferRegistrar[us4oemOrdinal]->registerTransfers();
    // Register buffer element release functions.
    bool isMaster = us4oem->getDeviceId().getOrdinal() == this->getMasterOEM()->getDeviceId().getOrdinal();
    size_t nRepeats = nElementsDst / nElementsSrc;
    uint16 startFiring = 0;
    for (size_t i = 0; i < bufferSrc.getNumberOfElements(); ++i) {
        auto &srcElement = bufferSrc.getElement(i);
        uint16 endFiring = srcElement.getFiring();
        for (size_t j = 0; j < nRepeats; ++j) {
            std::function<void()> releaseFunc = createReleaseCallback(workMode, startFiring, endFiring);
            bufferDst->registerReleaseFunction(j * nElementsSrc + i, releaseFunc);
        }
        startFiring = endFiring + 1;
    }
    // Overflow handling
    ius4oem->RegisterReceiveOverflowCallback(createOnReceiveOverflowCallback(workMode, bufferDst, isMaster));
    ius4oem->RegisterTransferOverflowCallback(createOnTransferOverflowCallback(workMode, bufferDst, isMaster));
    // Work mode specific initialization
    if (workMode == ops::us4r::Scheme::WorkMode::SYNC) {
        ius4oem->EnableWaitOnReceiveOverflow();
        ius4oem->EnableWaitOnTransferOverflow();
    }
}

size_t Us4RImpl::getUniqueUs4OEMBufferElementSize(const Us4OEMBuffer &us4oemBuffer) const {
    std::unordered_set<size_t> sizes;
    for (auto &element : us4oemBuffer.getElements()) {
        sizes.insert(element.getSize());
    }
    if (sizes.size() > 1) {
        throw ArrusException("Each us4oem buffer element should have the same size.");
    }
    // This is the size of a single element produced by this us4oem.
    const size_t elementSize = *std::begin(sizes);
    return elementSize;
}

void Us4RImpl::unregisterOutputBuffer(bool cleanupSequencer) {
    if(transferRegistrar.empty()) {
        return;
    }
    for (Ordinal i = 0; i < us4oems.size(); ++i) {
        if(transferRegistrar[i]) {
            transferRegistrar[i]->unregisterTransfers(cleanupSequencer);
            transferRegistrar[i].reset();
        }
    }
}

std::function<void()> Us4RImpl::createReleaseCallback(Scheme::WorkMode workMode, uint16 startFiring, uint16 endFiring) {

    switch (workMode) {
    case Scheme::WorkMode::HOST:// Automatically generate new trigger after releasing all elements.
        return [this, startFiring, endFiring]() {
            for (int i = (int) us4oems.size() - 1; i >= 0; --i) {
                us4oems[i]->getIUs4OEM()->MarkEntriesAsReadyForReceive(startFiring, endFiring);
                us4oems[i]->getIUs4OEM()->MarkEntriesAsReadyForTransfer(startFiring, endFiring);
            }
            if (this->state != State::STOP_IN_PROGRESS && this->state != State::STOPPED) {
                getMasterOEM()->syncTrigger();
            }
        };
    case Scheme::WorkMode::ASYNC: // Trigger generator: us4R
    case Scheme::WorkMode::SYNC:  // Trigger generator: us4R
    case Scheme::WorkMode::MANUAL:// Trigger generator: external (e.g. user)
    case Scheme::WorkMode::MANUAL_OP:
        return [this, startFiring, endFiring]() {
            for (int i = (int) us4oems.size() - 1; i >= 0; --i) {
                us4oems[i]->getIUs4OEM()->MarkEntriesAsReadyForReceive(startFiring, endFiring);
                us4oems[i]->getIUs4OEM()->MarkEntriesAsReadyForTransfer(startFiring, endFiring);
            }
        };
    default: throw ::arrus::IllegalArgumentException("Unsupported work mode.");
    }
}

std::function<void()> Us4RImpl::createOnReceiveOverflowCallback(Scheme::WorkMode workMode,
                                                                Us4ROutputBuffer *outputBuffer, bool isMaster) {

    using namespace std::chrono_literals;
    switch (workMode) {
    case Scheme::WorkMode::SYNC:
        return [this, outputBuffer, isMaster]() {
            try {
                this->logger->log(LogSeverity::WARNING, "Detected RX data overflow.");
                size_t nElements = outputBuffer->getNumberOfElements();
                // Wait for all elements to be released by the user.
                while (nElements != outputBuffer->getNumberOfElementsInState(framework::BufferElement::State::FREE)) {
                    std::this_thread::sleep_for(1ms);
                    if (this->state != State::STARTED) {
                        // Device is no longer running, exit gracefully.
                        return;
                    }
                }
                // Inform about free elements only once, in the master's callback.
                if (isMaster) {
                    for (int i = (int) us4oems.size() - 1; i >= 0; --i) {
                        us4oems[i]->getIUs4OEM()->SyncReceive();
                    }
                }
                outputBuffer->runOnOverflowCallback();
            } catch (const std::exception &e) {
                logger->log(LogSeverity::ERROR, format("RX overflow callback exception: ", e.what()));
            } catch (...) { logger->log(LogSeverity::ERROR, "RX overflow callback exception: unknown"); }
        };
    case Scheme::WorkMode::ASYNC:
    case Scheme::WorkMode::HOST:
    case Scheme::WorkMode::MANUAL:
    case Scheme::WorkMode::MANUAL_OP:
        return [this, outputBuffer]() {
            try {
                if (outputBuffer->isStopOnOverflow()) {
                    this->logger->log(LogSeverity::ERROR, "Rx data overflow, stopping the device.");
                    this->getMasterOEM()->stop();
                    outputBuffer->markAsInvalid();
                } else {
                    this->logger->log(LogSeverity::WARNING, "Rx data overflow ...");
                    outputBuffer->runOnOverflowCallback();
                }
            } catch (const std::exception &e) {
                logger->log(LogSeverity::ERROR, format("RX overflow callback exception: ", e.what()));
            } catch (...) { logger->log(LogSeverity::ERROR, "RX overflow callback exception: unknown"); }
        };
    default: throw ::arrus::IllegalArgumentException("Unsupported work mode.");
    }
}

std::function<void()> Us4RImpl::createOnTransferOverflowCallback(Scheme::WorkMode workMode,
                                                                 Us4ROutputBuffer *outputBuffer, bool isMaster) {

    using namespace std::chrono_literals;
    switch (workMode) {
    case Scheme::WorkMode::SYNC:
        return [this, outputBuffer, isMaster]() {
            try {
                this->logger->log(LogSeverity::WARNING, "Detected host data overflow.");
                size_t nElements = outputBuffer->getNumberOfElements();
                // Wait for all elements to be released by the user.
                while (nElements != outputBuffer->getNumberOfElementsInState(framework::BufferElement::State::FREE)) {
                    std::this_thread::sleep_for(1ms);
                    if (this->state != State::STARTED) {
                        // Device is no longer running, exit gracefully.
                        return;
                    }
                }
                // Inform about free elements only once, in the master's callback.
                if (isMaster) {
                    for (int i = (int) us4oems.size() - 1; i >= 0; --i) {
                        us4oems[i]->getIUs4OEM()->SyncTransfer();
                    }
                }
                outputBuffer->runOnOverflowCallback();
            } catch (const std::exception &e) {
                logger->log(LogSeverity::ERROR, format("Host overflow callback exception: ", e.what()));
            } catch (...) { logger->log(LogSeverity::ERROR, "Host overflow callback exception: unknown"); }
        };
    case Scheme::WorkMode::ASYNC:
    case Scheme::WorkMode::HOST:
    case Scheme::WorkMode::MANUAL:
    case Scheme::WorkMode::MANUAL_OP:
        return [this, outputBuffer]() {
            try {
                if (outputBuffer->isStopOnOverflow()) {
                    this->logger->log(LogSeverity::ERROR, "Host data overflow, stopping the device.");
                    this->getMasterOEM()->stop();
                    outputBuffer->markAsInvalid();
                } else {
                    outputBuffer->runOnOverflowCallback();
                    this->logger->log(LogSeverity::WARNING, "Host data overflow ...");
                }
            } catch (const std::exception &e) {
                logger->log(LogSeverity::ERROR, format("Host overflow callback exception: ", e.what()));
            } catch (...) { logger->log(LogSeverity::ERROR, "Host overflow callback exception: unknown"); }
        };
    default: throw ::arrus::IllegalArgumentException("Unsupported work mode.");
    }
}

const char *Us4RImpl::getBackplaneSerialNumber() {
    if (!this->digitalBackplane.has_value()) {
        throw arrus::IllegalArgumentException("No backplane defined.");
    }
    return this->digitalBackplane->get()->getSerialNumber();
}

const char *Us4RImpl::getBackplaneRevision() {
    if (!this->digitalBackplane.has_value()) {
        throw arrus::IllegalArgumentException("No backplane defined.");
    }
    return this->digitalBackplane->get()->getRevisionNumber();
}

void Us4RImpl::setParameters(const Parameters &params) {
    for (auto &item : params.items()) {
        auto &key = item.first;
        auto value = item.second;
        logger->log(LogSeverity::INFO, format("Setting value {} to {}", value, key));
        if (key != "/sequence:0/txFocus") {
            throw ::arrus::IllegalArgumentException("Currently Us4R supports only sequence:0/txFocus parameter.");
        }
        this->us4oems[0]->getIUs4OEM()->TriggerStop();
        try {
            for (auto &us4oem : us4oems) {
                us4oem->getIUs4OEM()->SetTxDelays(value);
            }
        } catch (...) {
            // Try resume.
            this->us4oems[0]->getIUs4OEM()->TriggerStart();
            throw;
        }
        // Everything OK, resume.
        this->us4oems[0]->getIUs4OEM()->TriggerStart();
    }
}

BitstreamId Us4RImpl::addIOBitstream(const std::vector<uint8_t> &levels, const std::vector<uint16_t> &periods) {
    return this->us4oems[0]->addIOBitstream(levels, periods);
}

void Us4RImpl::setIOBitstream(BitstreamId bitstreamId, const std::vector<uint8_t> &levels,
                              const std::vector<uint16_t> &periods) {
    this->us4oems[0]->setIOBitstream(bitstreamId, levels, periods);
}

std::vector<std::vector<uint8_t>> Us4RImpl::getOEMMappings() const {
    std::vector<std::vector<uint8_t>> mappings;
    for (auto &us4oem : us4oems) {
        mappings.push_back(us4oem->getChannelMapping());
    }
    return mappings;
}

std::optional<Ordinal> Us4RImpl::getFrameMetadataOEM(const IOSettings &settings) {
    if (!settings.hasFrameMetadataCapability()) {
        return std::nullopt;
    } else {
        std::unordered_set<Ordinal> oems = settings.getFrameMetadataCapabilityOEMs();
        if (oems.size() != 1) {
            throw ::arrus::IllegalArgumentException("Exactly one OEM should be set for the pulse counter capability.");
        } else {
            // Only a single OEM.
            return *std::begin(oems);
        }
    }
}

std::vector<unsigned short> Us4RImpl::getChannelsMask(Ordinal probeNumber) {
    const auto &mask = channelsMask.at(probeNumber);
    std::vector<unsigned short> vec(std::begin(mask), std::end(mask));
    std::sort(std::begin(vec), std::end(vec));
    return vec;
}

int Us4RImpl::getNumberOfProbes() const { return probeSettings.size(); }

/**
 * Calculates RX delay as the maximum TX delay of the sequence + burst time
 * Only TX delays from the active (aperture) elements are considered.
 * If the given sequence does not perform TX, this method returns 0.
 *
 * @return rx delay [s]
 */
float Us4RImpl::getRxDelay(const TxRxSequence &sequence) {
    std::vector<float> opDelays;
    for(const auto &op: sequence.getOps()) {
        std::vector<float> delays;
        for(size_t i = 0; i < op.getTx().getAperture().size(); ++i) {
            if(op.getTx().getAperture()[i]) {
                delays.push_back(op.getTx().getDelays()[i]);
            }
        }
        if(!delays.empty()) {
            float txDelay = *std::max_element(std::begin(delays), std::end(delays));
            // burst time
            float frequency = op.getTx().getExcitation().getCenterFrequency();
            float nPeriods = op.getTx().getExcitation().getNPeriods();
            float burstTime = 1.0f/frequency*nPeriods;
            // Total rx delay
            opDelays.push_back(txDelay + burstTime);
        }
    }
    if(!opDelays.empty()) {
        return *std::max_element(std::begin(opDelays), std::end(opDelays));
    }
    else {
        // No TX
        return 0.0f;
    }
}

std::pair<std::shared_ptr<Buffer>, std::shared_ptr<session::Metadata>>
Us4RImpl::setSubsequence(uint16_t, uint16_t, const std::optional<float> &) {
    throw std::runtime_error("setSubsequence not yet implemented.");
}

void Us4RImpl::setMaximumPulseLength(std::optional<float> maxLength) {
    for(auto &us4oem: us4oems) {
        us4oem->setMaximumPulseLength(maxLength);
    }
}


}// namespace arrus::devices<|MERGE_RESOLUTION|>--- conflicted
+++ resolved
@@ -265,7 +265,6 @@
         (hostBufferSize % rxBufferSize) == 0,
         IllegalArgumentException(
             format("The size of the host buffer {} must be equal or a multiple of the size of the rx buffer {}.",
-<<<<<<< HEAD
                    hostBufferSize, rxBufferSize)));
 
     std::unique_lock<std::mutex> guard(deviceStateMutex);
@@ -273,18 +272,6 @@
                           IllegalStateException("The device is running, uploading sequence is forbidden."));
     auto [buffers, fcms] = uploadSequences(scheme.getTxRxSequences(), rxBufferSize, workMode,
                                            scheme.getDigitalDownConversion(), scheme.getConstants());
-=======
-                   hostBufferNElements, rxBufferNElements));
-    }
-    std::unique_lock<std::mutex> guard(deviceStateMutex);
-    if (this->state == State::STARTED) {
-        throw IllegalStateException("The device is running, uploading sequence is forbidden.");
-    }
-    auto &seq = scheme.getTxRxSequence();
-
-    auto [rxBuffer, fcm] = uploadSequence(seq, rxBufferNElements, seq.getNRepeats(), scheme.getWorkMode(),
-                                          scheme.getDigitalDownConversion(), scheme.getConstants());
->>>>>>> e1fe9984
 
     // Cleanup.
     // If the output buffer already exists - remove it.
@@ -388,19 +375,10 @@
     }
 }
 
-<<<<<<< HEAD
 std::pair<std::vector<Us4OEMBuffer>, std::vector<FrameChannelMapping::Handle>>
 Us4RImpl::uploadSequences(const std::vector<TxRxSequence> &sequences, uint16 bufferSize, Scheme::WorkMode workMode,
                           const std::optional<DigitalDownConversion> &ddc,
                           const std::vector<NdArray> &txDelayProfiles) {
-=======
-std::tuple<Us4RBuffer::Handle, FrameChannelMapping::Handle>
-Us4RImpl::uploadSequence(const TxRxSequence &seq, uint16 bufferSize, uint16 batchSize,
-                         arrus::ops::us4r::Scheme::WorkMode workMode,
-                         const std::optional<ops::us4r::DigitalDownConversion> &ddc,
-                         const std::vector<framework::NdArray> &txDelayProfiles) {
-    std::vector<TxRxParameters> actualSeq;
->>>>>>> e1fe9984
     // Convert to intermediate representation (TxRxParameters).
     auto noems = ARRUS_SAFE_CAST(this->us4oems.size(), Ordinal);
     auto nSequences = ARRUS_SAFE_CAST(sequences.size(), SequenceId);
@@ -515,18 +493,11 @@
         }
         result.emplace_back(sequenceBuilder.build());
     }
-<<<<<<< HEAD
     return result;
 }
 
-void Us4RImpl::trigger() { this->getMasterOEM()->syncTrigger(); }
-=======
-    return getProbeImpl()->setTxRxSequence(actualSeq, seq.getTgcCurve(), bufferSize,
-                                           batchSize, seq.getSri(), workMode, ddc, txDelayProfiles);
-}
-
 void Us4RImpl::trigger(bool sync, std::optional<long long> timeout) {
-    this->getDefaultComponent()->syncTrigger();
+    this->getMasterOEM()->syncTrigger();
     if(sync) {
         this->sync(timeout);
     }
@@ -537,7 +508,6 @@
         us4oem->sync(timeout);
     }
 }
->>>>>>> e1fe9984
 
 // AFE parameter setters.
 void Us4RImpl::setTgcCurve(const std::vector<float> &tgcCurvePoints) { setTgcCurve(tgcCurvePoints, true); }
@@ -758,15 +728,11 @@
     if (elementSize == 0) {
         return;
     }
-<<<<<<< HEAD
     if (transferRegistrar[us4oemOrdinal]) {
         transferRegistrar[us4oemOrdinal].reset();
     }
     transferRegistrar[us4oemOrdinal] = std::make_shared<Us4OEMDataTransferRegistrar>(
         bufferDst, bufferSrc, us4oem, us4oem->getDescriptor().getMaxTransferSize());
-=======
-    transferRegistrar[us4oemOrdinal] = std::make_shared<Us4OEMDataTransferRegistrar>(bufferDst, bufferSrc, us4oem);
->>>>>>> e1fe9984
     transferRegistrar[us4oemOrdinal]->registerTransfers();
     // Register buffer element release functions.
     bool isMaster = us4oem->getDeviceId().getOrdinal() == this->getMasterOEM()->getDeviceId().getOrdinal();
