--- conflicted
+++ resolved
@@ -90,17 +90,12 @@
 }
 
 std::pair<Buffer::SharedHandle, FrameChannelMapping::SharedHandle>
-<<<<<<< HEAD
 Us4RImpl::upload(const ::arrus::ops::us4r::Scheme &scheme) {
     auto &outputBufferSpec = scheme.getOutputBuffer();
     auto rxBufferNElements = scheme.getRxBufferSize();
     auto &seq = scheme.getTxRxSequence();
     auto workMode = scheme.getWorkMode();
 
-=======
-Us4RImpl::upload(const TxRxSequence &seq, unsigned short rxBufferNElements, const Scheme::WorkMode &workMode,
-                 const DataBufferSpec &outputBufferSpec) {
->>>>>>> b642a831
     unsigned hostBufferNElements = outputBufferSpec.getNumberOfElements();
 
     // Validate input parameters.
