--- conflicted
+++ resolved
@@ -46,11 +46,7 @@
     using namespace ::arrus::framework;
     try {
         // TODO set path to us4r-lite configuration file
-<<<<<<< HEAD
         auto settings = ::arrus::io::readSessionSettings("C:/Users/Public/ate_cfg.prototxt");
-=======
-        auto settings = ::arrus::io::readSessionSettings("C:/Users/Public/us4r.prototxt");
->>>>>>> 4536b33e
         auto session = ::arrus::session::createSession(settings);
         auto us4r = (::arrus::devices::Us4R *) session->getDevice("/Us4R:0");
         auto probe = us4r->getProbe(0);
@@ -64,16 +60,11 @@
 
         std::vector<TxRx> txrxs;
 
-<<<<<<< HEAD
-=======
-		// 10 plane waves
->>>>>>> 4536b33e
         for(int i = 0; i < 4; ++i) {
             // NOTE: the below vector should have size == probe number of elements.
             // This probably will be modified in the future
             // (delays only for active tx elements will be needed).
             std::vector<float> delays(nElements, 0.0f);
-<<<<<<< HEAD
             arrus::BitMask txAperture(nElements, false);
             txrxs.emplace_back(Tx(txAperture, delays, pulse),
                                Rx(rxAperture, sampleRange),
@@ -81,16 +72,7 @@
         }
 
         TxRxSequence seq(txrxs, {});
-=======
-            for(int d = 0; d < nElements; ++d) {
-                delays[d] = d*i*1e-9f;
-            }
-            arrus::BitMask txAperture(nElements, true);
-            txrxs.emplace_back(Tx(txAperture, delays, pulse), Rx(txAperture, sampleRange), 200e-6f);
-        }
-
-        TxRxSequence seq(txrxs, {}, TxRxSequence::NO_SRI, 32);
->>>>>>> 4536b33e
+		
         DataBufferSpec outputBuffer{DataBufferSpec::Type::FIFO, 4};
         Scheme scheme(seq, 2, outputBuffer, Scheme::WorkMode::HOST);
 
@@ -124,18 +106,12 @@
                 system(pycmd.c_str());
 
                 // Stop the system after 10-th frame.
-<<<<<<< HEAD
                 //ptr->release();
                
                 cv.notify_one();
 
                 cv2.wait(lock2);
                 
-=======
-                if(i == 3) {
-                    cv.notify_one();
-                }
->>>>>>> 4536b33e
                 ptr->release();
                 ++i;
             } catch(const std::exception &e) {
