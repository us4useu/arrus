--- conflicted
+++ resolved
@@ -387,8 +387,6 @@
                 manufacturer: "us4us"
                 name: "esaote2"
             },
-<<<<<<< HEAD
-=======
             {
                  manufacturer: "us4us"
                 name: "esaote3"
@@ -420,7 +418,6 @@
             name: "tl094"
         }
         probe_adapter_model_id: [
->>>>>>> 225f9f60
             {
                  manufacturer: "us4us"
                 name: "esaote3"
