classdef Us4R < handle

    properties(GetAccess = protected, SetAccess = immutable, Transient = true, Hidden = true)
        ptr arrus.Ptr {mustBeScalarOrEmpty}
    end

    methods
        function obj = Us4R(ptr)
            %
            % Us4R handle constructor.
            %
            % :param ptr: pointer to the underlying device
            obj.ptr = arrus.Ptr("arrus.devices.us4r.Us4R", ptr);
        end

        function disableHV(obj)
            %
            % Disables HV.
            %
            obj.ptr.callMethod("disableHV", 0);
        end

        function setVoltage(obj, voltage)
            % Enables HV and sets a given voltage(s).
            %
            % This method expects a scalar integer or a 2x2 array of integers
            % as input.
            % A single integer v defines the voltage range as [-v, +v].
            % A 2x2 array [v0m, v0p; v1m, v1p] defines two separate voltage ranges:
            % [-v0m +v0p], and [-v1m, +v1p]. The voltage range can be selected 
            % individually for each tx pulse using "amplitudeLevel" property of Pulse class.
            %
            % Voltage is always expected to be positive number (even for v0m and v1m).
            % v0m and v0p are always expected to be higher than v1m and v1p, respectively.
            %
            % Examples:
            %      setVoltage(10) -- sets -10 +10 on TX amplitude 2.
            %      setVoltage([5, 6; 10, 11]) -- sets -5 V for TX state -1, +6 V for TX state +1, -10 V for TX state -2, +11 V for TX state +2
            %
            % :param voltage: voltage to set: a single value (for amplitude level 0)
            % or a 2x2 matrix, where voltage(1, :) are [minus plus] V level 1, voltage(2, :) are [minus plus] V level 2.
            obj.ptr.callMethod("setVoltage", 0, voltage);
        end

        function [frequency] = getSamplingFrequency(obj)
            %
            % Returns NOMINAL sampling frequency.
            %
            % :return: nominal sampling frequency [Hz]
            res = obj.ptr.callMethod("getSamplingFrequency", 1);
            frequency = res{1, 1};
        end

        function [model] = getProbeModel(obj)
            %
            % Returns probe model definition.
            %
            % :return: probe model definition, an instance of class arrus.devices.probe.ProbeModel
            res = obj.ptr.callMethod("getProbeModel", 1);
            model = res{1, 1};
        end

        function [channelsMask] = getChannelsMask(obj)
            %
            % Returns list of masked elements/system channels.
            % Note: channel numbering starts from 0.
            %
            res = obj.ptr.callMethod("getChannelsMask", 1);
            channelsMask = res{1, 1};
        end

        function setTgcCurve(varargin)
            %
            % Sets TGC curve points asynchronously.
            % Setting empty vectors t and y turns off analog TGC. Setting non-empty vector turns off DTGC
            %  and turns on analog TGC.
            % Vectors t and y should have exactly the same size. The input t and y values will be interpolated
            % into target hardware sampling points (according to getCurrentSamplingFrequency and getCurrentTgcPoints).
            % Linear interpolation will be performed, the TGC curve will be extrapolated with the first
            % (left-side of the cure) and the last sample (right side of the curve).
            %
            % :param time: sampling time, relative to the "sample 0" (optional, hardware sampling time will be used
            % if not provided)
            % :param value: values to apply at given sampling time
            % :param applyCharacteristic: set it to true if you want to compensate response characteristic
            % (pre-computed by us4us).
            obj = varargin{1};
            if nargin == 4
                time = varargin{2};
                value = varargin{3};
                applyCharacteristic = varargin{4};
                obj.ptr.callMethod("setTgcCurveTimeValue", 0, time, value, logical(applyCharacteristic));
            elseif nargin == 3
                value = varargin{2};
                applyCharacteristic = varargin{3};
                obj.ptr.callMethod("setTgcCurveValue", 0, value, logical(applyCharacteristic));
            else
                error("Unsupported number of parameters.");
            end
        end

        function [gain] = getLnaGain(obj)
            %
            % Returns current LNA gain value.
            %
            % :return: LNA gain value [dB]
            res = obj.ptr.callMethod("getLnaGain", 1);
            gain = res{1, 1};
        end

        function setLnaGain(obj, gain)
            %
            % Sets the LNA gain to the given value.
            %
            % :param gain: gain value to set [dB]
            obj.ptr.callMethod("setLnaGain", 0, gain);
        end

        function [gain] = getPgaGain(obj)
            %
            % Returns current PGA gain value.
            %
            % :return: PGA gain value [dB]
            res = obj.ptr.callMethod("getPgaGain", 1);
            gain = res{1, 1};
        end

        function setPgaGain(obj, gain)
            %
            % Sets the PGA gain to the given value.
            %
            % :param gain: gain value to set [dB]
            obj.ptr.callMethod("setPgaGain", 0, gain);
        end

<<<<<<< HEAD
        function disableLnaHpf(obj)
            %
            % Disables LNA analog high pass filter.
            %
            obj.ptr.callMethod("disableLnaHpf", 0);
        end

        function setLnaHpfCornerFrequency(obj, frequency)
            %
            % Enables the LNA analog high pass filter and sets its corner frequency to the given value.
            %
            % :param frequency: corner frequency to set [Hz]
            obj.ptr.callMethod("setLnaHpfCornerFrequency", 0, frequency);
        end

        function disableAdcHpf(obj)
            %
            % Disables ADC digital high pass filter.
            %
            obj.ptr.callMethod("disableAdcHpf", 0);
        end

        function setAdcHpfCornerFrequency(obj, frequency)
            %
            % Enables the ADC digital high pass filter and sets its corner frequency to the given value.
            %
            % :param frequency: corner frequency to set [Hz]
            obj.ptr.callMethod("setAdcHpfCornerFrequency", 0, frequency);
=======
        function setMaximumPulseLength(obj, value)
            %
            % Set maximum TX pulse length.
            %
            % :param value: pulse length to set [seconds]
            obj.ptr.callMethod("setMaximumPulseLength", 0, value);
>>>>>>> 66bcd8a8
        end
    end
end<|MERGE_RESOLUTION|>--- conflicted
+++ resolved
@@ -27,7 +27,7 @@
             % as input.
             % A single integer v defines the voltage range as [-v, +v].
             % A 2x2 array [v0m, v0p; v1m, v1p] defines two separate voltage ranges:
-            % [-v0m +v0p], and [-v1m, +v1p]. The voltage range can be selected 
+            % [-v0m +v0p], and [-v1m, +v1p]. The voltage range can be selected
             % individually for each tx pulse using "amplitudeLevel" property of Pulse class.
             %
             % Voltage is always expected to be positive number (even for v0m and v1m).
@@ -133,7 +133,14 @@
             obj.ptr.callMethod("setPgaGain", 0, gain);
         end
 
-<<<<<<< HEAD
+        function setMaximumPulseLength(obj, value)
+            %
+            % Set maximum TX pulse length.
+            %
+            % :param value: pulse length to set [seconds]
+            obj.ptr.callMethod("setMaximumPulseLength", 0, value);
+        end
+
         function disableLnaHpf(obj)
             %
             % Disables LNA analog high pass filter.
@@ -162,14 +169,6 @@
             %
             % :param frequency: corner frequency to set [Hz]
             obj.ptr.callMethod("setAdcHpfCornerFrequency", 0, frequency);
-=======
-        function setMaximumPulseLength(obj, value)
-            %
-            % Set maximum TX pulse length.
-            %
-            % :param value: pulse length to set [seconds]
-            obj.ptr.callMethod("setMaximumPulseLength", 0, value);
->>>>>>> 66bcd8a8
         end
     end
 end