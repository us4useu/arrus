--- conflicted
+++ resolved
@@ -52,11 +52,8 @@
             obj.sys.adapType = probe.adapType;                       % 0-old(00001111); 1-new(01010101);
             obj.sys.txChannelMap = probe.txChannelMap;
             obj.sys.rxChannelMap = probe.rxChannelMap;
-<<<<<<< HEAD
             obj.sys.curv = probe.curv;
-=======
             obj.sys.probeMap = probe.probeMap;
->>>>>>> 8b3278b9
             obj.sys.pitch = probe.pitch;
             obj.sys.nElem = probe.nElem;
             obj.sys.posElem = probe.posElem;% [m] (1 x nElem) position of probe elements along the probes surface
@@ -488,13 +485,6 @@
         
         function calcTxRxApMask(obj)
             % calcTxRxApMask appends the following fields to the in/out obj:
-<<<<<<< HEAD
-            % obj.seq.txApMask      - [logical] (nArius*128 x nTx) is element active in tx?
-            % obj.seq.rxApMask      - [logical] (nArius*128 x nTx) is element active in rx?
-                        
-            txApMask = round(abs((1:obj.sys.nElem).' - obj.seq.txCentElem)*2) <= (obj.seq.txApSize-1);
-            rxApMask = round(abs((1:obj.sys.nElem).' - obj.seq.rxCentElem)*2) <= (obj.seq.rxApSize-1);
-=======
             % obj.seq.txApOrig      - [element] (1 x nTx) number of probe element being the first in the tx aperture
             % obj.seq.rxApOrig      - [element] (1 x nTx) number of probe element being the first in the rx aperture
             % obj.seq.txApMask      - [logical] (nChTotal x nTx) tx aperture mask
@@ -514,7 +504,6 @@
             
             obj.seq.txApMask = (iElem.' >= obj.seq.txApOrig) & (iElem.' <= obj.seq.txApOrig + obj.seq.txApSize - 1);
             obj.seq.rxApMask = (iElem.' >= obj.seq.rxApOrig) & (iElem.' <= obj.seq.rxApOrig + obj.seq.rxApSize - 1);
->>>>>>> 8b3278b9
             
             obj.seq.rxElemId = (iElem.' - obj.seq.rxApOrig + 1) .* obj.seq.rxApMask;
             obj.seq.rxElemId(isnan(obj.seq.rxElemId)) = 0;
@@ -526,12 +515,17 @@
             % obj.seq.txDel         - [s] (nArius*128 x nTx) tx delays for each element
             % obj.seq.txDelCent     - [s] (1 x nTx) tx delays for tx aperture centers
             
-            xElem = nan(1,max(obj.sys.probeMap));
+            nElem = max(obj.sys.probeMap);
+            xElem = nan(1,nElem);
+            zElem = nan(1,nElem);
             xElem(obj.sys.probeMap) = obj.sys.xElem;
-            if length(xElem) >= obj.sys.nChTotal
+            zElem(obj.sys.probeMap) = obj.sys.zElem;
+            if nElem >= obj.sys.nChTotal
                 xElem = xElem(1:obj.sys.nChTotal);
-            else
-                xElem = [xElem, nan(1, obj.sys.nChTotal-length(xElem))];
+                zElem = zElem(1:obj.sys.nChTotal);
+            else
+                xElem = [xElem, nan(1, obj.sys.nChTotal-nElem)];
+                zElem = [zElem, nan(1, obj.sys.nChTotal-nElem)];
             end
             
             %% CALCULATE DELAYS
@@ -539,16 +533,10 @@
             
             if isinf(obj.seq.txFoc)
                 % Delays due to the tilting the plane wavefront
-<<<<<<< HEAD
-                txDel       = (obj.sys.xElem.'   .* sin(txAngCart) + ...
-                               obj.sys.zElem.'   .* cos(txAngCart)) / obj.seq.c;    % [s] (nElem x nTx) delays for tx elements
+                txDel       = (xElem.'           .* sin(txAngCart) + ...
+                               zElem.'           .* cos(txAngCart)) / obj.seq.c;    % [s] (nElem x nTx) delays for tx elements
                 txDelCent	= (obj.seq.txApCentX .* sin(txAngCart) + ...
                                obj.seq.txApCentZ .* cos(txAngCart)) / obj.seq.c;    % [s] (1 x nTx) delays for tx aperture center
-=======
-                txDel       = (xElem.'          .* sin(obj.seq.txAng) ) / obj.seq.c;	% [s] (nElem x nTx) delays for tx elements
-                txDelCent   = (obj.seq.txApCent .* sin(obj.seq.txAng) ) / obj.seq.c;	% [s] (1 x nTx) delays for tx aperture center
-
->>>>>>> 8b3278b9
             else
                 % Focal point positions
                 xFoc        = obj.seq.txApCentX + obj.seq.txFoc .* sin(txAngCart);	% [m] (1 x nTx) x-position of the focal point
@@ -556,16 +544,10 @@
                 
                 
                 % Delays due to the element - focal point distances
-<<<<<<< HEAD
-                txDel       = sqrt((xFoc - obj.sys.xElem.'  ).^2 + ...
-                                   (zFoc - obj.sys.zElem.'  ).^2) / obj.seq.c;	% [s] (nElem x nTx) delays for tx elements
+                txDel       = sqrt((xFoc -         xElem.'  ).^2 + ...
+                                   (zFoc -         zElem.'  ).^2) / obj.seq.c;	% [s] (nElem x nTx) delays for tx elements
                 txDelCent	= sqrt((xFoc - obj.seq.txApCentX).^2 + ...
                                    (zFoc - obj.seq.txApCentZ).^2) / obj.seq.c;	% [s] (1 x nTx) delays for tx aperture center
-=======
-                txDel       = sqrt((xFoc -          xElem.').^2 + zFoc.^2) / obj.seq.c;	% [s] (nElem x nTx) delays for tx elements
-                txDelCent   = sqrt((xFoc - obj.seq.txApCent).^2 + zFoc.^2) / obj.seq.c;	% [s] (1 x nTx) delays for tx aperture center
->>>>>>> 8b3278b9
-
                 
                 % Inverse the delays for the 'focusing' option (txFoc>0)
                 % For 'defocusing' the delays remain unchanged
