--- conflicted
+++ resolved
@@ -96,7 +96,7 @@
                     error("ARRUS:IllegalArgument", ...
                         ['Unrecognized operation type ', class(sequenceOperation)])
             end
-
+            
             obj.setSeqParams(...
                 'sequenceType', sequenceType, ...
                 'txCenterElement', sequenceOperation.txCenterElement, ...
@@ -241,6 +241,10 @@
                                 'tgcSlope',         'tgcSlope'; ...
                                 'fsDivider'         'fsDivider'};
 
+            if mod(length(varargin),2) == 1
+                % TODO(piotrkarwat) Throw exception
+            end
+
             for iPar=1:size(seqParamMapping,1)
                 obj.seq.(seqParamMapping{iPar,2}) = [];
             end
@@ -251,21 +255,10 @@
                 obj.seq.(seqParamMapping{idPar,2}) = reshape(varargin{iPar*2},1,[]);
             end
             
-<<<<<<< HEAD
-            
             %% Fixed parameters
 %             disp(obj.seq.fsDivider)
             obj.seq.rxSampFreq	= 65e6./obj.seq.fsDivider; % [Hz] sampling frequency
             obj.seq.rxTime      = 160e-6; % [s] rx time (max 4000us)
-            obj.seq.rxDel       = 5e-6;
-            obj.seq.pauseMultip	= 1.5;            
-            disp(obj.seq.rxSampFreq/1e6)
-            %% Resulting parameters
-            distance = (400:150:obj.seq.nSamp) / obj.seq.rxSampFreq * obj.seq.c;         % [m]
-=======
-            %% Fixed parameters
-            obj.seq.rxSampFreq	= 65e6;                                 % [Hz] sampling frequency
-            obj.seq.rxTime      = 160e-6;                                % [s] rx time (max 4000us)
             obj.seq.rxDel       = 5e-6;
             obj.seq.pauseMultip	= 1.5;
             
@@ -292,7 +285,6 @@
             
             %% TGC
             distance = (400:150:(obj.seq.startSample + obj.seq.nSamp - 1)) / 65e6 * obj.seq.c;         % [m]
->>>>>>> 2672a3f8
             tgcCurve = obj.seq.tgcStart + obj.seq.tgcSlope * distance;  % [dB]
             if any(tgcCurve<14 | tgcCurve>54)
                 warning('TGC values are limited to 14-54dB range');
@@ -365,14 +357,8 @@
                         ['Required memory per module (' num2str(memoryRequired/2^30) 'GB) cannot exceed 4GB.']);
             end
 
-<<<<<<< HEAD
-
-
-            %% Program hardware
-            obj	= obj.programHW;
-
-=======
->>>>>>> 2672a3f8
+
+
         end
 
         function setRecParams(obj,varargin)
@@ -389,6 +375,10 @@
                                 'xGrid',            'xGrid'; ...
                                 'zGrid',            'zGrid'};
 
+            if mod(length(varargin),2) == 1
+                % Throw exception
+            end
+
             for iPar=1:size(recParamMapping,1)
                 obj.rec.(recParamMapping{iPar,2}) = [];
             end
@@ -597,12 +587,7 @@
             for iArius=0:(nArius-1)
                 Us4MEX(iArius, "ClearScheduledReceive");
                 for iTrig=0:(nTrig-1)
-<<<<<<< HEAD
-                    disp(obj.seq.fsDivider)
-                    Us4MEX(iArius, "ScheduleReceive", iTrig*nSamp, nSamp, 0, obj.seq.fsDivider-1);
-=======
                     Us4MEX(iArius, "ScheduleReceive", iTrig*nSamp, nSamp, startSample + 240);
->>>>>>> 2672a3f8
                 end
             end
             
