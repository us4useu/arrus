--- conflicted
+++ resolved
@@ -295,12 +295,24 @@
         end
         
          function prepareBuffer(obj, nElements) 
-             Us4MEX(0, "PrepareInternalBuffer", nElements, obj.seq.nSamp*obj.seq.nTrig);
+             nSamp	= obj.seq.nSamp;
+%              nSubTx	= obj.seq.nSubTx;
+%              nTx     = obj.seq.nTx;
+%              nRep	= obj.seq.nRep;
+%              nTrig	= nTx*nSubTx*nRep;
+             nTrig  = obj.seq.nTrig;
+             disp(nSamp*nTrig);
+             Us4MEX(0, "PrepareInternalBuffer", nElements, nSamp*nTrig);
          end
          
          function acquireToBuffer(obj, nElements) 
+%              nSubTx	= obj.seq.nSubTx;
+%              nTx     = obj.seq.nTx;
+%              nRep	= obj.seq.nRep;
+%              nTrig	= nTx*nSubTx*nRep;
+             nTrig  = obj.seq.nTrig;
              obj.openSequence;
-             Us4MEX(0, "AcquireToInternalBuffer", nElements, obj.seq.txPri*obj.seq.nTrig);
+             Us4MEX(0, "AcquireToInternalBuffer", nElements, obj.seq.txPri*nTrig);
              obj.closeSequence;
          end
 
@@ -308,11 +320,7 @@
              rf = Us4MEX(0, "PopInternalBufferElement");
          end
          
-<<<<<<< HEAD
-         function [img] = reconstructOffline(obj,rfRaw)
-=======
          function [img] = reconstructOffline(obj, rfRaw)
->>>>>>> ea566290
              img = obj.execReconstr(rfRaw);
          end
     end
