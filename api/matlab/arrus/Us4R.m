classdef Us4R < handle
    % A handle to the Us4R system. 
    %
    % This class provides functions to configure the system and perform
    % data acquisition using the Us4R.
    % 
    % :param configFile: name of the prototxt file containing setup information.
    % :param logTime: set to true if you want to display acquisition and reconstruction time. Optional.

    properties (Constant)
        instance = Us4RHandle
    end

    properties (Access = private)
        sys
        seq
        subSeq
        rec
        us4r
        session
        buffer
        logTime
    end
    
    methods (Static)
        
        function obj = create(varargin)
            
            instance = Us4R.instance;
            
            if ~isempty(instance.handle) && ...
               isvalid(instance.handle) && ...
               instance.handle.getSessionState() ~= "CLOSED"
                
                warning('There is an Us4R instance with an open session which needs to be closed.');
                
                if instance.handle.getSessionState() == "STARTED"
                    instance.handle.stopScheme();
                end
                instance.handle.closeSession();
            end
            
            obj = Us4R(varargin{:});
            instance.handle = obj;
        end
        
        function clear()
            
            instance = Us4R.instance;
            if ~isempty(instance.handle)
                if isvalid(instance.handle)
                    instance.handle.delete();
                end
                instance.handle = [];
            end
        end
        
    end
    
    methods
        
        function closeSession(obj)
            obj.session.close();
        end
        
        function state = getSessionState(obj)
            state = obj.session.getCurrentState();
        end

        function stopScheme(obj)
            obj.session.stopScheme();
            obj.buffer.iFrame = 0;
        end

        function nProbeElem = getNProbeElem(obj)
            nProbeElem = obj.sys.nElem;
        end

        function setLnaGain(obj,gain)
            obj.us4r.setLnaGain(gain);
        end

        function setPgaGain(obj,gain)
            obj.us4r.setPgaGain(gain);
        end

        function setTgcCurve(varargin)
            obj = varargin{1};
            obj.us4r.setTgcCurve(varargin{2:end});
        end

        function upload(obj, sequenceOperation, reconstructOperation, enableHardwareProgramming)
            % Uploads operations to the us4R system.
            %
            % Supports :class:`CustomTxRxSequence`
            % and :class:`Reconstruction` implementations.
            %
            % :param sequenceOperation: TX/RX sequence to perform on the us4R system
            % :param reconstructOperation: reconstruction to perform with the collected data
            % :param enableHardwareProgramming: determines if the hardware
            % is programmed or not (optional, default = true)
            % :returns: updated Us4R object
            
            if ~isa(sequenceOperation,'CustomTxRxSequence')
                error("ARRUS:IllegalArgument", ...
                      'Invalid sequence object, must be CustomTxRxSequence');
            end

            if ~isscalar(sequenceOperation)
                error("ARRUS:IllegalArgument", ...
                      'Upload requires scalar inputs. Use uploadSequence to upload a list of CustomTxRxSequence.');
            end

            if nargin>=3 && ~isempty(reconstructOperation) && ~isa(reconstructOperation,'Reconstruction')
                error("ARRUS:IllegalArgument", ...
                      'Invalid reconstruction object, must be Reconstruction');
            end
            
            obj.setSeqParams(...
                'txCenterElement', sequenceOperation.txCenterElement, ...
                'txApertureCenter', sequenceOperation.txApertureCenter, ...
                'txApertureSize', sequenceOperation.txApertureSize, ...
                'rxCenterElement', sequenceOperation.rxCenterElement, ...
                'rxApertureCenter', sequenceOperation.rxApertureCenter, ...
                'rxApertureSize', sequenceOperation.rxApertureSize, ...
                'txFocus', sequenceOperation.txFocus, ...
                'txAngle', sequenceOperation.txAngle, ...
                'speedOfSound', sequenceOperation.speedOfSound, ...
                'txVoltage', sequenceOperation.txVoltage, ...
                'txFrequency', sequenceOperation.txFrequency, ...
                'txNPeriods', sequenceOperation.txNPeriods, ...
                'rxDepthRange', sequenceOperation.rxDepthRange, ...
                'rxNSamples', sequenceOperation.rxNSamples, ...
                'hwDdcEnable', sequenceOperation.hwDdcEnable, ...
                'decimation', sequenceOperation.decimation, ...
                'nRepetitions', sequenceOperation.nRepetitions, ...
                'txPri', sequenceOperation.txPri, ...
                'tgcStart', sequenceOperation.tgcStart, ...
                'tgcSlope', sequenceOperation.tgcSlope, ...
                'txInvert', sequenceOperation.txInvert, ...
                'workMode', sequenceOperation.workMode, ...
                'sri', sequenceOperation.sri, ...
                'bufferSize', sequenceOperation.bufferSize, ...
                'txWaveform', sequenceOperation.txWaveform);

            obj.seq.seqLim = [1 numel(obj.seq.txAng)];
            
            % Program hardware
            if nargin<4 || enableHardwareProgramming
                obj.programHW;
                obj.selSubSeq(1, obj.seq.sri);
                obj.sys.isHardwareProgrammed = true;
            else
                error('Support for enableHardwareProgramming=false is temporarily suspended');
            end
            
            if nargin<3 || isempty(reconstructOperation)
                obj.rec.enable = false;
                return;
            end

            obj.setRecParams(...
                'gridModeEnable', reconstructOperation.gridModeEnable, ...
                'filterEnable', reconstructOperation.filterEnable, ...
                'filterACoeff', reconstructOperation.filterACoeff, ...
                'filterBCoeff', reconstructOperation.filterBCoeff, ...
                'filterDelay', reconstructOperation.filterDelay, ...
                'swDdcEnable', reconstructOperation.swDdcEnable, ...
                'decimation', reconstructOperation.decimation, ...
                'xGrid', reconstructOperation.xGrid, ...
                'zGrid', reconstructOperation.zGrid, ...
                'sos', reconstructOperation.sos, ...
                'rxApod', reconstructOperation.rxApod, ...
                'bmodeEnable', reconstructOperation.bmodeEnable, ...
                'colorEnable', reconstructOperation.colorEnable, ...
                'vectorEnable', reconstructOperation.vectorEnable, ...
                'bmodeFrames', reconstructOperation.bmodeFrames, ...
                'colorFrames', reconstructOperation.colorFrames, ...
                'vector0Frames', reconstructOperation.vector0Frames, ...
                'vector1Frames', reconstructOperation.vector1Frames, ...
                'bmodeRxTangLim', reconstructOperation.bmodeRxTangLim, ...
                'colorRxTangLim', reconstructOperation.colorRxTangLim, ...
                'vector0RxTangLim', reconstructOperation.vector0RxTangLim, ...
                'vector1RxTangLim', reconstructOperation.vector1RxTangLim, ...
                'wcFilterACoeff', reconstructOperation.wcFilterACoeff, ...
                'wcFilterBCoeff', reconstructOperation.wcFilterBCoeff, ...
                'wcFiltInitSize', reconstructOperation.wcFiltInitSize, ...
                'cohFiltEnable', reconstructOperation.cohFiltEnable, ...
                'cohCompEnable', reconstructOperation.cohCompEnable);

            obj.rec.enable = true;
        end

        function uploadSequence(obj, sequenceOperation, enableHardwareProgramming)
            % Uploads operations to the us4R system.
            %
            % Supports :class:`CustomTxRxSequence` implementation.
            %
            % :param sequenceOperation: TX/RX sequence to perform on the us4R system
            % :param enableHardwareProgramming: determines if the hardware
            % is programmed or not (optional, default = true)
            % :returns: updated Us4R object
            
            error('Sub-sequence fuctionality is temporarily suspended.');

            if ~isa(sequenceOperation,'CustomTxRxSequence')
                error("ARRUS:IllegalArgument", ...
                      'Invalid sequence object, must be CustomTxRxSequence');
            end

            sequenceOperation = obj.mergeSequences(sequenceOperation);

            obj.setSeqParams(...
                'txCenterElement', sequenceOperation.txCenterElement, ...
                'txApertureCenter', sequenceOperation.txApertureCenter, ...
                'txApertureSize', sequenceOperation.txApertureSize, ...
                'rxCenterElement', sequenceOperation.rxCenterElement, ...
                'rxApertureCenter', sequenceOperation.rxApertureCenter, ...
                'rxApertureSize', sequenceOperation.rxApertureSize, ...
                'txFocus', sequenceOperation.txFocus, ...
                'txAngle', sequenceOperation.txAngle, ...
                'speedOfSound', sequenceOperation.speedOfSound, ...
                'txVoltage', sequenceOperation.txVoltage, ...
                'txFrequency', sequenceOperation.txFrequency, ...
                'txNPeriods', sequenceOperation.txNPeriods, ...
                'rxDepthRange', sequenceOperation.rxDepthRange, ...
                'rxNSamples', sequenceOperation.rxNSamples, ...
                'hwDdcEnable', sequenceOperation.hwDdcEnable, ...
                'decimation', sequenceOperation.decimation, ...
                'nRepetitions', sequenceOperation.nRepetitions, ...
                'txPri', sequenceOperation.txPri, ...
                'tgcStart', sequenceOperation.tgcStart, ...
                'tgcSlope', sequenceOperation.tgcSlope, ...
                'txInvert', sequenceOperation.txInvert, ...
                'workMode', sequenceOperation.workMode, ...
                'sri', sequenceOperation.sri, ...
                'bufferSize', sequenceOperation.bufferSize, ...
                'txWaveform', sequenceOperation.txWaveform);

            % Program hardware
            if nargin<3 || enableHardwareProgramming
                obj.programHW;
                obj.selSubSeq(1, obj.seq.sri);
                obj.sys.isHardwareProgrammed = true;
                obj.rec.enable = false;
            else
                error('Support for enableHardwareProgramming=false is temporarily suspended');
            end
        end

        function selectSequence(obj, seqId, sri)
            
            error('Sub-sequence fuctionality is temporarily suspended.');

            if ~obj.sys.isHardwareProgrammed
                error('Sequences must be uploaded prior to selecting one of them.');
            end

            if seqId > obj.seq.nSeq
                error('Selected sequence ID does not point to an uploaded sequence.');
            end

            if nargin < 3
%                 sri = obj.seq.sri(seqId);
                sri = obj.seq.sri;
            end

            obj.selSubSeq(seqId, sri);
            obj.rec.enable = false;
        end

        function setReconstruction(obj, reconstructOperation)
            % Sets the reconstruction parameters.
            %
            % Supports :class:`Reconstruction` implementations.
            %
            % :param reconstructOperation: reconstruction to perform with the collected data

            if ~isa(reconstructOperation,'Reconstruction')
                error("ARRUS:IllegalArgument", ...
                      'Invalid reconstruction object, must be Reconstruction');
            end

            obj.setRecParams(...
                'gridModeEnable', reconstructOperation.gridModeEnable, ...
                'filterEnable', reconstructOperation.filterEnable, ...
                'filterACoeff', reconstructOperation.filterACoeff, ...
                'filterBCoeff', reconstructOperation.filterBCoeff, ...
                'filterDelay', reconstructOperation.filterDelay, ...
                'swDdcEnable', reconstructOperation.swDdcEnable, ...
                'decimation', reconstructOperation.decimation, ...
                'xGrid', reconstructOperation.xGrid, ...
                'zGrid', reconstructOperation.zGrid, ...
                'sos', reconstructOperation.sos, ...
                'rxApod', reconstructOperation.rxApod, ...
                'bmodeEnable', reconstructOperation.bmodeEnable, ...
                'colorEnable', reconstructOperation.colorEnable, ...
                'vectorEnable', reconstructOperation.vectorEnable, ...
                'bmodeFrames', reconstructOperation.bmodeFrames, ...
                'colorFrames', reconstructOperation.colorFrames, ...
                'vector0Frames', reconstructOperation.vector0Frames, ...
                'vector1Frames', reconstructOperation.vector1Frames, ...
                'bmodeRxTangLim', reconstructOperation.bmodeRxTangLim, ...
                'colorRxTangLim', reconstructOperation.colorRxTangLim, ...
                'vector0RxTangLim', reconstructOperation.vector0RxTangLim, ...
                'vector1RxTangLim', reconstructOperation.vector1RxTangLim, ...
                'wcFilterACoeff', reconstructOperation.wcFilterACoeff, ...
                'wcFilterBCoeff', reconstructOperation.wcFilterBCoeff, ...
                'wcFiltInitSize', reconstructOperation.wcFiltInitSize, ...
                'cohFiltEnable', reconstructOperation.cohFiltEnable, ...
                'cohCompEnable', reconstructOperation.cohCompEnable);
            
            obj.rec.enable = true;
            
        end
        
        function [sys, seq] = getImagingMetadata(obj)
            sys = obj.sys;
            seq = obj.seq;
        end
        
        function [rf, img, metadata] = run(obj)
            % Runs uploaded operations in the us4R system.
            %
            % Supports :class:`CustomTxRxSequence` and :class:`Reconstruction`
            % implementations.
            %
            % :returns: RF frame, reconstructed image (if :class:`Reconstruction` 
            % operation was uploaded) and metadata located in the first sample 
            % of the master module

            [rf, metadata] = obj.execSequence;
            obj.stopScheme;

            rf = obj.rawDataReorganization(rf);

            if obj.rec.enable
                img = obj.execReconstr(rf(:,:,:,1));
            else
                img = [];
            end
        end
        
        function [rawBuffer, imgBuffer, sriBuffer] = runLoop(obj, isContinue, callback, varargin)
            % Runs the uploaded operations in a loop.
            % 
            % Supports :class:`CustomTxRxSequence` and \
            % :class:`Reconstruction` implementations.
            %
            % :param isContinue: should the system continue executing \
            %   the op? Takes no parameters and returns a boolean value.
            % :param callback: a function to call after executing the \
            %   operation. Should take one parameter, which will be feed with \
            %   the output of the executed op.
            % :param bufferType: type of data stored in the cineloop buffer, \
            %   can be "none", "raw", "img", or "all" (optional, default="none").
            % :param bufferMode: buffer mode of operation. Can be "conc" \
            %   for concurrent or "subs" for subsequent operation with the \
            %   callback function. For "conc" the buffer is used as long as \
            %   isContinue is true. For "subs" the buffer is used as soon as \
            %   isContinue is false until the buffer is full.
            % :param bufferSize: size of the cineloop buffer as a number \
            %   of sequence executions (optional, default=1).
            %
            % :returns: buffers containing raw data (rawBuffer), image data \
            %   (imgBuffer), and sequence repetition intervals (sriBuffer).

            % Input parser
            paramsParser = inputParser;
            addParameter(paramsParser, 'bufferType', 'none', @(x) validateattributes(x, {'char','string'}, {'scalartext'}, 'runLoop', 'bufferType'));
            addParameter(paramsParser, 'bufferMode', 'conc', @(x) validateattributes(x, {'char','string'}, {'scalartext'}, 'runLoop', 'bufferMode'));
            addParameter(paramsParser, 'bufferSize', 1,      @(x) validateattributes(x, {'numeric'}, {'scalar','integer','real','positive','finite'}, 'runLoop', 'bufferSize'));
            parse(paramsParser, varargin{:});

            bufferType = paramsParser.Results.bufferType;
            bufferMode = paramsParser.Results.bufferMode;
            bufferSize = paramsParser.Results.bufferSize;

            if ~any(strcmp(bufferType,{'none','raw','img','all'}))
                warning('runLoop: bufferType must be one of the following: "none", "raw", "img", or "all". Buffer disabled.');
                bufferType = 'none';
            end

            if ~any(strcmp(bufferMode,{'conc','subs'}))
                warning('runLoop: bufferMode must be one of the following: "conc" or "subs". Buffer disabled.');
                bufferType = 'none';
            end

            if strcmp(bufferType,'none')
                bufferMode = 'conc';
            end

            rawBufferEnable = any(strcmp(bufferType,{'raw','all'}));
            imgBufferEnable = any(strcmp(bufferType,{'img','all'}));
            if imgBufferEnable && ~obj.rec.enable
                warning('runLoop: Reconstruction must be enabled to acquire image data. Image buffer disabled.');
                imgBufferEnable = false;
            end

            concBufferEnable = strcmp(bufferMode,'conc');

            % Buffers initialization
            sriBuffer = nan(bufferSize,1);

            if ~concBufferEnable
                sampSize = 1 + double(obj.subSeq.hwDdcEnable);
                raw0Buffer = zeros(obj.sys.nChArius, sum(obj.buffer.framesNumber) * obj.subSeq.nSamp * sampSize, bufferSize, 'int16');
            end

            if rawBufferEnable
                rawBuffer = zeros(obj.subSeq.nSamp, obj.subSeq.rxApSize, obj.subSeq.nTx, obj.subSeq.nRep, bufferSize, 'single');
                if obj.subSeq.hwDdcEnable
                    rawBuffer = complex(rawBuffer,0);   % other, less time consuming solution?
                end
            else
                rawBuffer = [];
            end

            if imgBufferEnable
                nBufferLayers = 1 + 3*double(obj.rec.colorEnable && ~obj.rec.vectorEnable) + 4*double(obj.rec.vectorEnable);
                imgBuffer = nan(obj.rec.zSize, obj.rec.xSize, bufferSize, nBufferLayers, 'single');
            else
                imgBuffer = [];
            end

            % Main loop (using buffers if bufferMode is "conc")
            i = 0;
            tStampPrev = nan;
            while(isContinue())
                i = i + 1;
                
                tic;
                [rf, meta] = obj.execSequence;
                acqTime = toc;
                
                tic;
                rf = obj.rawDataReorganization(rf);
                reorgTime = toc;

                tStampCurr = bin2dec(reshape(dec2bin(meta([8 7 6 5]),16).',1,64)) / obj.sys.rxSampFreq; % [s]
                sri = tStampCurr - tStampPrev;
                tStampPrev = tStampCurr;

                if obj.rec.enable
                    tic;
                    img = obj.execReconstr(rf(:,:,:,1));
                    recTime = toc;
                    callback(img);
                else
                    callback(rf);
                end
                
                % Log time
                if obj.logTime
                    disp(['Frame no. ' num2str(i)]);
                    disp(['Acq.  time = ' num2str(acqTime, '%5.3f') ' s']);
                    disp(['Reorg.  time = ' num2str(reorgTime, '%5.3f') ' s']);
                    if exist('recTime', 'var')
                        disp(['Rec.  time = ' num2str(recTime, '%5.3f') ' s']);
                    end
                    disp(['Frame rate = ' num2str(1/sri, '%5.1f') ' fps']);
                    disp('--------------------');
                end

                % Copy data to buffers
                if concBufferEnable
                    I = mod(i-1,bufferSize)+1;

                    if rawBufferEnable
                        rawBuffer(:,:,:,:,I) = rf;
                    end

                    if imgBufferEnable
                        imgBuffer(:,:,I,:) = img;
                    end

                    sriBuffer(I) = sri;
                end
            end

            if concBufferEnable
                obj.stopScheme;
                disp('runLoop: acquisition done');

                % Output buffer unwinding
                rawBuffer = circshift(rawBuffer,-I,5);
                imgBuffer = circshift(imgBuffer,-I,3);
                sriBuffer = circshift(sriBuffer,-I,1);

                disp('runLoop: postprocessing done');
            else
                % Second loop (acquisition of raw data for "subs" bufferMode)
                for i=1:bufferSize
                    [raw0Buffer(:,:,i), meta] = obj.execSequence;

                    tStampCurr = bin2dec(reshape(dec2bin(meta([8 7 6 5]),16).',1,64)) / obj.sys.rxSampFreq; % [s]
                    sriBuffer(i) = tStampCurr - tStampPrev;
                    tStampPrev = tStampCurr;
                end
                obj.stopScheme;
                disp('runLoop: acquisition done');

                % Postprocessing loop
                for i=1:bufferSize
                    rf = obj.rawDataReorganization(raw0Buffer(:,:,i));

                    if rawBufferEnable
                        rawBuffer(:,:,:,:,i) = rf;
                    end

                    if imgBufferEnable
                        imgBuffer(:,:,i,:) = obj.execReconstr(rf(:,:,:,1));
                    end
                end
                disp('runLoop: postprocessing done');
            end
        end
        
        function plotRawRf(obj,varargin)
            % :param selectedLines: vector indicating the rf lines to be displayed. \
            %   Rf lines are numbered as follows: 1:rxApertureSize*nTx*nRep. \
            %   (optional name-value argument)
            % :param amplitudeLim: scalar defining the displayed amplitude range \
            %   as [-amplitudeLim, amplitudeLim] (optional name-value argument)
            % :param boundsModeEnable: logical scalar determining if min and max \
            %   values of each sample from a set of rf lines are displayed \
            %   instead of individual rf lines. (optional name-value argument)
            % :param linRangeEnable: logical scalar determining if range of \
            %   undistorted amplitudes is displayed. (optional name-value argument)
            
            %% Check if system is ready for plotRawRf execution
            if ~obj.sys.isHardwareProgrammed
                error("plotRawRf: hardware is not programmed, rf cannot be collected");
            end
            if obj.subSeq.hwDdcEnable
                error("plotRawRf: hardware DDC is enabled, rf cannot be collected");
            end
            
            %% Input parser
            dispParParser = inputParser;
            
            nLine = obj.subSeq.rxApSize * obj.subSeq.nTx * obj.subSeq.nRep;
            addParameter(dispParParser, 'selectedLines', 1:nLine, ...
                @(x) assert(isvector(x) && isnumeric(x) && all(x>0), ...
                "selectedLines must be a positive numerical vector."));
            
            addParameter(dispParParser, 'amplitudeLim', 2^15, ...
                @(x) assert(isscalar(x) && isnumeric(x) && x>0, ...
                "amplitudeLim must be a positive numerical scalar."));
            
            addParameter(dispParParser, 'boundsModeEnable', false, ...
                @(x) assert(isscalar(x) && islogical(x), ...
                "boundsModeEnable must be a logical scalar."));
            
            addParameter(dispParParser, 'linRangeEnable', false, ...
                @(x) assert(isscalar(x) && islogical(x), ...
                "linRangeEnable must be a logical scalar."));
            
            parse(dispParParser, varargin{:});
            
            selectedLines = dispParParser.Results.selectedLines;
            amplitudeLim  = dispParParser.Results.amplitudeLim;
            boundsEnable  = dispParParser.Results.boundsModeEnable;
            linRngEnable  = dispParParser.Results.linRangeEnable;
            
            %% Prepare figure
            nSamp = obj.subSeq.nSamp;
            if boundsEnable
                nLine = 2;
            else
                nLine = numel(selectedLines);
            end
            
            % Create figure.
            hFig = figure();
            hDisp = plot(nan(nSamp,nLine), 1:nSamp);
            xlabel('amplitude');
            ylabel('sample #');
            set(gca,'XLim', amplitudeLim*[-1 1]);
            set(gca,'YLim', [0 nSamp+1]);
            set(gca,'YDir', 'reverse');
            grid on;

            % Undistorted amplitude range
            if linRngEnable
                switch obj.us4r.getLnaGain
                    case 12, voltLim = 0.243; %[V]
                    case 18, voltLim = 0.219; %[V]
                    case 24, voltLim = 0.152; %[V]
                    otherwise
                        error('Unsupported LNA gain value.');
                end
                
                tgcCurveResamp = interp1(obj.subSeq.tgcPoints, obj.subSeq.tgcCurve, ...
                                         (obj.subSeq.startSample + (1:nSamp) - 1)*obj.subSeq.dec, "linear", nan);
                ampUndistortLim = voltLim * 10.^(tgcCurveResamp/20) * obj.sys.adcVolt2Lsb;
                ampUndistortLim = min(ampUndistortLim, 2^15, "includenan");
                
                hold on;
                plot(ampUndistortLim(:).*[-1 1], 1:nSamp,'Color','k','LineStyle',':','LineWidth',2);
            end
            
            while(ishghandle(hFig))
                data = obj.execSequence;
                data = obj.rawDataReorganization(data);
                data = gather(data(:,selectedLines));
                if boundsEnable
                    data = [min(data,[],2), max(data,[],2)];
                end

                try
                    for iLine=1:nLine
                        set(hDisp(iLine), 'XData', data(:,iLine));
                    end
                    drawnow limitrate;
                    
                catch ME
                    if(strcmp(ME.identifier, 'MATLAB:class:InvalidHandle'))
                        disp('Display was closed.');
                    else
                        rethrow(ME);
                    end
                end
            end
            obj.stopScheme;
            
        end
        
        function imageRawRf(obj,varargin)
            % :param selectedLines: vector indicating the rf lines to be displayed. \
            %   Rf lines are numbered as follows: 1:rxApertureSize*nTx*nRep. \
            %   (optional name-value argument)
            % :param amplitudeLim: scalar defining the displayed amplitude range \
            %   as [-amplitudeLim, amplitudeLim] (optional name-value argument)
            
            %% Check if system is ready for plotRawRf execution
            if ~obj.sys.isHardwareProgrammed
                error("plotRawRf: hardware is not programmed, rf cannot be collected");
            end
            if obj.subSeq.hwDdcEnable
                error("plotRawRf: hardware DDC is enabled, rf cannot be collected");
            end
            
            %% Input parser
            dispParParser = inputParser;
            
            nLine = obj.subSeq.rxApSize * obj.subSeq.nTx * obj.subSeq.nRep;
            addParameter(dispParParser, 'selectedLines', 1:nLine, ...
                @(x) assert(isvector(x) && isnumeric(x) && all(x>0), ...
                "selectedLines must be a positive numerical vector."));
            
            addParameter(dispParParser, 'amplitudeLim', 2^15, ...
                @(x) assert(isscalar(x) && isnumeric(x) && x>0, ...
                "amplitudeLim must be a positive numerical scalar."));
            
            parse(dispParParser, varargin{:});
            
            selectedLines = dispParParser.Results.selectedLines;
            amplitudeLim  = dispParParser.Results.amplitudeLim;
            
            %% Prepare figure
            nSamp = obj.subSeq.nSamp;
            nLine = numel(selectedLines);
            
            % Create figure.
            hFig = figure();
            hDisp = imagesc(1:nLine, 1:nSamp, []);
            xlabel('rf line #');
            ylabel('sample #');
            set(gca,'XLim', [0.5 nLine+0.5]);
            set(gca,'YLim', [0.5 nSamp+0.5]);
            set(gca,'CLim', amplitudeLim*[-1 1]);
            colormap(jet);
            colorbar;
            
            while(ishghandle(hFig))
                data = obj.execSequence;
                data = obj.rawDataReorganization(data);
                try
                    set(hDisp, 'CData', gather(data(:,selectedLines)));
                    drawnow limitrate;
                    
                catch ME
                    if(strcmp(ME.identifier, 'MATLAB:class:InvalidHandle'))
                        disp('Display was closed.');
                    else
                        rethrow(ME);
                    end
                end
            end
            obj.stopScheme;

        end
        
        function [img] = reconstructOffline(obj,rfRaw)
            img = obj.execReconstr(rfRaw);
        end
        
        function delete(obj)
            if ~isempty(obj.session)
                if obj.getSessionState()=="STARTED"
                    obj.stopScheme();
                end
                if obj.getSessionState()=="STOPPED"
                    obj.closeSession();
                end
            end
        end
    end
    
    methods(Access = private)
        
<<<<<<< HEAD
        % txWaveform must be handled properly here!!!
=======
        function obj = Us4R(varargin)
            
            % Input parser
            paramsParser = inputParser;
            addParameter(paramsParser, 'configFile', [], @(x) validateattributes(x, {'char','string'}, {'scalartext'}, 'Us4R', 'configFile'));
            addParameter(paramsParser, 'interfEnable', false, @(x) validateattributes(x, {'logical'}, {'scalar'}, 'Us4R', 'interfEnable'));
            addParameter(paramsParser, 'logTime', false, @(x) validateattributes(x, {'logical'}, {'scalar'}, 'Us4R', 'logTime'));
            parse(paramsParser, varargin{:});
            
            configFile   = paramsParser.Results.configFile;
            interfEnable = paramsParser.Results.interfEnable;
            logTime      = paramsParser.Results.logTime;
            
            if isempty(configFile) || ~isfile(configFile)
                [fileName,pathName,filterIndex] = uigetfile('*.prototxt','Select prototxt config file');
                if filterIndex	== 0
                    obj = [];
                    return;
                else
                    configFile = [pathName fileName];
                end
            end
            
            % Initialization
            arrus.initialize("clogLevel", "INFO", "logFilePath", "C:/Temp/arrus.log", "logFileLevel", "TRACE");
            
            obj.session = arrus.session.Session(configFile);
            obj.us4r = obj.session.getDevice("/Us4R:0");
            
            obj.sys.nChArius = 32;
            obj.sys.rxSampFreq = 65e6;
            obj.sys.maxSeqLength = 2^14;
            obj.sys.adcVolt2Lsb = (2^16)/2; % 16-bit coding of 2Vpp range
            obj.sys.reloadTime = 43e-6; % [s]
            obj.logTime = logTime;
            
            % Check if valid GPU is available
            isGpuAvailable = ~isempty(ver('parallel')) ...
                           && parallel.gpu.GPUDevice.isAvailable;
            if ~isGpuAvailable
                error('Arrus requires Parallel Computing Toolbox and a supported GPU device');
            end
            % Add location of the CUDA kernels
            addpath([fileparts(mfilename('fullpath')) '/mexcuda']);
            
            % Probe parameters
            probe = obj.us4r.getProbeModel;
            obj.sys.nElem = double(probe.nElements);
            obj.sys.pitch = probe.pitch;
            obj.sys.freqRange = double(probe.txFrequencyRange);
            obj.sys.curvRadius = -probe.curvatureRadius; % (-/+ for convex/concave probes)
            
            % Position (pos,x,z) and orientation (ang) of each probe element
            obj.sys.posElem = (-(obj.sys.nElem-1)/2 : (obj.sys.nElem-1)/2) * obj.sys.pitch; % [m] (1 x nElem) position of probe elements along the probes surface
            if obj.sys.curvRadius == 0
                obj.sys.angElem = zeros(1,obj.sys.nElem); % [rad] (1 x nElem) orientation of probe elements
                obj.sys.xElem = obj.sys.posElem; % [m] (1 x nElem) z-position of probe elements
                obj.sys.zElem = zeros(1,obj.sys.nElem);% [m] (1 x nElem) x-position of probe elements
            else
                obj.sys.angElem = obj.sys.posElem / -obj.sys.curvRadius;
                obj.sys.xElem = -obj.sys.curvRadius * sin(obj.sys.angElem);
                obj.sys.zElem = -obj.sys.curvRadius * cos(obj.sys.angElem);
                obj.sys.zElem = obj.sys.zElem - min(obj.sys.zElem);
            end
            
            obj.sys.interfEnable = interfEnable;
            if obj.sys.interfEnable
                wedge = wedgeParams();
                obj.sys.interfSize = wedge.interfSize;
                obj.sys.interfAng  = wedge.interfAng;
                obj.sys.interfSos  = wedge.interfSos;
                
                obj.sys.angElem = obj.sys.angElem + obj.sys.interfAng;
                
                xElemNoInterf = obj.sys.xElem;
                zElemNoInterf = obj.sys.zElem;
                obj.sys.xElem = xElemNoInterf * cos(obj.sys.interfAng) ...
                              + zElemNoInterf * sin(obj.sys.interfAng);
                obj.sys.zElem = zElemNoInterf * cos(obj.sys.interfAng) ...
                              - xElemNoInterf * sin(obj.sys.interfAng) ...
                              - obj.sys.interfSize;
            end
            
            obj.sys.tangElem = tan(obj.sys.angElem);
            
            obj.sys.isHardwareProgrammed = false;
            
        end

>>>>>>> e112baa8
        function seqOut = mergeSequences(obj,seqIn)

            obj.seq.nSeq = numel(seqIn);
            nSeq = obj.seq.nSeq;

            if nSeq==1
                seqOut = seqIn;
                obj.seq.seqLim = [1 numel(seqIn.txAngle)]; %#ok<MCNPN>
                return;
            end

            %% Validate sequences
            % Some parameters must be equal (those that have to be scalars or 2-elem vectors)
            selFieldNames = {'rxApertureSize','speedOfSound','txVoltage', ...
                             'rxDepthRange','rxNSamples', 'hwDdcEnable', ...
                             'decimation','nRepetitions','txPri', ...
                             'tgcStart','tgcSlope','workMode', ...
                             'sri','bufferSize'};
            for iFld=1:numel(selFieldNames)
                for iSeq=2:nSeq
                    if  xor(isempty(seqIn(iSeq).(selFieldNames{iFld})), ...
                            isempty(seqIn(   1).(selFieldNames{iFld}))) || ...
                       ~any([isempty(seqIn(iSeq).(selFieldNames{iFld})), ...
                             isempty(seqIn(   1).(selFieldNames{iFld}))]) && ...
                        any(seqIn(iSeq).(selFieldNames{iFld}) ~= ...
                            seqIn(   1).(selFieldNames{iFld}))
                        error("mergeSequences: " + selFieldNames{iFld} + ...
                              " must be the same for all merged sequences");
                    end
                end
            end

            % Some of the parameters not included in the above validation
            % must be defined in a "one or the other" mode. Checking if the
            % same fields are empty is enough.
            selFieldNames = {'txCenterElement','txApertureCenter', ...
                             'rxCenterElement','rxApertureCenter'};
            for iFld=1:numel(selFieldNames)
                for iSeq=2:nSeq
                    if  xor(isempty(seqIn(iSeq).(selFieldNames{iFld})), ...
                            isempty(seqIn(   1).(selFieldNames{iFld})))
                        error("mergeSequences: " + selFieldNames{iFld} + ...
                              " must be defined or left empty for all merged sequences");
                    end
                end
            end

            % nRepetitions must be equal 1 if multiple sequences are merged
            if seqIn(1).nRepetitions ~= 1
                error("mergeSequences: nRepetitions must be equal to 1 if multiple sequences are merged");
            end

            %% Merge sequences
            seqOut = seqIn(1);
            for iSeq=2:nSeq
                seqOut.txCenterElement   = [seqOut.txCenterElement,  seqIn(iSeq).txCenterElement];
                seqOut.txApertureCenter  = [seqOut.txApertureCenter, seqIn(iSeq).txApertureCenter];
                seqOut.txApertureSize    = [seqOut.txApertureSize,   seqIn(iSeq).txApertureSize];
                seqOut.rxCenterElement   = [seqOut.rxCenterElement,  seqIn(iSeq).rxCenterElement];
                seqOut.rxApertureCenter  = [seqOut.rxApertureCenter, seqIn(iSeq).rxApertureCenter];
                seqOut.txFocus           = [seqOut.txFocus,          seqIn(iSeq).txFocus];
                seqOut.txAngle           = [seqOut.txAngle,          seqIn(iSeq).txAngle];
                seqOut.txFrequency       = [seqOut.txFrequency,      seqIn(iSeq).txFrequency];
                seqOut.txNPeriods        = [seqOut.txNPeriods,       seqIn(iSeq).txNPeriods];
                seqOut.txInvert          = [seqOut.txInvert,         seqIn(iSeq).txInvert];
            end

            %% Frame limits
            % [frameStart, frameStop] of each input sequence in the output sequence
            nTx = zeros(nSeq,1);
            for iSeq=1:nSeq
                nTx(iSeq) = numel(seqIn(iSeq).txAngle);
            end
            obj.seq.seqLim = [1+cumsum([0; nTx(1:nSeq-1)]), cumsum(nTx)];

        end

        function setSeqParams(obj,varargin)

            %% Set sequence parameters
            % Sequence parameters names mapping
            %                    public name         private name
            seqParamMapping = { 'txCenterElement',  'txCentElem'; ...
                                'txApertureCenter', 'txApCent'; ...
                                'txApertureSize',   'txApSize'; ...
                                'rxCenterElement',  'rxCentElem'; ...
                                'rxApertureCenter', 'rxApCent'; ...
                                'rxApertureSize',   'rxApSize'; ...
                                'txFocus',          'txFoc'; ...
                                'txAngle',          'txAng'; ...
                                'speedOfSound',     'c'; ...
                                'txVoltage',        'txVoltage'; ...
                                'txFrequency',      'txFreq'; ...
                                'txNPeriods',       'txNPer'; ...
                                'rxDepthRange',     'dRange'; ...
                                'rxNSamples',       'nSamp'; ...
                                'hwDdcEnable',      'hwDdcEnable'; ...
                                'decimation',       'dec'; ...
                                'nRepetitions',     'nRep'; ...
                                'txPri',            'txPri'; ...
                                'tgcStart',         'tgcStart'; ...
                                'tgcSlope',         'tgcSlope'; ...
                                'txInvert',         'txInvert'; ...
                                'workMode',         'workMode'; ...
                                'sri',              'sri'; ...
                                'bufferSize',       'bufferSize';...
                                'txWaveform',       'txWaveform'};

            for iPar=1:size(seqParamMapping,1)
                obj.seq.(seqParamMapping{iPar,2}) = [];
            end

            nPar = length(varargin)/2;
            for iPar=1:nPar
                idPar = strcmpi(varargin{iPar*2-1},seqParamMapping(:,1));
                obj.seq.(seqParamMapping{idPar,2}) = reshape(varargin{iPar*2},1,[]);
            end
            
            %% Default decimation & DDC filter coefficients
            if obj.seq.hwDdcEnable
                if isempty(obj.seq.dec)
                    obj.seq.dec = round(obj.sys.rxSampFreq / max(obj.seq.txFreq));
%                     obj.seq.dec = obj.sys.rxSampFreq / max(obj.seq.txFreq);
%                     obj.seq.dec = round(obj.seq.dec * 4) / 4;
                end
                obj.seq.fpgaDec = 1;
                
                decMultipMap = [1 4 2 4];
                decMultip = decMultipMap(mod(obj.seq.dec*4, 4) + 1);
                cutoffFrequency = mean(obj.seq.txFreq) / (obj.sys.rxSampFreq*decMultip/2);
                firOrder = obj.seq.dec * decMultip * 16 - 1;
                firCoeff = fir1(firOrder, cutoffFrequency, "low");
                obj.seq.ddcFirCoeff = firCoeff((numel(firCoeff)/2 + 1) : end);
                
            else
                if isempty(obj.seq.dec)
                    obj.seq.dec = 1;
                elseif mod(obj.seq.dec,1) ~= 0
                    error('Sequence decimation factor must be integer if hwDdcEnable is set to false');
                end
                obj.seq.fpgaDec = obj.seq.dec;
                obj.seq.ddcFirCoeff = [];
            end
            
            %% Sampling frequency
            obj.seq.rxSampFreq	= obj.sys.rxSampFreq / obj.seq.dec; % [Hz] sampling frequency
            
            %% Number of Tx
            obj.seq.nTx	= length(obj.seq.txAng);

            %% Validate buffer size
            if obj.seq.bufferSize < 2
                error("setSeqParams: bufferSize must be >= 2");
            end

            if obj.seq.bufferSize * obj.seq.nTx > obj.sys.maxSeqLength
                error("setSeqParams: product of bufferSize and sequence length cannot exceed " ...
                    + num2str(obj.sys.maxSeqLength));
            end

            %% rxNSamples & rxDepthRange
            % rxDepthRange was given in sequence (rxNSamples is empty)
            if isempty(obj.seq.nSamp)
                % convert from [m] to samples
                sampRange  = round(...
                    2*obj.seq.rxSampFreq*obj.seq.dRange/obj.seq.c ...
                    ) + 1;
                
                % rxNSamples (nSamp) must be coherent with rxDepthRange
                nSamp = sampRange(2) - sampRange(1) + 1;
                
                % nSamp must be dividible by 64 (for now)
                nSamp = 64*ceil(nSamp/64);
                obj.seq.nSamp = nSamp;
                
                obj.seq.startSample = sampRange(1);
            else
                obj.seq.startSample = obj.seq.nSamp(1);
                obj.seq.nSamp = diff(obj.seq.nSamp) + 1;
            end
            
            %% txPri
            txPriMin = (obj.seq.startSample + obj.seq.nSamp) / obj.seq.rxSampFreq + obj.sys.reloadTime;
            if isempty(obj.seq.txPri)
                obj.seq.txPri = txPriMin;
            elseif obj.seq.txPri < txPriMin
                warning(['txPri value is too low. It is increased to ' num2str(txPriMin)]);
                obj.seq.txPri = txPriMin;
            end
            
            %% TGC
            obj.seq.tgcLim = double(obj.us4r.getLnaGain + obj.us4r.getPgaGain) + [-40 0];
            
            % Default TGC start level
            if isempty(obj.seq.tgcStart)
                obj.seq.tgcStart = obj.seq.tgcLim(1);
            end
            
            dt = 500e-9; % [s] arbitrary time step for the tgc curve
            obj.seq.tgcPoints = 0 : dt : (obj.seq.startSample + obj.seq.nSamp - 1)*obj.seq.dec/obj.sys.rxSampFreq; % [s]
            obj.seq.tgcCurve = obj.seq.tgcStart + obj.seq.tgcSlope*obj.seq.tgcPoints*obj.seq.c; % [dB]
            if any(obj.seq.tgcCurve < obj.seq.tgcLim(1) | obj.seq.tgcCurve > obj.seq.tgcLim(2))
                warning(['For LNA=' num2str(obj.us4r.getLnaGain) ...
                      'dB and PGA=' num2str(obj.us4r.getPgaGain) ...
                      'dB, TGC values are limited to ' num2str(obj.seq.tgcLim(1)) '-'  num2str(obj.seq.tgcLim(2)) 'dB range.']);
                obj.seq.tgcCurve = max(obj.seq.tgcLim(1),min(obj.seq.tgcLim(2),obj.seq.tgcCurve));
            end
            
            %% Tx/Rx aperture missing parameters
            % unused: txApCent & rxApCent
            if isempty(obj.seq.txApCent)
                obj.seq.txApCent	= interp1(1:obj.sys.nElem, obj.sys.posElem, obj.seq.txCentElem);
            else
                obj.seq.txCentElem	= interp1(obj.sys.posElem, 1:obj.sys.nElem, obj.seq.txApCent);
            end
            obj.seq.txApCentZ	= interp1(1:obj.sys.nElem, obj.sys.zElem,   obj.seq.txCentElem);
            obj.seq.txApCentX	= interp1(1:obj.sys.nElem, obj.sys.xElem,   obj.seq.txCentElem);
            obj.seq.txApCentAng	= interp1(1:obj.sys.nElem, obj.sys.angElem, obj.seq.txCentElem);
            obj.seq.txAngZX     = obj.seq.txApCentAng + obj.seq.txAng;
            
            if isempty(obj.seq.rxApCent)
                obj.seq.rxApCent	= interp1(1:obj.sys.nElem, obj.sys.posElem, obj.seq.rxCentElem);
            else
                obj.seq.rxCentElem	= interp1(obj.sys.posElem, 1:obj.sys.nElem, obj.seq.rxApCent);
            end
            
            %% Validate sequence if wedge interface is used
            if obj.sys.interfEnable && any(obj.seq.txApSize~=1)
                error("setSeqParams: only SSTA scheme is supported when wedge interface is used");
            end
            
            if obj.sys.interfEnable
                if ~isempty(obj.seq.txWaveform)
                    error("setSeqParams: txWaveform cannot be used together with wedge interface");
                elseif numel(unique(obj.seq.txFreq)) > 1 || numel(unique(obj.seq.txNPer)) > 1
                    error("setSeqParams: txFrequency and txNPeriods must be constant when wedge interface is used");
                end
            end
            
            %% Aperture masks & delays
            obj.calcTxRxApMask;
            obj.calcTxDelays;
            if ~isempty(obj.seq.txWaveform)
                txDuration = obj.seq.txWaveform.getTotalDuration();
            else
                txDuration = obj.seq.txNPer./obj.seq.txFreq;
            end
            obj.seq.nSampOmit = (max(obj.seq.txDel) + txDuration) * obj.seq.rxSampFreq + ceil(50 / obj.seq.dec);
            obj.seq.initDel   = - obj.seq.startSample/obj.seq.rxSampFreq + obj.seq.txDelCent + txDuration / 2;

        end

        function setRecParams(obj,varargin)
            %% Set reconstruction parameters
            % Reconstruction parameters names mapping
            %                    public name         private name
            recParamMapping = { 'gridModeEnable',   'gridModeEnable'; ...
                                'filterEnable',     'filtEnable'; ...
                                'filterACoeff',     'filtA'; ...
                                'filterBCoeff',     'filtB'; ...
                                'filterDelay',      'filtDel'; ...
                                'swDdcEnable',      'swDdcEnable'; ...
                                'decimation',       'dec'; ...
                                'xGrid',            'xGrid'; ...
                                'zGrid',            'zGrid'; ...
                                'sos',              'sos'; ...
                                'rxApod',           'rxApod'; ...
                                'bmodeEnable',      'bmodeEnable'; ...
                                'colorEnable',      'colorEnable'; ...
                                'vectorEnable',     'vectorEnable'; ...
                                'bmodeFrames',      'bmodeFrames'; ...
                                'colorFrames',      'colorFrames'; ...
                                'vector0Frames',	'vect0Frames'; ...
                                'vector1Frames',	'vect1Frames'; ...
                                'bmodeRxTangLim',	'bmodeRxTangLim'; ...
                                'colorRxTangLim',	'colorRxTangLim'; ...
                                'vector0RxTangLim',	'vect0RxTangLim'; ...
                                'vector1RxTangLim',	'vect1RxTangLim'; ...
                                'wcFilterACoeff',   'wcFiltA'; ...
                                'wcFilterBCoeff',   'wcFiltB'; ...
                                'wcFiltInitSize',   'wcFiltInitSize'; ...
                                'cohFiltEnable',    'cohFiltEnable'; ...
                                'cohCompEnable',    'cohCompEnable'};

            for iPar=1:size(recParamMapping,1)
                obj.rec.(recParamMapping{iPar,2}) = [];
            end

            nPar = length(varargin)/2;
            for iPar=1:nPar
                idPar = strcmpi(varargin{iPar*2-1},recParamMapping(:,1));
                obj.rec.(recParamMapping{idPar,2}) = reshape(varargin{iPar*2},1,[]);
            end
            
            %% Check if txWaveform is used - it is not supported in reconstruction
            if ~isempty(obj.subSeq.txWaveform)
                error("setRecParams: reconstruction cannot be performed when txWaveform is used");
            end

            %% Software DDC parameters
            if isempty(obj.rec.swDdcEnable)
                obj.rec.swDdcEnable = ~obj.subSeq.hwDdcEnable;
            end
            if obj.rec.swDdcEnable
                if obj.subSeq.hwDdcEnable
                    error("setRecParams: hwDdcEnable & swDdcEnable cannot be set to true at a time");
                end
                if isa(obj.subSeq.txFreq,'gpuArray')
                    obj.subSeq.txFreq = double(gather(obj.subSeq.txFreq));
                end
                if isa(obj.subSeq.rxSampFreq,'single')
                    obj.subSeq.rxSampFreq = double(obj.subSeq.rxSampFreq);
                end
                if isempty(obj.rec.dec)
                    obj.rec.dec = round(obj.subSeq.rxSampFreq / max(obj.subSeq.txFreq));
                end
                
                % Filter design similar as in hardware DDC, 
                % but rec.dec is always integer, so decMultip = 1;
                % downConvertion.m performs filtration with no phase delay
                cutoffFrequency = mean(obj.subSeq.txFreq)/(obj.subSeq.rxSampFreq/2);
                firOrder = obj.rec.dec * 16 - 1;
                obj.rec.ddcFirCoeff = fir1(firOrder, cutoffFrequency, "low");
            else
                obj.rec.dec = 1;
            end
            
            %% Validate reconstruction if wedge interface is used
            if obj.sys.interfEnable && ~obj.rec.gridModeEnable
                error("setRecParams: only grid reconstruction is supported when wedge interface is used");
            end
            
            %% Default sos
            if isempty(obj.rec.sos)
                obj.rec.sos = obj.subSeq.c;
            end

            %% Radial coordinates for classical reconstruction
            if ~obj.rec.gridModeEnable
                t = (obj.subSeq.startSample + (0:(obj.subSeq.nSamp-1))) / obj.subSeq.rxSampFreq;
                obj.rec.rGrid = t * obj.rec.sos / 2;
            end
            
            %% Validate frames selection
            if obj.rec.bmodeEnable && any(obj.rec.bmodeFrames > obj.subSeq.nTx)
                error("setRecParams: bmodeFrames refers to nonexistent transmission id");
            end
            
            if obj.rec.colorEnable && any(obj.rec.colorFrames > obj.subSeq.nTx)
                error("setRecParams: colorFrames refers to nonexistent transmission id");
            end
            
            if obj.rec.vectorEnable && any(obj.rec.vect0Frames > obj.subSeq.nTx)
                error("setRecParams: vector0Frames refers to nonexistent transmission id");
            end
            
            if obj.rec.vectorEnable && any(obj.rec.vect1Frames > obj.subSeq.nTx)
                error("setRecParams: vector1Frames refers to nonexistent transmission id");
            end
            
            %% Default bmodeFrames
            if obj.rec.bmodeEnable && isempty(obj.rec.bmodeFrames)
                obj.rec.bmodeFrames = 1:obj.subSeq.nTx;
            end
            
            %% Validate/adjust size of the RxTangLims
            obj.rec.bmodeRxTangLim = reshape(obj.rec.bmodeRxTangLim,[],2);
            if obj.rec.bmodeEnable
                if size(obj.rec.bmodeRxTangLim,1) == 1
                    obj.rec.bmodeRxTangLim = obj.rec.bmodeRxTangLim.*ones(numel(obj.rec.bmodeFrames),1);
                elseif size(obj.rec.bmodeRxTangLim,1) ~= numel(obj.rec.bmodeFrames)
                    error("setRecParams: number of rows in bmodeRxTangLim must equal the length of bmodeFrames");
                end
            end
            
            obj.rec.colorRxTangLim = reshape(obj.rec.colorRxTangLim,[],2);
            if obj.rec.colorEnable
                if size(obj.rec.colorRxTangLim,1) == 1
                    obj.rec.colorRxTangLim = obj.rec.colorRxTangLim.*ones(numel(obj.rec.colorFrames),1);
                elseif size(obj.rec.colorRxTangLim,1) ~= numel(obj.rec.colorFrames)
                    error("setRecParams: number of rows in colorRxTangLim must equal the length of colorFrames");
                end
            end
            
            obj.rec.vect0RxTangLim = reshape(obj.rec.vect0RxTangLim,[],2);
            if obj.rec.vectorEnable
                if size(obj.rec.vect0RxTangLim,1) == 1
                    obj.rec.vect0RxTangLim = obj.rec.vect0RxTangLim.*ones(numel(obj.rec.vect0Frames),1);
                elseif size(obj.rec.vect0RxTangLim,1) ~= numel(obj.rec.vect0Frames)
                    error("setRecParams: number of rows in vector0RxTangLim must equal the length of vector0Frames");
                end
            end
            
            obj.rec.vect1RxTangLim = reshape(obj.rec.vect1RxTangLim,[],2);
            if obj.rec.vectorEnable
                if size(obj.rec.vect1RxTangLim,1) == 1
                    obj.rec.vect1RxTangLim = obj.rec.vect1RxTangLim.*ones(numel(obj.rec.vect1Frames),1);
                elseif size(obj.rec.vect1RxTangLim,1) ~= numel(obj.rec.vect1Frames)
                    error("setRecParams: number of rows in vector1RxTangLim must equal the length of vector1Frames");
                end
            end
            
            %% Resulting parameters
            obj.rec.zSize	= length(obj.rec.zGrid);
            obj.rec.xSize	= length(obj.rec.xGrid);
            
            if (obj.rec.colorEnable || obj.rec.vectorEnable) && ~isempty(obj.rec.wcFiltA)
                [~,obj.rec.wcFiltInitCoeff] = filter(obj.rec.wcFiltB,obj.rec.wcFiltA,ones(1000,1));
            end
            
            %% Set data types and move data to GPU memory
            obj.sys.zElem          = gpuArray(single(obj.sys.zElem));
            obj.sys.xElem          = gpuArray(single(obj.sys.xElem));
            obj.sys.tangElem       = gpuArray(single(obj.sys.tangElem));
            obj.rec.zGrid          = gpuArray(single(obj.rec.zGrid));
            obj.rec.xGrid          = gpuArray(single(obj.rec.xGrid));
            obj.rec.rxApod         = gpuArray(single(obj.rec.rxApod));
            obj.subSeq.txFoc       = gpuArray(single(obj.subSeq.txFoc));
            obj.subSeq.txAngZX     = gpuArray(single(obj.subSeq.txAngZX));
            obj.subSeq.txApCentZ   = gpuArray(single(obj.subSeq.txApCentZ));
            obj.subSeq.txApCentX   = gpuArray(single(obj.subSeq.txApCentX));
            obj.subSeq.txFreq      = gpuArray(single(obj.subSeq.txFreq));
            obj.subSeq.initDel     = gpuArray(single(obj.subSeq.initDel));
            obj.subSeq.txApFstElem = gpuArray( int32(obj.subSeq.txApFstElem - 1));
            obj.subSeq.txApLstElem = gpuArray( int32(obj.subSeq.txApLstElem - 1));
            obj.subSeq.rxApOrig    = gpuArray( int32(obj.subSeq.rxApOrig - 1));
            obj.subSeq.nSampOmit   = gpuArray( int32(obj.subSeq.nSampOmit));
            obj.rec.bmodeRxTangLim = gpuArray(single(obj.rec.bmodeRxTangLim));
            obj.rec.colorRxTangLim = gpuArray(single(obj.rec.colorRxTangLim));
            obj.rec.vect0RxTangLim = gpuArray(single(obj.rec.vect0RxTangLim));
            obj.rec.vect1RxTangLim = gpuArray(single(obj.rec.vect1RxTangLim));
            obj.rec.wcFiltB        = gpuArray(single(obj.rec.wcFiltB));
            obj.rec.wcFiltA        = gpuArray(single(obj.rec.wcFiltA));
            obj.subSeq.rxSampFreq  =          single(obj.subSeq.rxSampFreq);
            obj.rec.sos            =          single(obj.rec.sos);
            obj.subSeq.startSample =          single(obj.subSeq.startSample);
            obj.subSeq.txDelCent   =          single(obj.subSeq.txDelCent);

            if (obj.rec.colorEnable || obj.rec.vectorEnable) && ~isempty(obj.rec.wcFiltA)
                obj.rec.wcFiltInitCoeff = gpuArray(single(obj.rec.wcFiltInitCoeff)).';
            end

            if ~obj.rec.gridModeEnable
                obj.rec.rGrid      = gpuArray(single(obj.rec.rGrid));
                obj.subSeq.txAng   = gpuArray(single(obj.subSeq.txAng));
                obj.subSeq.txApCentAng = gpuArray(single(obj.subSeq.txApCentAng));
            end

        end
        
        function calcTxRxApMask(obj)
            % calcTxRxApMask appends the following fields to the in/out obj:
            % obj.seq.txApOrig      - [element] (1 x nTx) number of probe element being the origin of the tx aperture
            % obj.seq.rxApOrig      - [element] (1 x nTx) number of probe element being the origin of the rx aperture
            % obj.seq.txApFstElem	- [element] (1 x nTx) number of probe element being the first in the tx aperture
            % obj.seq.txApLstElem	- [element] (1 x nTx) number of probe element being the last in the tx aperture
            % obj.seq.txApMask      - [logical] (nElem x nTx) tx aperture mask
            % obj.seq.rxApMask      - [logical] (nElem x nTx) rx aperture mask
            % obj.seq.rxApPadding   - [element] (2 x nTx) rx aperture padding
            
            nElem = obj.sys.nElem;
            iElem = 1:nElem;
            
            obj.seq.txApOrig = round(obj.seq.txCentElem - (obj.seq.txApSize-1)/2 + 1e-9);
            obj.seq.rxApOrig = round(obj.seq.rxCentElem - (obj.seq.rxApSize-1)/2 + 1e-9);
            
            obj.seq.txApFstElem = max(1,     obj.seq.txApOrig);
            obj.seq.txApLstElem = min(nElem, obj.seq.txApOrig + obj.seq.txApSize - 1);
            
            obj.seq.txApMask = (iElem.' >= obj.seq.txApOrig) & (iElem.' <= obj.seq.txApOrig + obj.seq.txApSize - 1);
            obj.seq.rxApMask = (iElem.' >= obj.seq.rxApOrig) & (iElem.' <= obj.seq.rxApOrig + obj.seq.rxApSize - 1);
            
            obj.seq.rxApPadding = [-min(0, obj.seq.rxApOrig - 1); ...
                                    max(0, obj.seq.rxApOrig - 1 + obj.seq.rxApSize - obj.sys.nElem)];
        end

        function calcTxDelays(obj)
            % calcTxDelays appends the following fields to the in/out obj:
            % obj.seq.txDel         - [s] (nElem x nTx) tx delays for each element
            % obj.seq.txDelCent     - [s] (1 x nTx) tx delays for tx aperture centers
            
            %% CALCULATE DELAYS
            txDel = nan(obj.sys.nElem,obj.seq.nTx);
            txDelCent = nan(1,obj.seq.nTx);
            
            isFocInf = isinf(obj.seq.txFoc);
            
            if any(isFocInf)
                % Delays due to the tilting the plane wavefront
                txDel(:,isFocInf)   = (obj.sys.xElem.'             .* sin(obj.seq.txAngZX(isFocInf)) + ...
                                       obj.sys.zElem.'             .* cos(obj.seq.txAngZX(isFocInf))) / obj.seq.c;  % [s] (nElem x nTx) delays for tx elements
                txDelCent(isFocInf)	= (obj.seq.txApCentX(isFocInf) .* sin(obj.seq.txAngZX(isFocInf)) + ...
                                       obj.seq.txApCentZ(isFocInf) .* cos(obj.seq.txAngZX(isFocInf))) / obj.seq.c;  % [s] (1 x nTx) delays for tx aperture center
            end
            
            if any(~isFocInf)
                % Focal point positions
                xFoc = obj.seq.txApCentX(~isFocInf) + obj.seq.txFoc(~isFocInf) .* sin(obj.seq.txAngZX(~isFocInf));  % [m] (1 x nTxFoc) x-position of the focal point
                zFoc = obj.seq.txApCentZ(~isFocInf) + obj.seq.txFoc(~isFocInf) .* cos(obj.seq.txAngZX(~isFocInf));  % [m] (1 x nTxFoc) z-position of the focal point
                
                % Delays due to the element - focal point distances
                txDel(:,~isFocInf)   = sqrt( (xFoc - obj.sys.xElem.'             ).^2 + ...
                                             (zFoc - obj.sys.zElem.'             ).^2) / obj.seq.c; % [s] (nElem x nTx) delays for tx elements
                txDelCent(~isFocInf) = sqrt( (xFoc - obj.seq.txApCentX(~isFocInf)).^2 + ...
                                             (zFoc - obj.seq.txApCentZ(~isFocInf)).^2) / obj.seq.c; % [s] (1 x nTx) delays for tx aperture center
                
                % Inverse the delays for the 'focusing' option (txFoc>0)
                % For 'defocusing' the delays remain unchanged
                focDefoc = 1 - 2 * double(obj.seq.txFoc(~isFocInf)>0);
                txDel(:,~isFocInf)   = txDel(:,~isFocInf)   .* focDefoc;
                txDelCent(~isFocInf) = txDelCent(~isFocInf) .* focDefoc;
            end

            %% Postprocess the delays
            % Make delays = nan outside the tx aperture
            txDel(~obj.seq.txApMask)	= nan;

            % Make delays >= 0 in the tx aperture
            txDelShift	= - min(txDel,[],'omitnan');	% [s] (1 x nTx)
            txDel       = txDel     + txDelShift;       % [s] (nElem x nTx)
            txDelCent	= txDelCent + txDelShift;       % [s] (1 x nTx)

            % Equalize the txDelCent
            txDel       = txDel - txDelCent + max(txDelCent);
            txDelCent	= max(txDelCent);

            % Remove nans
            txDel(~obj.seq.txApMask)	= 0;

            %% Save the delays to the obj
            obj.seq.txDel       = txDel;
            obj.seq.txDelCent	= txDelCent;

        end
        
        function programHW(obj)
            
            import arrus.ops.us4r.*;
            
            if obj.seq.txVoltage == 0
                obj.us4r.disableHV();
            else
                obj.us4r.setVoltage(obj.seq.txVoltage);
            end
            
            % Tx/Rx sequence
            nTx = obj.seq.nTx;
            for iTx=1:nTx
                if ~isempty(obj.seq.txWaveform)
                    pulse = obj.seq.txWaveform;
                else
                    pulse = arrus.ops.us4r.Pulse('centerFrequency', obj.seq.txFreq(iTx), "nPeriods", obj.seq.txNPer(iTx), "inverse", obj.seq.txInvert(iTx));
                end
                txObj = Tx("aperture", obj.seq.txApMask(:,iTx).', 'delays', obj.seq.txDel(:,iTx).', "pulse", pulse);
                rxObj = Rx("aperture", obj.seq.rxApMask(:,iTx).', "padding", obj.seq.rxApPadding(:,iTx).', "sampleRange", obj.seq.startSample + [0, obj.seq.nSamp], "downsamplingFactor", obj.seq.fpgaDec);
                txrxList(iTx) = TxRx("tx", txObj, "rx", rxObj, "pri", obj.seq.txPri);
            end
            txrxSeq = TxRxSequence("ops", txrxList, "nRepeats", obj.seq.nRep, "tgcCurve", [], "sri", obj.seq.sri);
            
            % Digital Down Conversion
            if obj.seq.hwDdcEnable
                ddc = DigitalDownConversion( ...
                    "demodulationFrequency", mean(obj.seq.txFreq), ...
                    "decimationFactor", obj.seq.dec, ...
                    "firCoefficients", obj.seq.ddcFirCoeff);
            else
                ddc = [];
            end
            
            % Upload scheme
            scheme = Scheme('txRxSequence', txrxSeq, ...
                            'workMode', obj.seq.workMode, ...
                            'digitalDownConversion', ddc, ...
                            'rxBufferSize', obj.seq.bufferSize, ...
                            'outputBuffer', arrus.framework.DataBufferDef("type", "FIFO", "nElements", obj.seq.bufferSize));
            
            [obj.buffer.data, ...
             obj.buffer.framesOffset, ...
             obj.buffer.framesNumber, ...
             obj.buffer.oemId, ...
             obj.buffer.frameId, ...
             obj.buffer.channelId, ...
             obj.buffer.rxTimeOffset] = obj.session.upload(scheme);

            % NOTE: the above outputs were used for calculation of data
            % reorganization addresses. Since subSequences are supported,
            % the corresponding data is obtained during setSubsequence call.
            
            % time, value, applyCharacteristic
            obj.us4r.setTgcCurve(obj.seq.tgcPoints, obj.seq.tgcCurve, 1);
        end
        
        % txWaveform must be handled properly here!!!
        function selSubSeq(obj, seqId, sri)
            
            % Sub-sequence fuctionality is temporarily suspended
            obj.subSeq = obj.seq;

%             % Copy selected part of sequence to subsequence
%             seqFieldsToCopy = { 'rxApSize', 'c', 'txVoltage', 'dRange', 'startSample', 'nSamp', ...
%                                 'hwDdcEnable', 'dec', 'nRep', 'txPri', 'tgcStart', 'tgcSlope', ...
%                                 'workMode', 'sri', 'bufferSize', 'fpgaDec', 'ddcFirCoeff', ...
%                                 'rxSampFreq', 'tgcLim', 'tgcPoints', 'tgcCurve', 'txDelCent'};
%             for iFld=1:numel(seqFieldsToCopy)
%                 obj.subSeq.(seqFieldsToCopy{iFld}) = obj.seq.(seqFieldsToCopy{iFld});
%             end
% 
%             seqFieldsToExtr = { 'txCentElem', 'txApCent', 'txApSize', 'rxCentElem', 'rxApCent', ...
%                                 'txFoc', 'txAng', 'txFreq', 'txNPer', 'txInvert', ...
%                                 'txApCentZ', 'txApCentX', 'txApCentAng', 'txAngZX', ...
%                                 'txApOrig', 'rxApOrig', 'txApFstElem', 'txApLstElem', ...
%                                 'txApMask', 'rxApMask', 'rxApPadding', 'txDel', ...
%                                 'nSampOmit', 'initDel'};
%             for iFld=1:numel(seqFieldsToExtr)
%                 obj.subSeq.(seqFieldsToExtr{iFld}) = obj.seq.(seqFieldsToExtr{iFld})(:,obj.seq.seqLim(seqId,1) ...
%                                                                                      : obj.seq.seqLim(seqId,2));
%             end
% 
%             obj.subSeq.nTx = obj.seq.seqLim(seqId,2) - obj.seq.seqLim(seqId,1) + 1;
% 
%             % Set the subsequence limits
%             [obj.buffer.data, ...
%              obj.buffer.framesOffset, ...
%              obj.buffer.framesNumber, ...
%              obj.buffer.oemId, ...
%              obj.buffer.frameId, ...
%              obj.buffer.channelId, ...
%              obj.buffer.rxTimeOffset] = obj.session.setSubsequence(obj.seq.seqLim(seqId,1)-1, ...
%                                                                    obj.seq.seqLim(seqId,2)-1, sri);

            obj.buffer.framesOffset = obj.buffer.framesOffset.';
            obj.buffer.framesNumber = obj.buffer.framesNumber.';
            
            % Data reorganization addresses
            obj.buffer.framesOffset = double(obj.buffer.framesOffset);
            obj.buffer.framesNumber = double(obj.buffer.framesNumber);
            obj.buffer.oemId        = double(obj.buffer.oemId);
            obj.buffer.frameId      = double(obj.buffer.frameId);
            obj.buffer.channelId    = double(obj.buffer.channelId);

            nOem = numel(obj.buffer.framesNumber);
            nChunk = sum(obj.buffer.framesNumber);
            nChan = obj.sys.nChArius;
            nRep = obj.subSeq.nRep;
            nRx = obj.subSeq.rxApSize;
            nTx = obj.subSeq.nTx;

            obj.buffer.reorgMap = - ones(nChan, nChunk, 'int32');
            
            for iOem=1:nOem
                nFrame = obj.buffer.framesNumber(iOem) / nRep;
                for iFrame=1:nFrame
                    isSelect = obj.buffer.oemId == iOem-1 ...
                             & obj.buffer.frameId == iFrame-1 ...
                             & obj.buffer.channelId >= 0;
                    iTx = find(any(isSelect));
                    iRx = find(isSelect(:,iTx) & obj.buffer.channelId(:,iTx) >= 0);
                    iChan = obj.buffer.channelId(iRx,iTx) + 1;
                    for iRep=1:nRep
                        iChunk = obj.buffer.framesOffset(iOem) ...
                               + obj.buffer.framesNumber(iOem) / nRep * (iRep-1) ...
                               + iFrame;
                        obj.buffer.reorgMap(iChan,iChunk) = (iRep-1)*nTx*nRx + (iTx-1)*nRx + iRx-1; % 0-based indexing
                    end
                end
            end

            obj.buffer.iFrame = 0;
            obj.rec.enable = false;

        end

        function [rf, metadata] = execSequence(obj)

            if ~obj.sys.isHardwareProgrammed
                error("execSequence: hardware is not programmed, sequence cannot be executed");
            end

            %% Capture & transfer data to PC
            if obj.buffer.iFrame == 0 || strcmp(obj.subSeq.workMode,"MANUAL")
                obj.session.run();
            end
            rf = obj.buffer.data.front().eval();
            rf = rf(:,:);

            obj.buffer.iFrame = obj.buffer.iFrame + 1;
            
            %% Get metadata
            nChan	= obj.sys.nChArius;
            nSamp	= obj.subSeq.nSamp;
            nTrig0  = obj.buffer.framesNumber(1);

            metadata = zeros(nChan, nTrig0, 'int16');   % preallocate memory? Is metadata overlayed on the rf or does it move the rf? Delays!!!
            metadata(:, :) = rf(:, 1:nSamp:nTrig0*nSamp);

        end
        
        function img = execReconstr(obj,rfRaw)

            %% Preprocessing
            % Raw rf data filtration
            if obj.rec.filtEnable
                rfRaw = double(rfRaw);
                rfRaw = filter(obj.rec.filtB,obj.rec.filtA,rfRaw);
                rfRaw = single(rfRaw);
            end
            
            % Digital Down Conversion
            if obj.rec.swDdcEnable
                rfRaw = downConversion(rfRaw, obj.subSeq, obj.rec);
            end

            %% Reconstruction
            if ~obj.rec.gridModeEnable
                if numel(obj.rec.bmodeFrames) ~= obj.subSeq.nTx || ...
                   any(obj.rec.bmodeFrames ~= 1:obj.subSeq.nTx) || ... % check if this is correctly implemented
                   obj.rec.colorEnable || obj.rec.vectorEnable
                    error("execReconstr: frames selection or doppler modes are not supported when gridModeEnable=false");
                end
                if obj.rec.bmodeEnable
                    rfBfr = obj.runCudaReconstructionLin(rfRaw);
                end
            else
                % B-Mode image reconstruction
                if obj.rec.bmodeEnable
                    rfBfr = obj.runCudaReconstruction(rfRaw,'bmode');
                    
                    % Coherence filtration
                    if obj.rec.cohFiltEnable
                        ccf = 1 - sqrt( var(real(rfBfr)./abs(rfBfr), 0, 3) + ...
                                        var(imag(rfBfr)./abs(rfBfr), 0, 3) );
                        rfBfr = rfBfr .* ccf;
                    end

                    % Coherent/Incoherent compounding
                    if obj.rec.cohCompEnable
                        rfBfr = mean(rfBfr,3,'omitnan');
                    else
                        rfBfr = mean(abs(rfBfr),3,'omitnan');
                    end
                end
                
                % Color Doppler image reconstruction
                if obj.rec.colorEnable
                    rfBfrColor = obj.runCudaReconstruction(rfRaw,'color');
                    
                    [color,power,turbu] = dopplerColorImaging(rfBfrColor, obj.subSeq, obj.rec);
                end
                
                % Vector Doppler image reconstruction
                if obj.rec.vectorEnable
                    rfBfrVect0 = obj.runCudaReconstruction(rfRaw,'vector0');
                    rfBfrVect1 = obj.runCudaReconstruction(rfRaw,'vector1');
                    
                    [color,power,turbu] = dopplerColorImaging(cat(4,rfBfrVect0,rfBfrVect1), obj.subSeq, obj.rec);
                end
            end

            %% Postprocessing
            % Obtain complex signal (if it isn't complex already)
            if ~obj.subSeq.hwDdcEnable && ~obj.rec.swDdcEnable
                nanMask = isnan(rfBfr);
                rfBfr(nanMask) = 0;
                rfBfr = hilbert(rfBfr);
                rfBfr(nanMask) = nan;
            end
            
            % Envelope detection
            envImg = abs(rfBfr);
            
            % Scan conversion
            if ~obj.rec.gridModeEnable
                envImg = scanConversion(envImg,obj.sys,obj.subSeq,obj.rec);
                
                % Doppler is not implemented for 'lin' mode
                % NDT interface is not supported in scanConversion
            end
            
            % Compression
            img = 20*log10(envImg);
            
            if obj.rec.colorEnable || obj.rec.vectorEnable
                power = 10*log10(power);
            end
            
            % Put B-Mode & Doppler data together
            if obj.rec.colorEnable || obj.rec.vectorEnable
                img = cat(4,img,power,turbu,color);
            end
            
            % Gather data from GPU
            img = gather(img);
            
        end
        
        function iqLri = runCudaReconstruction(obj,iqRaw,selFramesType)
            
            switch selFramesType
                case 'bmode'
                    selFrames = obj.rec.bmodeFrames;
                    rxTangLim = obj.rec.bmodeRxTangLim;
                case 'color'
                    selFrames = obj.rec.colorFrames;
                    rxTangLim = obj.rec.colorRxTangLim;
                case 'vector0'
                    selFrames = obj.rec.vect0Frames;
                    rxTangLim = obj.rec.vect0RxTangLim;
                case 'vector1'
                    selFrames = obj.rec.vect1Frames;
                    rxTangLim = obj.rec.vect1RxTangLim;
                otherwise
                    error('runCudaReconstruction: invalid modality name.');
            end
            
            if ~obj.sys.interfEnable
                iqLri	= iqRaw2Lri(iqRaw(:,:,selFrames), ...
                                    obj.sys.zElem, ...
                                    obj.sys.xElem, ...
                                    obj.sys.tangElem, ...
                                    obj.rec.zGrid, ...
                                    obj.rec.xGrid, ...
                                    obj.rec.rxApod, ...
                                    obj.subSeq.txFoc(selFrames), ...
                                    obj.subSeq.txAngZX(selFrames), ...
                                    obj.subSeq.txApCentZ(selFrames), ...
                                    obj.subSeq.txApCentX(selFrames), ...
                                    obj.subSeq.txFreq(selFrames), ...
                                    obj.subSeq.initDel(selFrames) + obj.buffer.rxTimeOffset, ...
                                    obj.subSeq.txApFstElem(selFrames), ...
                                    obj.subSeq.txApLstElem(selFrames), ...
                                    obj.subSeq.rxApOrig(selFrames), ...
                                    ceil(obj.subSeq.nSampOmit(selFrames)/obj.rec.dec), ...
                                    rxTangLim(:,1).', ...
                                    rxTangLim(:,2).', ...
                                    obj.subSeq.rxSampFreq/obj.rec.dec, ...
                                    obj.rec.sos);
            else
                iqLri	= iqRaw2Lri_SSTA_Wedge( ...
                                    iqRaw(:,:,selFrames), ...
                                    obj.sys.zElem, ...
                                    obj.sys.xElem, ...
                                    obj.sys.tangElem, ...
                                    obj.rec.zGrid, ...
                                    obj.rec.xGrid, ...
                                    obj.subSeq.txApCentZ(selFrames), ...
                                    obj.subSeq.txApCentX(selFrames), ...
                                    obj.subSeq.rxApOrig(selFrames), ...
                                    gather(rxTangLim(1,1)), ...
                                    gather(rxTangLim(1,2)), ...
                                    obj.subSeq.rxSampFreq/obj.rec.dec, ...
                                    gather(obj.subSeq.txFreq(1)), ...
                                    obj.rec.sos, ...
                                    obj.sys.interfSos, ...
                                    1/64/gather(obj.subSeq.txFreq(1)), ...
                                    gather(obj.subSeq.initDel(1))) + obj.buffer.rxTimeOffset;
            end

        end

        function iqLin = runCudaReconstructionLin(obj,iqRaw)

            selFrames = obj.rec.bmodeFrames;

            iqLin	= iqRaw2Lin(iqRaw(:,:,selFrames), ...
                                obj.sys.zElem, ...
                                obj.sys.xElem, ...
                                obj.sys.tangElem, ...
                                obj.rec.rGrid, ...
                                obj.rec.rxApod, ...
                                obj.subSeq.txAngZX(selFrames), ...
                                obj.subSeq.txApCentZ(selFrames), ...
                                obj.subSeq.txApCentX(selFrames), ...
                                obj.subSeq.txFreq(selFrames), ...
                                obj.subSeq.initDel(selFrames) + obj.buffer.rxTimeOffset, ...
                                obj.subSeq.rxApOrig(selFrames), ...
                                ceil(obj.subSeq.nSampOmit(selFrames)/obj.rec.dec), ...
                                obj.rec.bmodeRxTangLim(:,1).', ...
                                obj.rec.bmodeRxTangLim(:,2).', ...
                                obj.subSeq.rxSampFreq/obj.rec.dec, ...
                                obj.rec.sos);

        end

        function [dataOut] = rawDataReorganization(obj, dataIn)

            dataIn  = gpuArray(dataIn);

            dataOut = rawReorg(dataIn, ...
                               obj.buffer.reorgMap, ...
                               uint32(obj.subSeq.rxApSize), ...
                               uint32(obj.subSeq.nTx), ...
                               uint32(obj.subSeq.nRep), ...
                               obj.subSeq.hwDdcEnable);
        end
        
    end
end<|MERGE_RESOLUTION|>--- conflicted
+++ resolved
@@ -23,29 +23,29 @@
     end
     
     methods (Static)
-        
+
         function obj = create(varargin)
-            
+
             instance = Us4R.instance;
-            
+
             if ~isempty(instance.handle) && ...
                isvalid(instance.handle) && ...
                instance.handle.getSessionState() ~= "CLOSED"
-                
+
                 warning('There is an Us4R instance with an open session which needs to be closed.');
-                
+
                 if instance.handle.getSessionState() == "STARTED"
                     instance.handle.stopScheme();
                 end
                 instance.handle.closeSession();
             end
-            
+
             obj = Us4R(varargin{:});
             instance.handle = obj;
         end
-        
+
         function clear()
-            
+
             instance = Us4R.instance;
             if ~isempty(instance.handle)
                 if isvalid(instance.handle)
@@ -54,9 +54,9 @@
                 instance.handle = [];
             end
         end
-        
+
     end
-    
+
     methods
         
         function closeSession(obj)
@@ -325,8 +325,8 @@
             % Supports :class:`CustomTxRxSequence` and :class:`Reconstruction`
             % implementations.
             %
-            % :returns: RF frame, reconstructed image (if :class:`Reconstruction` 
-            % operation was uploaded) and metadata located in the first sample 
+            % :returns: RF frame, reconstructed image (if :class:`Reconstruction`
+            % operation was uploaded) and metadata located in the first sample
             % of the master module
 
             [rf, metadata] = obj.execSequence;
@@ -623,7 +623,7 @@
                 end
             end
             obj.stopScheme;
-            
+
         end
         
         function imageRawRf(obj,varargin)
@@ -695,7 +695,7 @@
         function [img] = reconstructOffline(obj,rfRaw)
             img = obj.execReconstr(rfRaw);
         end
-        
+
         function delete(obj)
             if ~isempty(obj.session)
                 if obj.getSessionState()=="STARTED"
@@ -709,23 +709,20 @@
     end
     
     methods(Access = private)
-        
-<<<<<<< HEAD
-        % txWaveform must be handled properly here!!!
-=======
+
         function obj = Us4R(varargin)
-            
+
             % Input parser
             paramsParser = inputParser;
             addParameter(paramsParser, 'configFile', [], @(x) validateattributes(x, {'char','string'}, {'scalartext'}, 'Us4R', 'configFile'));
             addParameter(paramsParser, 'interfEnable', false, @(x) validateattributes(x, {'logical'}, {'scalar'}, 'Us4R', 'interfEnable'));
             addParameter(paramsParser, 'logTime', false, @(x) validateattributes(x, {'logical'}, {'scalar'}, 'Us4R', 'logTime'));
             parse(paramsParser, varargin{:});
-            
+
             configFile   = paramsParser.Results.configFile;
             interfEnable = paramsParser.Results.interfEnable;
             logTime      = paramsParser.Results.logTime;
-            
+
             if isempty(configFile) || ~isfile(configFile)
                 [fileName,pathName,filterIndex] = uigetfile('*.prototxt','Select prototxt config file');
                 if filterIndex	== 0
@@ -735,20 +732,20 @@
                     configFile = [pathName fileName];
                 end
             end
-            
+
             % Initialization
             arrus.initialize("clogLevel", "INFO", "logFilePath", "C:/Temp/arrus.log", "logFileLevel", "TRACE");
-            
+
             obj.session = arrus.session.Session(configFile);
             obj.us4r = obj.session.getDevice("/Us4R:0");
-            
+
             obj.sys.nChArius = 32;
             obj.sys.rxSampFreq = 65e6;
             obj.sys.maxSeqLength = 2^14;
             obj.sys.adcVolt2Lsb = (2^16)/2; % 16-bit coding of 2Vpp range
             obj.sys.reloadTime = 43e-6; % [s]
             obj.logTime = logTime;
-            
+
             % Check if valid GPU is available
             isGpuAvailable = ~isempty(ver('parallel')) ...
                            && parallel.gpu.GPUDevice.isAvailable;
@@ -757,14 +754,14 @@
             end
             % Add location of the CUDA kernels
             addpath([fileparts(mfilename('fullpath')) '/mexcuda']);
-            
+
             % Probe parameters
             probe = obj.us4r.getProbeModel;
             obj.sys.nElem = double(probe.nElements);
             obj.sys.pitch = probe.pitch;
             obj.sys.freqRange = double(probe.txFrequencyRange);
             obj.sys.curvRadius = -probe.curvatureRadius; % (-/+ for convex/concave probes)
-            
+
             % Position (pos,x,z) and orientation (ang) of each probe element
             obj.sys.posElem = (-(obj.sys.nElem-1)/2 : (obj.sys.nElem-1)/2) * obj.sys.pitch; % [m] (1 x nElem) position of probe elements along the probes surface
             if obj.sys.curvRadius == 0
@@ -777,16 +774,16 @@
                 obj.sys.zElem = -obj.sys.curvRadius * cos(obj.sys.angElem);
                 obj.sys.zElem = obj.sys.zElem - min(obj.sys.zElem);
             end
-            
+
             obj.sys.interfEnable = interfEnable;
             if obj.sys.interfEnable
                 wedge = wedgeParams();
                 obj.sys.interfSize = wedge.interfSize;
                 obj.sys.interfAng  = wedge.interfAng;
                 obj.sys.interfSos  = wedge.interfSos;
-                
+
                 obj.sys.angElem = obj.sys.angElem + obj.sys.interfAng;
-                
+
                 xElemNoInterf = obj.sys.xElem;
                 zElemNoInterf = obj.sys.zElem;
                 obj.sys.xElem = xElemNoInterf * cos(obj.sys.interfAng) ...
@@ -795,14 +792,13 @@
                               - xElemNoInterf * sin(obj.sys.interfAng) ...
                               - obj.sys.interfSize;
             end
-            
+
             obj.sys.tangElem = tan(obj.sys.angElem);
-            
+
             obj.sys.isHardwareProgrammed = false;
-            
-        end
-
->>>>>>> e112baa8
+
+        end
+
         function seqOut = mergeSequences(obj,seqIn)
 
             obj.seq.nSeq = numel(seqIn);
@@ -1394,7 +1390,7 @@
             % time, value, applyCharacteristic
             obj.us4r.setTgcCurve(obj.seq.tgcPoints, obj.seq.tgcCurve, 1);
         end
-        
+
         % txWaveform must be handled properly here!!!
         function selSubSeq(obj, seqId, sri)
             
