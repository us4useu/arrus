classdef Us4R < handle
    % A handle to the Us4R system. 
    %
    % This class provides functions to configure the system and perform
    % data acquisition using the Us4R.
    %
    % :param nArius: number of Us4OEM modules available in the us4R system
    % :param probeName: name of the probe to use, available: \
    %    Esaote: 'AL2442', 'SL1543', \
    %    Ultrasonix: 'L14-5/38'
    % :param voltage: a voltage to set, should be in range 0-90 [0.5*Vpp]
    % :param logTime: set to true if you want to display acquisition \
    %    and reconstruction time (optional)

    properties(Access = private)
        sys
        seq
        rec
        logTime
    end
    
    methods

        function obj = Us4R(nArius, probeName, voltage, logTime)
            if nargin < 4
                obj.logTime = false;
            else
                obj.logTime = logTime;
            end

            % System parameters
            obj.sys.nArius = nArius; % number of Arius modules
            obj.sys.nChArius = 32;
            
            obj.sys.trigTxDel = 240; % [samp] trigger to t0 (tx start) delay

            obj.sys.voltage = voltage;
            
            probe = probeParams(probeName);
            obj.sys.adapType = probe.adapType;                       % 0-old(00001111); 1-new(01010101);
            obj.sys.txChannelMap = probe.txChannelMap;
            obj.sys.rxChannelMap = probe.rxChannelMap;
            obj.sys.pitch = probe.pitch;
            obj.sys.nElem = probe.nElem;
            obj.sys.xElem = (-(obj.sys.nElem-1)/2 : ...
                            (obj.sys.nElem-1)/2) * obj.sys.pitch;	% [m] (1 x nElem) x-position of probe elements

            obj.sys.nChCont = obj.sys.nChArius * (nArius*obj.sys.adapType + 1*~obj.sys.adapType);
            obj.sys.nChTotal = obj.sys.nChArius * 4 * (nArius*~obj.sys.adapType + 1*obj.sys.adapType);

            if ~obj.sys.adapType
                % old adapter type (00001111)
                obj.sys.selElem = (1:128).' + (0:(nArius-1))*128;
                obj.sys.actChan = true(128,nArius);
            else
                % new adapter type (01010101)
%                 obj.sys.selElem = reshape((1:nChan).' + (0:3)*nChan*nArius,[],1) + (0:(nArius-1))*nChan;
%                 nChanTot = nChan*4*nArius;
                obj.sys.selElem = repmat((1:128).',[1 nArius]);
                obj.sys.actChan = mod(ceil((1:128)' / nChan) - 1, nArius) == (0:(nArius-1));
            end
            obj.sys.actChan = obj.sys.actChan & (obj.sys.selElem <= obj.sys.nElem);

        end

        function upload(obj, sequenceOperation, reconstructOperation)
            % Uploads operations to the us4R system.
            %
            % Currently, only supports :class:`SimpleTxRxSequence`
            % and :class:`Reconstruction` implementations.
            %
            % :param sequenceOperation: TX/RX sequence to perform on the us4R system
            % :param reconstructOperation: reconstruction to perform with the collected data
            % :returns: updated Us4R object
            
            switch(class(sequenceOperation))
                case 'PWISequence'
                    sequenceType = "pwi";
                case 'STASequence'
                    sequenceType = "sta";
                case "LINSequence"
                    sequenceType = 'lin';
                otherwise
                    error("ARRUS:IllegalArgument", ...
                        ['Unrecognized operation type ', class(sequenceOperation)])
            end
            
            obj.setSeqParams(...
                'sequenceType', sequenceType, ...
                'txCenterElement', sequenceOperation.txCenterElement, ...
                'txApertureCenter', sequenceOperation.txApertureCenter, ...
                'txApertureSize', sequenceOperation.txApertureSize, ...
                'rxCenterElement', sequenceOperation.rxCenterElement, ...
                'rxApertureCenter', sequenceOperation.rxApertureCenter, ...
                'rxApertureSize', sequenceOperation.rxApertureSize, ...
                'txFocus', sequenceOperation.txFocus, ...
                'txAngle', sequenceOperation.txAngle, ...
                'speedOfSound', sequenceOperation.speedOfSound, ...
                'txFrequency', sequenceOperation.txFrequency, ...
                'txNPeriods', sequenceOperation.txNPeriods, ...
                'rxDepthRange', sequenceOperation.rxDepthRange, ...
                'rxNSamples', sequenceOperation.rxNSamples, ...
                'nRepetitions', sequenceOperation.nRepetitions, ...
                'txPri', sequenceOperation.txPri, ...
                'tgcStart', sequenceOperation.tgcStart, ...
                'tgcSlope', sequenceOperation.tgcSlope, ...
                'fsDivider', sequenceOperation.fsDivider);
            
            % Validate compatibility of the sequence & the hardware
            obj.validateSequence;
            
            % Program hardware
            obj.programHW;
            
            if nargin==2
                obj.rec.enable = false;
                return;
            end
                
            obj.setRecParams(...
                'filterEnable', reconstructOperation.filterEnable, ...
                'filterACoeff', reconstructOperation.filterACoeff, ...
                'filterBCoeff', reconstructOperation.filterBCoeff, ...
                'filterDelay', reconstructOperation.filterDelay, ...
                'iqEnable', reconstructOperation.iqEnable, ...
                'cicOrder', reconstructOperation.cicOrder, ...
                'decimation', reconstructOperation.decimation, ...
                'xGrid', reconstructOperation.xGrid, ...
                'zGrid', reconstructOperation.zGrid);
            
            obj.rec.enable = true;
            
        end
        
        function [rf,img] = run(obj)
            % Runs uploaded operations in the us4R system.
            %
            % Currently, only supports :class:`SimpleTxRxSequence` and :class:`Reconstruction`
            % implementations.
            %
            % :returns: RF frame and reconstructed image (if :class:`Reconstruction` operation was uploaded)
            
            obj.openSequence;
            rf = obj.execSequence;
            obj.closeSequence;
            
            if obj.rec.enable
                img = obj.execReconstr(rf(:,:,:,1));
            else
                img = [];
            end
        end
        
        function runLoop(obj, isContinue, callback)
            % Runs the uploaded operations in a loop.
            % 
            % Currently, only supports :class:`SimpleTxRxSequence` and \
            % :class:`Reconstruction` implementations.
            %
            % :param isContinue: should the system continue executing \
            %   the op? Takes no parameters and returns a boolean value.
            % :param callback: a function to call after executing the \
            %   operation. Should take one parameter, which will be feed with \
            %   the output of the executed op.
            
            obj.openSequence;
            i = 0;
            while(isContinue())
                i = i + 1;
                
                tic;
                rf = obj.execSequence;
                acqTime = toc;
                
                if obj.rec.enable
                    tic;
                    img = obj.execReconstr(rf(:,:,:,1));
                    recTime = toc;
                    callback(img);
                else
                    callback(rf);
                end
                
                if obj.logTime
                    disp(['Frame no. ' num2str(i)]);
                    disp(['Acq.  time = ' num2str(acqTime,         '%5.3f') ' s']);
                    if exist('recTime', 'var')
                        disp(['Rec.  time = ' num2str(recTime,         '%5.3f') ' s']);
                        disp(['Frame rate = ' num2str(1/(acqTime+recTime),'%5.1f') ' fps']);
                    end    
                    disp('--------------------');
                end
            end
            obj.closeSequence;
        end

    end

    methods(Access = private)
        % TODO:
        % Priority=Hi; usProbes.mat->function (DONE)
        % Priority=Hi; exclude calcTxParams
        % Priority=Hi; Rx aperture motion for LIN
        % Priority=Hi; Rx aperture for STA/PWI
        %               setSeqParams, calcTxParams,
        %               programHW(nSubTx),
        %               execSequence(reorganize).

        % Priority=Hi; Check the param sizes

        % Priority=Lo; scanConversion after envelope detection, scanConversion coordinates
        % Priority=Lo; Fix rounding in the aperture calculations (calcTxParams)


        function setSeqParams(obj,varargin)

            %% Set sequence parameters
            % Sequence parameters names mapping
            %                    public name         private name
            seqParamMapping = { 'sequenceType',     'type'
                                % aperture
                                'txCenterElement',  'txCentElem'; ...
                                'txApertureCenter', 'txApCent'; ...
                                'txApertureSize',   'txApSize'; ...
                                'rxCenterElement',  'rxCentElem'; ...
                                'rxApertureCenter', 'rxApCent'; ...
                                'rxApertureSize',   'rxApSize'; ...
                                'txFocus',          'txFoc'; ...
                                'txAngle',          'txAng'; ...
                                'speedOfSound',     'c'; ...
                                'txFrequency',      'txFreq'; ...
                                'txNPeriods',       'txNPer'; ...
                                'rxDepthRange',     'dRange'; ...
                                'rxNSamples',       'nSamp'; ...
                                'nRepetitions',     'nRep'; ...
                                'txPri',            'txPri'; ...
                                'tgcStart',         'tgcStart'; ...
                                'tgcSlope',         'tgcSlope'; ...
                                'fsDivider'         'fsDivider'};

            for iPar=1:size(seqParamMapping,1)
                obj.seq.(seqParamMapping{iPar,2}) = [];
            end

            nPar = length(varargin)/2;
            for iPar=1:nPar
                idPar = strcmpi(varargin{iPar*2-1},seqParamMapping(:,1));
                obj.seq.(seqParamMapping{idPar,2}) = reshape(varargin{iPar*2},1,[]);
            end
            
            %% Fixed parameters
            obj.seq.rxSampFreq	= 65e6./obj.seq.fsDivider; % [Hz] sampling frequency
            obj.seq.rxTime      = 160e-6; % [s] rx time (max 4000us)
            obj.seq.rxDel       = 0e-6;
            obj.seq.pauseMultip	= 1.5;
            
            %% rxNSamples & rxDepthRange
            % rxDepthRange was given in sequence (rxNSamples is empty)
            if isempty(obj.seq.nSamp)
                % convert from [m] to samples
                sampRange  = round(...
                    2*obj.seq.rxSampFreq*obj.seq.dRange/obj.seq.c ...
                    ) + 1;
                
                % rxNSamples (nSamp) must be coherent with rxDepthRange
                nSamp = sampRange(2) - sampRange(1) + 1;
                
                % nSamp must be dividible by 64 (for now)
                nSamp = 64*ceil(nSamp/64);
                obj.seq.nSamp = nSamp;
                
                obj.seq.startSample = sampRange(1);
            else
                obj.seq.startSample = obj.seq.nSamp(1);
                obj.seq.nSamp = diff(obj.seq.nSamp) + 1;
            end
            
            %% TGC
            distance = (round(400/obj.seq.fsDivider) : ...
                        round(150/obj.seq.fsDivider) : ...
                        (obj.seq.startSample + obj.seq.nSamp - 1)) / obj.seq.rxSampFreq * obj.seq.c;         % [m]
            tgcCurve = obj.seq.tgcStart + obj.seq.tgcSlope * distance;  % [dB]
            if any(tgcCurve<14 | tgcCurve>54)
                warning('TGC values are limited to 14-54dB range');
                tgcCurve = max(14,min(54,tgcCurve));
            end
            
            tgcChar = [14.000, 14.001, 14.002, 14.003, 14.024, 14.168, 14.480, 14.825, 15.234, 15.770, ...
                       16.508, 17.382, 18.469, 19.796, 20.933, 21.862, 22.891, 24.099, 25.543, 26.596, ...
                       27.651, 28.837, 30.265, 31.690, 32.843, 34.045, 35.543, 37.184, 38.460, 39.680, ...
                       41.083, 42.740, 44.269, 45.540, 46.936, 48.474, 49.895, 50.966, 52.083, 53.256, 54];
            tgcCurve = interp1(tgcChar,14:54,tgcCurve);
            
            obj.seq.tgcCurve = (tgcCurve-14) / 40;                      % <0,1>
            
            %% Tx/Rx aperture string/missing parameters
            if isstring(obj.seq.txApSize) && obj.seq.txApSize == "nElements"
                obj.seq.txApSize = min(obj.sys.nChTotal,obj.sys.nElem);
                disp(['txApertureSize set to ' num2str(obj.seq.txApSize) '.']);
            end
            
            if isstring(obj.seq.rxApSize)
                if obj.seq.rxApSize == "nChannels"
                    obj.seq.rxApSize = obj.sys.nChCont;
                elseif obj.seq.rxApSize == "nElements"
                    obj.seq.rxApSize = min(obj.sys.nChTotal,obj.sys.nElem);
                end
                disp(['rxApertureSize set to ' num2str(obj.seq.rxApSize) '.']);
            end
            
            if isempty(obj.seq.txApCent)
                obj.seq.txApCent	= interp1(1:obj.sys.nElem, obj.sys.xElem, obj.seq.txCentElem);
            end

            if isempty(obj.seq.rxApCent)
                obj.seq.rxApCent	= interp1(1:obj.sys.nElem, obj.sys.xElem, obj.seq.rxCentElem);
            else
                obj.seq.rxCentElem	= interp1(obj.sys.xElem, 1:obj.sys.nElem, obj.seq.txApCent);
            end
            
            obj.seq.rxApOrig = round(obj.seq.rxCentElem - (obj.seq.rxApSize-1)/2);

            %% Number of: Tx, SubTx, Firings, Triggers
            obj.seq.nTx	= length(obj.seq.txAng);
            obj.seq.nSubTx = min(4, ceil(obj.seq.rxApSize / obj.sys.nChCont));
            obj.seq.nFire = obj.seq.nTx * obj.seq.nSubTx;
            
            if isstring(obj.seq.nRep) && obj.seq.nRep == "max"
                obj.seq.nRep = min(floor([ ...
                                2^14 / obj.seq.nFire, ...
                                2^32 / obj.seq.nFire / (obj.sys.nChArius * obj.seq.nSamp * 2)]));
                disp(['nRepetitions set to ' num2str(obj.seq.nRep) '.']);
            end
            obj.seq.nTrig = obj.seq.nFire * obj.seq.nRep;

            %% Aperture masks & delays
            obj.calcTxRxApMask;
            obj.calcTxDelays;
            
            %% Piece of code moved from programHW
            nArius	= obj.sys.nArius;
            nChan	= obj.sys.nChArius;
            nSubTx	= obj.seq.nSubTx;
            nTx     = obj.seq.nTx;
            nFire	= obj.seq.nFire;
            
            txSubApDel = cell(nArius,nTx);
            txSubApMask = strings(nArius,nTx);
            rxSubApMask = strings(nArius,nFire);
            iSubTx = permute(1:nSubTx,[1 3 2]);
            for iArius=0:(nArius-1)
                txSubApDel(iArius+1,:) = mat2cell(obj.seq.txDel(obj.sys.selElem(:,iArius+1), :) .* obj.sys.actChan(:,iArius+1), 128, ones(1,nTx));
                txSubApMask(iArius+1,:) = obj.maskFormat(obj.seq.txApMask(obj.sys.selElem(:,iArius+1), :) & obj.sys.actChan(:,iArius+1));
                
                rxSubApSelect = ceil(cumsum(obj.seq.rxApMask(obj.sys.selElem(:,iArius+1), :) & obj.sys.actChan(:,iArius+1)) / nChan) == iSubTx;
                rxSubApSelect = rxSubApSelect & obj.sys.actChan(:,iArius+1);
                rxSubApMask(iArius+1,:) = obj.maskFormat(reshape(permute(obj.seq.rxApMask(obj.sys.selElem(:,iArius+1), :) & rxSubApSelect,[1 3 2]),[],nFire));
            end
            
            actChanGroupMask = obj.sys.selElem(8:8:end,:) <= obj.sys.nElem;
            actChanGroupMask = actChanGroupMask & obj.sys.actChan(8:8:end,:);
            actChanGroupMask = obj.maskFormat(actChanGroupMask);
            
            obj.seq.actChanGroupMask = actChanGroupMask;
            obj.seq.txSubApMask = txSubApMask;
            obj.seq.txSubApDel = txSubApDel;
            obj.seq.rxSubApMask = rxSubApMask;

        end

        function setRecParams(obj,varargin)
            %% Set reconstruction parameters
            % Reconstruction parameters names mapping
            %                    public name         private name
            recParamMapping = { 'filterEnable',     'filtEnable'; ...
                                'filterACoeff',     'filtA'; ...
                                'filterBCoeff',     'filtB'; ...
                                'filterDelay',      'filtDel'; ...
                                'iqEnable',         'iqEnable'; ...
                                'cicOrder',         'cicOrd'; ...
                                'decimation',       'dec'; ...
                                'xGrid',            'xGrid'; ...
                                'zGrid',            'zGrid'};

            for iPar=1:size(recParamMapping,1)
                obj.rec.(recParamMapping{iPar,2}) = [];
            end

            nPar = length(varargin)/2;
            for iPar=1:nPar
                idPar = strcmpi(varargin{iPar*2-1},recParamMapping(:,1));
                obj.rec.(recParamMapping{idPar,2}) = reshape(varargin{iPar*2},1,[]);
            end

            %% Resulting parameters
            obj.rec.zSize	= length(obj.rec.zGrid);
            obj.rec.xSize	= length(obj.rec.xGrid);

            %% Fixed parameters
            obj.rec.gpuEnable	= license('test', 'Distrib_Computing_Toolbox') && ~isempty(ver('distcomp'));
        end
        
        function val = get(obj,paramName)

            if isfield(obj.sys,paramName)
                val = obj.sys.(paramName);
            else
                if isfield(obj.seq,paramName)
                    val = obj.seq.(paramName);
                else
                    if isfield(obj.rec,paramName)
                        val = obj.rec.(paramName);
                    else
                        error('Invalid parameter name');
                    end
                end
            end

        end
        
        function calcTxRxApMask(obj)
            % calcTxRxApMask appends the following fields to the in/out obj:
            % obj.seq.txApMask      - [logical] (nArius*128 x nTx) is element active in tx?
            % obj.seq.rxApMask      - [logical] (nArius*128 x nTx) is element active in rx?
            
            txApMask = abs(obj.sys.xElem' - obj.seq.txApCent) <= (obj.seq.txApSize-1)/2*obj.sys.pitch;
            rxApMask = abs(obj.sys.xElem' - obj.seq.rxApCent) <= (obj.seq.rxApSize-1)/2*obj.sys.pitch;
            
            % Make the mask fit the number of channels
            if obj.sys.nElem >= obj.sys.nChTotal
                txApMask = txApMask(1:obj.sys.nChTotal,:);
                rxApMask = rxApMask(1:obj.sys.nChTotal,:);
            else
                txApMask = [txApMask; false(obj.sys.nChTotal-obj.sys.nElem, obj.seq.nTx)];
                rxApMask = [rxApMask; false(obj.sys.nChTotal-obj.sys.nElem, obj.seq.nTx)];
            end
            
            % Save the mask to the obj
            obj.seq.txApMask = txApMask;
            obj.seq.rxApMask = rxApMask;
        end

        function calcTxDelays(obj)
            % calcTxDelays appends the following fields to the in/out obj:
            % obj.seq.txDel         - [s] (nArius*128 x nTx) tx delays for each element
            % obj.seq.txDelCent     - [s] (1 x nTx) tx delays for tx aperture centers
            
            %% CALCULATE DELAYS
            if isinf(obj.seq.txFoc)
                % Delays due to the tilting the plane wavefront
                txDel       = (obj.sys.xElem.'  .* sin(obj.seq.txAng) ) / obj.seq.c;	% [s] (nElem x nTx) delays for tx elements
                txDelCent	= (obj.seq.txApCent .* sin(obj.seq.txAng) ) / obj.seq.c;	% [s] (1 x nTx) delays for tx aperture center

            else
                % Focal point positions
                xFoc        = obj.seq.txFoc .* sin(obj.seq.txAng) + obj.seq.txApCent;	% [m] (1 x nTx) x-position of the focal point
                zFoc        = obj.seq.txFoc .* cos(obj.seq.txAng);                      % [m] (1 x nTx) z-position of the focal point

                % Delays due to the element - focal point distances
                txDel       = sqrt((xFoc - obj.sys.xElem.' ).^2 + zFoc.^2) / obj.seq.c;	% [s] (nElem x nTx) delays for tx elements
                txDelCent	= sqrt((xFoc - obj.seq.txApCent).^2 + zFoc.^2) / obj.seq.c;	% [s] (1 x nTx) delays for tx aperture center

                % Inverse the delays for the 'focusing' option (zFoc>0)
                % For 'defocusing' the delays remain unchanged
                focDefoc	= 1 - 2*max(0,sign(zFoc));
                txDel       = txDel     .* focDefoc;
                txDelCent	= txDelCent .* focDefoc;
            end

            %% Postprocess the delays
            % Make the delays fit the number of channels
            txDel       = [txDel;	 zeros(obj.sys.nArius*128-obj.sys.nElem, obj.seq.nTx)];
            
            % Make delays = nan outside the tx aperture
            txDel(~obj.seq.txApMask)	= nan;

            % Make delays >= 0 in the tx aperture
            txDelShift	= - nanmin(txDel);              % [s] (1 x nTx)
            txDel       = txDel     + txDelShift;       % [s] (nElem x nTx)
            txDelCent	= txDelCent + txDelShift;       % [s] (1 x nTx)

            % Equalize the txCentDel
            txDel       = txDel - txDelCent + max(txDelCent);
            txDelCent	= max(txDelCent);

            % Remove nans
            txDel(~obj.seq.txApMask)	= 0;

            %% Save the delays to the obj
            obj.seq.txDel       = txDel;
            obj.seq.txDelCent	= txDelCent;

        end
        
        function validateSequence(obj)
            
            %% Validate number of firings
            if obj.seq.nFire > 1024
                error("ARRUS:IllegalArgument", ...
                        ['Number of firings (' num2str(obj.seq.nFire) ') cannot exceed 1024.' ]);
            end
            
            %% Validate number of triggers
            if obj.seq.nTrig > 16384
                error("ARRUS:IllegalArgument", ...
                        ['Number of triggers (' num2str(obj.seq.nTrig) ') cannot exceed 16384.']);
            end
            
            %% Validate number of samples
            if obj.seq.nSamp > 2^13/obj.seq.fsDivider
                error("ARRUS:IllegalArgument", ...
                        ['Number of samples ' num2str(obj.seq.nSamp) ' cannot exceed ' num2str(2^13/obj.seq.fsDivider) '.'])
            end
            
            if mod(obj.seq.nSamp,64) ~= 0
                error("ARRUS:IllegalArgument", ...
                        ['Number of samples (' num2str(obj.seq.nSamp) ') must be divisible by 64.']);
            end
            
            %% Validate memory usage
            memoryRequired = obj.sys.nChArius * obj.seq.nSamp * 2 * obj.seq.nTrig;  % [B]
            if memoryRequired > 2^32  % 4GB
                error("ARRUS:OutOfMemory", ...
                        ['Required memory per module (' num2str(memoryRequired/2^30) 'GB) cannot exceed 4GB.']);
            end
            
        end
        
        function programHW(obj)
            
            %% Program mappings, gains, and voltage
            for iArius=0:(obj.sys.nArius-1)
                % Set Rx channel mapping
                for ch=1:32
                    Us4MEX(iArius, "SetRxChannelMapping", obj.sys.rxChannelMap(iArius+1,ch), ch);
                end

                % Set Tx channel mapping
                for ch=1:128
                    Us4MEX(iArius, "SetTxChannelMapping", obj.sys.txChannelMap(iArius+1,ch), ch);
                end

                % init RX
                Us4MEX(iArius, "SetPGAGain","30dB");
                Us4MEX(iArius, "SetLPFCutoff","15MHz");
                Us4MEX(iArius, "SetActiveTermination","EN", "200");
                Us4MEX(iArius, "SetLNAGain","24dB");
                Us4MEX(iArius, "SetDTGC","DIS", "0dB");                 % EN/DIS? (attenuation actually, 0:6:42)
                Us4MEX(iArius, "TGCEnable");

                try
                    Us4MEX(0,"EnableHV");
                catch
                    warning('1st "EnableHV" failed');
                    Us4MEX(0,"EnableHV");
                end
                
                try
                    Us4MEX(0, "SetHVVoltage", obj.sys.voltage);
                catch
                    warning('1st "SetHVVoltage" failed');
                    Us4MEX(0, "SetHVVoltage", obj.sys.voltage);
                end
            end
            
            %% Program Tx/Rx sequence
            for iArius=0:(obj.sys.nArius-1)
                for iFire=0:(obj.seq.nFire-1)
                    %% active channel groups
                    Us4MEX(iArius, "SetActiveChannelGroup", obj.seq.actChanGroupMask(iArius+1), iFire);
                    
                    %% Tx
                    iTx     = 1 + floor(iFire/obj.seq.nSubTx);
                    Us4MEX(iArius, "SetTxAperture", obj.seq.txSubApMask(iArius+1,iTx), iFire);
                    Us4MEX(iArius, "SetTxDelays", obj.seq.txSubApDel{iArius+1,iTx}, iFire);
                    Us4MEX(iArius, "SetTxFrequency", obj.seq.txFreq, iFire);
                    Us4MEX(iArius, "SetTxHalfPeriods", obj.seq.txNPer*2, iFire);
                    Us4MEX(iArius, "SetTxInvert", 0, iFire);
                    
                    %% Rx
                    Us4MEX(iArius, "SetRxAperture", obj.seq.rxSubApMask(iArius+1,iFire+1), iFire);
                    Us4MEX(iArius, "SetRxTime", obj.seq.rxTime, iFire);
                    Us4MEX(iArius, "SetRxDelay", obj.seq.rxDel, iFire);
                    Us4MEX(iArius, "TGCSetSamples", obj.seq.tgcCurve, iFire);
                end
                Us4MEX(iArius, "SetNumberOfFirings", obj.seq.nFire);
                Us4MEX(iArius, "EnableTransmit");
                Us4MEX(iArius, "EnableReceive");
            end
            
            %% Program triggering
            Us4MEX(0, "SetNTriggers", obj.seq.nTrig);
            for iTrig=0:(obj.seq.nTrig-1)
                Us4MEX(0, "SetTrigger", obj.seq.txPri*1e6, 0, 0, iTrig);
            end
            Us4MEX(0, "SetTrigger", obj.seq.txPri*1e6, 0, 1, obj.seq.nTrig-1);
            for iArius=1:(obj.sys.nArius-1)
                Us4MEX(iArius, "SetTrigger", obj.seq.txPri*1e6, 0, 0, 0);
            end
            
            %% Program recording
            for iArius=0:(obj.sys.nArius-1)
                Us4MEX(iArius, "ClearScheduledReceive");
                for iTrig=0:(obj.seq.nTrig-1)
                    Us4MEX(iArius, "ScheduleReceive", iTrig*obj.seq.nSamp, obj.seq.nSamp, obj.seq.startSample + obj.sys.trigTxDel, obj.seq.fsDivider-1);
                end
            end
            
        end

        function openSequence(obj)
            %% Start acquisitions (1st sequence exec., no transfer to host)
            Us4MEX(0, "TriggerStart");
            pause(obj.seq.pauseMultip * obj.seq.txPri * obj.seq.nTrig);
        end

        function closeSequence(obj)
            %% Stop acquisition
            Us4MEX(0, "TriggerStop");

        end

        function rf = execSequence(obj)

            nArius	= obj.sys.nArius;
            nChan	= obj.sys.nChArius;
            nSamp	= obj.seq.nSamp;
            nSubTx	= obj.seq.nSubTx;
            nTx     = obj.seq.nTx;
            nRep	= obj.seq.nRep;
            nTrig	= nTx*nSubTx*nRep;

            %% Capture data
            for iArius=0:(nArius-1)
                Us4MEX(iArius, "EnableReceive");
            end
            Us4MEX(0, "TriggerSync");
            pause(obj.seq.pauseMultip * obj.seq.txPri * nTrig);

            %% Transfer to PC
<<<<<<< HEAD
            
            rf = Us4MEX(0, ...
                        "TransferAllRXBuffersToHost",  ...
                        zeros(nArius, 1), ...
                        repmat(nSamp * nEvent, [nArius 1]), ...
=======
            rf = Us4MEX(0, ...
                        "TransferAllRXBuffersToHost",  ...
                        zeros(nArius, 1), ...
                        repmat(nSamp * nTrig, [nArius 1]), ...
>>>>>>> 85f96ea0
                        int8(obj.logTime) ...
            );

            %% Reorganize
            rf	= reshape(rf, [nChan, nSamp, nSubTx, nTx, nRep, nArius]);

            rxApOrig = obj.seq.rxApOrig;
            if ~obj.sys.adapType
                rf	= permute(rf,[2 1 3 6 4 5]);
                
                % old adapter type (00001111)
%                 for iTx=1:nTx
%                     rf(:,:,iTx,:)	= circshift(rf(:,:,iTx,:),-min(32,max(0,rxApOrig(iTx)-1-nChan*(4-1))),2);
%                 end
%                 rf	= rf(:,1:nChan,:,:);
%                 for iTx=1:nTx
%                     if ~(rxApOrig(iTx) > 1+nChan*(4-1) && rxApOrig(iTx) < 1+nChan*4)
%                         rf(:,:,iTx,:)	= circshift(rf(:,:,iTx,:),-mod(rxApOrig(iTx)-1,nChan),2);
%                     end
%                 end
                
                for iTx=1:nTx
                    iArius = ceil(rxApOrig(iTx) / (nChan * 4)) - 1;
                    if iArius >= 0 && iArius < nArius
                        rf(:,:,:,iArius+1,iTx,:)	= circshift(rf(:,:,:,iArius+1,iTx,:),-mod(rxApOrig(iTx)-1,nChan),2);
                    end
                end
                rf = reshape(rf,nSamp,nChan*nSubTx*nArius,nTx,nRep);
                for iTx=1:nTx
                    rxApEnd = rxApOrig(iTx) + obj.seq.rxApSize - 1;
                    nZerosL = max(0, min(  0,rxApEnd) -          rxApOrig(iTx)  + 1);
                    nZerosR = max(0,         rxApEnd  - max(193, rxApOrig(iTx)) + 1);
                    nChan0  = max(0, min(128,rxApEnd) - max(  1, rxApOrig(iTx)) + 1);
                    nChan1  = max(0, min(192,rxApEnd) - max(129, rxApOrig(iTx)) + 1);
                    
                    rf(:,1:obj.seq.rxApSize,iTx,:) = [  zeros(nSamp,nZerosL,1,nRep), ...
                                                        rf(:,(1:nChan0) + 0*nChan*nSubTx,iTx,:), ...
                                                        rf(:,(1:nChan1) + 1*nChan*nSubTx,iTx,:), ...
                                                        zeros(nSamp,nZerosR,1,nRep) ];
                end
                rf(:,(obj.seq.rxApSize+1):end,:,:) = [];
                
            else
                % new adapter type (01010101)
                rf	= permute(rf,[2 1 6 3 4 5]);
                rf	= reshape(rf,nSamp,nChan*nArius,nSubTx,nTx,nRep);
                
                for iTx=1:nTx
                    rf(:,:,:,iTx,:)	= circshift(rf(:,:,:,iTx,:),-mod(rxApOrig(iTx)-1,nChan*nArius),2);
                end
                rf	= reshape(rf,nSamp,nChan*nArius*nSubTx,nTx,nRep);
                rf	= rf(:,1:obj.seq.rxApSize,:,:);
            end

        end
        
        function img = execReconstr(obj,rfRaw)

            %% Move data to GPU if possible, convert from int16 to double
            if obj.rec.gpuEnable
                rfRaw = gpuArray(rfRaw);
            end
<<<<<<< HEAD
=======
            
>>>>>>> 85f96ea0
            rfRaw = double(rfRaw);

            %% Preprocessing
            % Raw rf data filtration
            if obj.rec.filtEnable
                rfRaw = filter(obj.rec.filtB,obj.rec.filtA,rfRaw);
            end

            % Digital Down Conversion
            rfRaw = downConversion(rfRaw,obj.seq,obj.rec);

            % warning: both filtration and decimation introduce phase delay!
            % rfRaw = preProc(rfRaw,obj.seq,obj.rec);

            %% Reconstruction
            if strcmp(obj.seq.type,'lin')
                rfBfr = reconstructRfLin(rfRaw,obj.sys,obj.seq,obj.rec);
            else
                rfBfr = reconstructRfImg(rfRaw,obj.sys,obj.seq,obj.rec);
            end

            %% Postprocessing
            % Obtain complex signal (if it isn't complex already)
            if ~obj.rec.iqEnable
                nanMask = isnan(rfBfr);
                rfBfr(nanMask) = 0;
                rfBfr = hilbert(rfBfr);
                rfBfr(nanMask) = nan;
            end
            
            % Envelope detection
            envImg = abs(rfBfr);
            
            % Scan conversion (for 'lin' mode)
            if strcmp(obj.seq.type,'lin')
                envImg = scanConversion(envImg,obj.seq,obj.rec);
            end
            
            % Compression
            img = 20*log10(envImg);
            
            % Gather data from GPU
            if obj.rec.gpuEnable
                img = gather(img);
            end


        end

        function maskString = maskFormat(obj,maskLogical)
            
            [maskLength,nMask] = size(maskLogical);
            
            if maskLength~=16 && maskLength~=128
                error("maskFormat: invalid mask length, should be 16 or 128");
            end
            
            if maskLength == 16
                % active channel group mask: needs reordering
                maskLogical = reshape(permute(reshape(maskLogical,4,2,2,nMask),[3,2,1,4]),16,nMask);
            end
            
            maskString = join(string(double(maskLogical.')),"").';
            maskString = reverse(maskString);
            
        end
        
    end
end<|MERGE_RESOLUTION|>--- conflicted
+++ resolved
@@ -638,18 +638,10 @@
             pause(obj.seq.pauseMultip * obj.seq.txPri * nTrig);
 
             %% Transfer to PC
-<<<<<<< HEAD
-            
-            rf = Us4MEX(0, ...
-                        "TransferAllRXBuffersToHost",  ...
-                        zeros(nArius, 1), ...
-                        repmat(nSamp * nEvent, [nArius 1]), ...
-=======
             rf = Us4MEX(0, ...
                         "TransferAllRXBuffersToHost",  ...
                         zeros(nArius, 1), ...
                         repmat(nSamp * nTrig, [nArius 1]), ...
->>>>>>> 85f96ea0
                         int8(obj.logTime) ...
             );
 
@@ -708,14 +700,11 @@
         
         function img = execReconstr(obj,rfRaw)
 
-            %% Move data to GPU if possible, convert from int16 to double
+            %% Move data to GPU if possible
             if obj.rec.gpuEnable
                 rfRaw = gpuArray(rfRaw);
             end
-<<<<<<< HEAD
-=======
-            
->>>>>>> 85f96ea0
+            
             rfRaw = double(rfRaw);
 
             %% Preprocessing
