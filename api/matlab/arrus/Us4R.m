--- conflicted
+++ resolved
@@ -6,7 +6,7 @@
     % 
     % :param configFile: name of the prototxt file containing setup information.
     % :param logTime: set to true if you want to display acquisition and reconstruction time. Optional.
-    
+
     properties(Access = private)
         sys
         seq
@@ -19,7 +19,7 @@
     end
     
     methods
-        
+
         function obj = Us4R(varargin)
             
             % Input parser
@@ -65,14 +65,14 @@
             end
             % Add location of the CUDA kernels
             addpath([fileparts(mfilename('fullpath')) '\mexcuda']);
-            
+
             % Probe parameters
             probe = obj.us4r.getProbeModel;
             obj.sys.nElem = double(probe.nElements);
             obj.sys.pitch = probe.pitch;
             obj.sys.freqRange = double(probe.txFrequencyRange);
             obj.sys.curvRadius = -probe.curvatureRadius; % (-/+ for convex/concave probes)
-            
+
             % Position (pos,x,z) and orientation (ang) of each probe element
             obj.sys.posElem = (-(obj.sys.nElem-1)/2 : (obj.sys.nElem-1)/2) * obj.sys.pitch; % [m] (1 x nElem) position of probe elements along the probes surface
             if obj.sys.curvRadius == 0
@@ -85,16 +85,16 @@
                 obj.sys.zElem = -obj.sys.curvRadius * cos(obj.sys.angElem);
                 obj.sys.zElem = obj.sys.zElem - min(obj.sys.zElem);
             end
-            
+
             obj.sys.interfEnable = interfEnable;
             if obj.sys.interfEnable
                 wedge = wedgeParams();
                 obj.sys.interfSize = wedge.interfSize;
                 obj.sys.interfAng  = wedge.interfAng;
                 obj.sys.interfSos  = wedge.interfSos;
-                
+
                 obj.sys.angElem = obj.sys.angElem + obj.sys.interfAng;
-                
+
                 xElemNoInterf = obj.sys.xElem;
                 zElemNoInterf = obj.sys.zElem;
                 obj.sys.xElem = xElemNoInterf * cos(obj.sys.interfAng) ...
@@ -103,7 +103,7 @@
                               - xElemNoInterf * sin(obj.sys.interfAng) ...
                               - obj.sys.interfSize;
             end
-            
+
             obj.sys.tangElem = tan(obj.sys.angElem);
             
             obj.sys.isHardwareProgrammed = false;
@@ -117,24 +117,24 @@
         function stopScheme(obj)
             obj.session.stopScheme();
         end
-        
+
         function nProbeElem = getNProbeElem(obj)
             nProbeElem = obj.sys.nElem;
         end
-        
+
         function setLnaGain(obj,gain)
             obj.us4r.setLnaGain(gain);
         end
-        
+
         function setPgaGain(obj,gain)
             obj.us4r.setPgaGain(gain);
         end
-        
+
         function setTgcCurve(varargin)
             obj = varargin{1};
             obj.us4r.setTgcCurve(varargin{2:end});
         end
-        
+
         function upload(obj, sequenceOperation, reconstructOperation, enableHardwareProgramming)
             % Uploads operations to the us4R system.
             %
@@ -151,7 +151,7 @@
                 error("ARRUS:IllegalArgument", ...
                       'Invalid sequence object, must be CustomTxRxSequence');
             end
-            
+
             if ~isscalar(sequenceOperation)
                 error("ARRUS:IllegalArgument", ...
                       'Upload requires scalar inputs. Use uploadSequence to upload a list of CustomTxRxSequence.');
@@ -203,7 +203,7 @@
                 obj.rec.enable = false;
                 return;
             end
-            
+
             obj.setRecParams(...
                 'gridModeEnable', reconstructOperation.gridModeEnable, ...
                 'filterEnable', reconstructOperation.filterEnable, ...
@@ -232,7 +232,7 @@
                 'wcFiltInitSize', reconstructOperation.wcFiltInitSize, ...
                 'cohFiltEnable', reconstructOperation.cohFiltEnable, ...
                 'cohCompEnable', reconstructOperation.cohCompEnable);
-            
+
             obj.rec.enable = true;
         end
 
@@ -245,14 +245,14 @@
             % :param enableHardwareProgramming: determines if the hardware
             % is programmed or not (optional, default = true)
             % :returns: updated Us4R object
-            
+
             if ~isa(sequenceOperation,'CustomTxRxSequence')
                 error("ARRUS:IllegalArgument", ...
                       'Invalid sequence object, must be CustomTxRxSequence');
             end
-            
+
             sequenceOperation = obj.mergeSequences(sequenceOperation);
-            
+
             obj.setSeqParams(...
                 'txCenterElement', sequenceOperation.txCenterElement, ...
                 'txApertureCenter', sequenceOperation.txApertureCenter, ...
@@ -278,7 +278,7 @@
                 'workMode', sequenceOperation.workMode, ...
                 'sri', sequenceOperation.sri, ...
                 'bufferSize', sequenceOperation.bufferSize);
-            
+
             % Program hardware
             if nargin<3 || enableHardwareProgramming
                 obj.programHW;
@@ -289,38 +289,38 @@
                 error('Support for enableHardwareProgramming=false is temporarily suspended');
             end
         end
-        
+
         function selectSequence(obj, seqId, sri)
-            
+
             if ~obj.sys.isHardwareProgrammed
                 error('Sequences must be uploaded prior to selecting one of them.');
             end
-            
+
             if seqId > obj.seq.nSeq
                 error('Selected sequence ID does not point to an uploaded sequence.');
             end
-            
+
             if nargin < 3
 %                 sri = obj.seq.sri(seqId);
                 sri = obj.seq.sri;
             end
-            
+
             obj.selSubSeq(seqId, sri);
             obj.rec.enable = false;
         end
-        
+
         function setReconstruction(obj, reconstructOperation)
             % Sets the reconstruction parameters.
             %
             % Supports :class:`Reconstruction` implementations.
             %
             % :param reconstructOperation: reconstruction to perform with the collected data
-            
+
             if ~isa(reconstructOperation,'Reconstruction')
                 error("ARRUS:IllegalArgument", ...
                       'Invalid reconstruction object, must be Reconstruction');
             end
-            
+
             obj.setRecParams(...
                 'gridModeEnable', reconstructOperation.gridModeEnable, ...
                 'filterEnable', reconstructOperation.filterEnable, ...
@@ -371,7 +371,7 @@
             obj.session.stopScheme();
 
             rf = obj.rawDataReorganization(rf);
-            
+
             if obj.rec.enable
                 img = obj.execReconstr(rf(:,:,:,1));
             else
@@ -388,7 +388,7 @@
             % :returns: RF frame, reconstructed image (if :class:`Reconstruction` operation was uploaded) and metadata located in the first sample of the master module
             [rf, metadata] = obj.execSequence;
             obj.session.stopScheme();
-            
+
             rf = obj.rawDataReorganization(rf);
 
             if obj.rec.enable
@@ -421,23 +421,23 @@
             %
             % :returns: buffers containing raw data (rawBuffer), image data \
             %   (imgBuffer), and sequence repetition intervals (sriBuffer).
-            
+
             % Input parser
             paramsParser = inputParser;
             addParameter(paramsParser, 'bufferType', 'none', @(x) validateattributes(x, {'char','string'}, {'scalartext'}, 'runLoop', 'bufferType'));
             addParameter(paramsParser, 'bufferMode', 'conc', @(x) validateattributes(x, {'char','string'}, {'scalartext'}, 'runLoop', 'bufferMode'));
             addParameter(paramsParser, 'bufferSize', 1,      @(x) validateattributes(x, {'numeric'}, {'scalar','integer','real','positive','finite'}, 'runLoop', 'bufferSize'));
             parse(paramsParser, varargin{:});
-            
+
             bufferType = paramsParser.Results.bufferType;
             bufferMode = paramsParser.Results.bufferMode;
             bufferSize = paramsParser.Results.bufferSize;
-            
+
             if ~any(strcmp(bufferType,{'none','raw','img','all'}))
                 warning('runLoop: bufferType must be one of the following: "none", "raw", "img", or "all". Buffer disabled.');
                 bufferType = 'none';
             end
-            
+
             if ~any(strcmp(bufferMode,{'conc','subs'}))
                 warning('runLoop: bufferMode must be one of the following: "conc" or "subs". Buffer disabled.');
                 bufferType = 'none';
@@ -446,24 +446,24 @@
             if strcmp(bufferType,'none')
                 bufferMode = 'conc';
             end
-            
+
             rawBufferEnable = any(strcmp(bufferType,{'raw','all'}));
             imgBufferEnable = any(strcmp(bufferType,{'img','all'}));
             if imgBufferEnable && ~obj.rec.enable
                 warning('runLoop: Reconstruction must be enabled to acquire image data. Image buffer disabled.');
                 imgBufferEnable = false;
             end
-            
+
             concBufferEnable = strcmp(bufferMode,'conc');
-            
+
             % Buffers initialization
             sriBuffer = nan(bufferSize,1);
-            
+
             if ~concBufferEnable
                 sampSize = 1 + double(obj.subSeq.hwDdcEnable);
                 raw0Buffer = zeros(obj.sys.nChArius, sum(obj.buffer.framesNumber) * obj.subSeq.nSamp * sampSize, bufferSize, 'int16');
             end
-                
+
             if rawBufferEnable
                 rawBuffer = zeros(obj.subSeq.nSamp, obj.subSeq.rxApSize, obj.subSeq.nTx, obj.subSeq.nRep, bufferSize, 'single');
                 if obj.subSeq.hwDdcEnable
@@ -472,14 +472,14 @@
             else
                 rawBuffer = [];
             end
-            
+
             if imgBufferEnable
                 nBufferLayers = 1 + 3*double(obj.rec.colorEnable && ~obj.rec.vectorEnable) + 4*double(obj.rec.vectorEnable);
                 imgBuffer = nan(obj.rec.zSize, obj.rec.xSize, bufferSize, nBufferLayers, 'single');
             else
                 imgBuffer = [];
             end
-            
+
             % Main loop (using buffers if bufferMode is "conc")
             i = 0;
             tStampPrev = nan;
@@ -493,11 +493,11 @@
                 tic;
                 rf = obj.rawDataReorganization(rf);
                 reorgTime = toc;
-                
+
                 tStampCurr = bin2dec(reshape(dec2bin(meta([8 7 6 5]),16).',1,64)) / obj.sys.rxSampFreq; % [s]
                 sri = tStampCurr - tStampPrev;
                 tStampPrev = tStampCurr;
-                
+
                 if obj.rec.enable
                     tic;
                     img = obj.execReconstr(rf(:,:,:,1));
@@ -518,19 +518,19 @@
                     disp(['Frame rate = ' num2str(1/sri, '%5.1f') ' fps']);
                     disp('--------------------');
                 end
-                
+
                 % Copy data to buffers
                 if concBufferEnable
                     I = mod(i-1,bufferSize)+1;
-                    
+
                     if rawBufferEnable
                         rawBuffer(:,:,:,:,I) = rf;
                     end
-                    
+
                     if imgBufferEnable
                         imgBuffer(:,:,I,:) = img;
                     end
-                    
+
                     sriBuffer(I) = sri;
                 end
             end
@@ -538,18 +538,18 @@
             if concBufferEnable
                 obj.session.stopScheme();
                 disp('runLoop: acquisition done');
-                
+
                 % Output buffer unwinding
                 rawBuffer = circshift(rawBuffer,-I,5);
                 imgBuffer = circshift(imgBuffer,-I,3);
                 sriBuffer = circshift(sriBuffer,-I,1);
-                
+
                 disp('runLoop: postprocessing done');
             else
                 % Second loop (acquisition of raw data for "subs" bufferMode)
                 for i=1:bufferSize
                     [raw0Buffer(:,:,i), meta] = obj.execSequence;
-                    
+
                     tStampCurr = bin2dec(reshape(dec2bin(meta([8 7 6 5]),16).',1,64)) / obj.sys.rxSampFreq; % [s]
                     sriBuffer(i) = tStampCurr - tStampPrev;
                     tStampPrev = tStampCurr;
@@ -560,11 +560,11 @@
                 % Postprocessing loop
                 for i=1:bufferSize
                     rf = obj.rawDataReorganization(raw0Buffer(:,:,i));
-                    
+
                     if rawBufferEnable
                         rawBuffer(:,:,:,:,i) = rf;
                     end
-                    
+
                     if imgBufferEnable
                         imgBuffer(:,:,i,:) = obj.execReconstr(rf(:,:,:,1));
                     end
@@ -749,18 +749,18 @@
     end
     
     methods(Access = private)
-        
+
         function seqOut = mergeSequences(obj,seqIn)
-            
+
             obj.seq.nSeq = numel(seqIn);
             nSeq = obj.seq.nSeq;
 
             if nSeq==1
                 seqOut = seqIn;
-                obj.seq.seqLim = [1 numel(seqIn.txAngle)]; %#ok<MCNPN> 
+                obj.seq.seqLim = [1 numel(seqIn.txAngle)]; %#ok<MCNPN>
                 return;
             end
-            
+
             %% Validate sequences
             % Some parameters must be equal (those that have to be scalars or 2-elem vectors)
             selFieldNames = {'rxApertureSize','speedOfSound','txVoltage', ...
@@ -781,7 +781,7 @@
                     end
                 end
             end
-            
+
             % Some of the parameters not included in the above validation
             % must be defined in a "one or the other" mode. Checking if the
             % same fields are empty is enough.
@@ -801,7 +801,7 @@
             if seqIn(1).nRepetitions ~= 1
                 error("mergeSequences: nRepetitions must be equal to 1 if multiple sequences are merged");
             end
-            
+
             %% Merge sequences
             seqOut = seqIn(1);
             for iSeq=2:nSeq
@@ -824,11 +824,11 @@
                 nTx(iSeq) = numel(seqIn(iSeq).txAngle);
             end
             obj.seq.seqLim = [1+cumsum([0; nTx(1:nSeq-1)]), cumsum(nTx)];
-            
-        end
-        
+
+        end
+
         function setSeqParams(obj,varargin)
-            
+
             %% Set sequence parameters
             % Sequence parameters names mapping
             %                    public name         private name
@@ -897,12 +897,12 @@
             if obj.seq.bufferSize < 2
                 error("setSeqParams: bufferSize must be >= 2");
             end
-            
+
             if obj.seq.bufferSize * obj.seq.nTx > obj.sys.maxSeqLength
                 error("setSeqParams: product of bufferSize and sequence length cannot exceed " ...
                     + num2str(obj.sys.maxSeqLength));
             end
-            
+
             %% rxNSamples & rxDepthRange
             % rxDepthRange was given in sequence (rxNSamples is empty)
             if isempty(obj.seq.nSamp)
@@ -983,7 +983,7 @@
             
             obj.seq.nSampOmit = (max(obj.seq.txDel) + obj.seq.txNPer./obj.seq.txFreq) * obj.seq.rxSampFreq + ceil(50 / obj.seq.dec);
             obj.seq.initDel   = - obj.seq.startSample/obj.seq.rxSampFreq + obj.seq.txDelCent + obj.seq.txNPer./(2*obj.seq.txFreq);
-            
+
             if obj.seq.hwDdcEnable
                 obj.seq.initDel   = obj.seq.initDel + (8+1)/obj.seq.rxSampFreq;
             end
@@ -1169,17 +1169,17 @@
             obj.rec.sos            =          single(obj.rec.sos);
             obj.subSeq.startSample =          single(obj.subSeq.startSample);
             obj.subSeq.txDelCent   =          single(obj.subSeq.txDelCent);
-            
+
             if (obj.rec.colorEnable || obj.rec.vectorEnable) && ~isempty(obj.rec.wcFiltA)
                 obj.rec.wcFiltInitCoeff = gpuArray(single(obj.rec.wcFiltInitCoeff)).';
             end
-            
+
             if ~obj.rec.gridModeEnable
                 obj.rec.rGrid      = gpuArray(single(obj.rec.rGrid));
                 obj.subSeq.txAng   = gpuArray(single(obj.subSeq.txAng));
                 obj.subSeq.txApCentAng = gpuArray(single(obj.subSeq.txApCentAng));
             end
-            
+
         end
         
         function calcTxRxApMask(obj)
@@ -1298,15 +1298,11 @@
             end
             
             % Upload scheme
-<<<<<<< HEAD
-            scheme = Scheme('txRxSequences', txrxSeq, 'workMode', "MANUAL", 'digitalDownConversion', ddc);
-=======
             scheme = Scheme('txRxSequence', txrxSeq, ...
                             'workMode', obj.seq.workMode, ...
                             'digitalDownConversion', ddc, ...
                             'rxBufferSize', obj.seq.bufferSize, ...
                             'outputBuffer', arrus.framework.DataBufferDef("type", "FIFO", "nElements", obj.seq.bufferSize));
->>>>>>> 782e2959
             
             [obj.buffer.data, ...
              obj.buffer.framesOffset, ...
@@ -1314,14 +1310,14 @@
              obj.buffer.oemId, ...
              obj.buffer.frameId, ...
              obj.buffer.channelId] = obj.session.upload(scheme);
-            
-            % NOTE: the above outputs were used for calculation of data 
-            % reorganization addresses. Since subSequences are supported, 
+
+            % NOTE: the above outputs were used for calculation of data
+            % reorganization addresses. Since subSequences are supported,
             % the corresponding data is obtained during setSubsequence call.
         end
-        
+
         function selSubSeq(obj, seqId, sri)
-            
+
             % Copy selected part of sequence to subsequence
             seqFieldsToCopy = { 'rxApSize', 'c', 'txVoltage', 'dRange', 'startSample', 'nSamp', ...
                                 'hwDdcEnable', 'dec', 'nRep', 'txPri', 'tgcStart', 'tgcSlope', ...
@@ -1352,7 +1348,7 @@
              obj.buffer.frameId, ...
              obj.buffer.channelId] = obj.session.setSubsequence(obj.seq.seqLim(seqId,1)-1, ...
                                                                 obj.seq.seqLim(seqId,2)-1, sri);
-            
+
             obj.buffer.framesOffset = obj.buffer.framesOffset.';
             obj.buffer.framesNumber = obj.buffer.framesNumber.';
             
@@ -1362,14 +1358,14 @@
             obj.buffer.oemId        = double(obj.buffer.oemId);
             obj.buffer.frameId      = double(obj.buffer.frameId);
             obj.buffer.channelId    = double(obj.buffer.channelId);
-            
+
             nOem = numel(obj.buffer.framesNumber);
             nChunk = sum(obj.buffer.framesNumber);
             nChan = obj.sys.nChArius;
             nRep = obj.subSeq.nRep;
             nRx = obj.subSeq.rxApSize;
             nTx = obj.subSeq.nTx;
-            
+
             obj.buffer.reorgMap = - ones(nChan, nChunk, 'int32');
             
             for iOem=1:nOem
@@ -1389,25 +1385,25 @@
                     end
                 end
             end
-            
+
             obj.buffer.iFrame = 0;
             obj.rec.enable = false;
-            
-        end
-        
+
+        end
+
         function [rf, metadata] = execSequence(obj)
-            
+
             if ~obj.sys.isHardwareProgrammed
                 error("execSequence: hardware is not programmed, sequence cannot be executed");
             end
-            
+
             %% Capture & transfer data to PC
             if obj.buffer.iFrame == 0 || strcmp(obj.subSeq.workMode,"MANUAL")
                 obj.session.run();
             end
             rf = obj.buffer.data.front().eval();
             rf = rf(:,:);
-            
+
             obj.buffer.iFrame = obj.buffer.iFrame + 1;
             
             %% Get metadata
@@ -1417,11 +1413,11 @@
 
             metadata = zeros(nChan, nTrig0, 'int16');   % preallocate memory? Is metadata overlayed on the rf or does it move the rf? Delays!!!
             metadata(:, :) = rf(:, 1:nSamp:nTrig0*nSamp);
-            
+
         end
         
         function img = execReconstr(obj,rfRaw)
-            
+
             %% Preprocessing
             % Raw rf data filtration
             if obj.rec.filtEnable
@@ -1434,7 +1430,7 @@
             if obj.rec.swDdcEnable
                 rfRaw = downConversion(rfRaw, obj.subSeq, obj.rec);
             end
-            
+
             %% Reconstruction
             if ~obj.rec.gridModeEnable
                 if numel(obj.rec.bmodeFrames) ~= obj.subSeq.nTx || ...
@@ -1456,7 +1452,7 @@
                                         var(imag(rfBfr)./abs(rfBfr), 0, 3) );
                         rfBfr = rfBfr .* ccf;
                     end
-                    
+
                     % Coherent/Incoherent compounding
                     if obj.rec.cohCompEnable
                         rfBfr = mean(rfBfr,3,'omitnan');
@@ -1579,13 +1575,13 @@
                                     1/64/gather(obj.subSeq.txFreq(1)), ...
                                     gather(obj.subSeq.initDel(1)));
             end
-            
-        end
-        
+
+        end
+
         function iqLin = runCudaReconstructionLin(obj,iqRaw)
-            
+
             selFrames = obj.rec.bmodeFrames;
-            
+
             iqLin	= iqRaw2Lin(iqRaw(:,:,selFrames), ...
                                 obj.sys.zElem, ...
                                 obj.sys.xElem, ...
@@ -1603,13 +1599,13 @@
                                 obj.rec.bmodeRxTangLim(:,2).', ...
                                 obj.subSeq.rxSampFreq/obj.rec.dec, ...
                                 obj.rec.sos);
-            
-        end
-        
+
+        end
+
         function [dataOut] = rawDataReorganization(obj, dataIn)
-            
+
             dataIn  = gpuArray(dataIn);
-            
+
             dataOut = rawReorg(dataIn, ...
                                obj.buffer.reorgMap, ...
                                uint32(obj.subSeq.rxApSize), ...
