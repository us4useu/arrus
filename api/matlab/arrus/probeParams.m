--- conflicted
+++ resolved
@@ -84,27 +84,6 @@
     probe.curvRadius = nan;
 end
 
-<<<<<<< HEAD
-
-=======
-if ~isfield(probe, 'channelsMask')
-    probe.channelsMask = [];
-end
-
-% position (pos,x,z) and orientation (ang) of each probe element
-probe.posElem = (-(probe.nElem-1)/2 : (probe.nElem-1)/2) * probe.pitch;
-if isnan(probe.curvRadius)
-    probe.angElem = zeros(1,probe.nElem);
-    probe.xElem = probe.posElem;
-    probe.zElem = zeros(1,probe.nElem);
-else
-    probe.angElem = probe.posElem / -probe.curvRadius;
-    probe.xElem = -probe.curvRadius * sin(probe.angElem);
-    probe.zElem = -probe.curvRadius * cos(probe.angElem);
-    probe.zElem = probe.zElem - min(probe.zElem);
-end
->>>>>>> bfd617bd
-
 %% Adapter type & channel mapping
 switch probeName
     case {'AL2442','SL1543','SP2430','AC2541','5L128','10L128','5L64','10L32'}
