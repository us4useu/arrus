import unittest

from arius.tests.tools import mock_import


# Module mocks.
class AriusMock:
    def __init__(self, index):
        self.index = index
        self.tx_mapping = [0]*self.GetNTxChannels()
        self.rx_mapping = [0]*self.GetNRxChannels()

    def GetID(self):
        return -self.index+100

    def IsPowereddown(self):
        return False

    def SetTxChannelMapping(self, srcChannel, dstChannel):
        self.tx_mapping[dstChannel] = srcChannel

    def SetRxChannelMapping(self, srcChannel, dstChannel):
        self.rx_mapping[dstChannel] = srcChannel

    def GetNRxChannels(self):
        return 32

    def GetNTxChannels(self):
        return 128

def GetArius(index):
    return AriusMock(index)

class DBARLiteMock:
    def __init__(self, ii2cmaster):
        self.ii2cmaster = ii2cmaster

    def GetI2CHV(self):
        return self.ii2cmaster

class HV256Mock:
    def __init__(self, ii2cmaster):
        self.ii2cmaster = ii2cmaster

mock_import(
    "arius.devices.iarius",
    IArius=AriusMock,
    GetArius=GetArius
)
mock_import(
    "arius.devices.idbarlite",
    IDBARLite=DBARLiteMock
)
mock_import(
    "arius.devices.ihv256",
    IHV256=HV256Mock
)

# Project imports.

class InteractiveSessionTest(unittest.TestCase):

    def test_init(self):
<<<<<<< HEAD
        # TODO(pjarosik) fix the test
        pass
        # sess = session.InteractiveSession()
=======
        pass
        # TODO(pjarosik) consider removing/enabling this test
        # sess = session.InteractiveSession()
        # print(sess.get_devices())
>>>>>>> 018c24c4
        # probe = sess.get_device("/Probe:0")
        # hw_subapertures = probe.hw_subapertures
        # cards = [hw.card for hw in hw_subapertures]
        # hw_subapertures = [
        #     (hw_aperture.card.get_id(), hw_aperture.origin, hw_aperture.size)
        #     for hw_aperture in hw_subapertures
        # ]
        # self.assertEqual(("Arius:0", 0, 128), hw_subapertures[0])
        # self.assertEqual(("Arius:1", 0, 64), hw_subapertures[1])
        # self.assertEqual("Arius:0", probe.master_card.get_id())
        # self.assertEqual(sess.get_device("/HV256").hv256_handle.ii2cmaster.GetID(), cards[0].card_handle.GetID())
        # print(cards[0].card_handle.tx_mapping)
        # print(cards[0].card_handle.rx_mapping)
        # print(cards[1].card_handle.tx_mapping)
        # print(cards[1].card_handle.rx_mapping)


if __name__ == "__main__":
    unittest.main()<|MERGE_RESOLUTION|>--- conflicted
+++ resolved
@@ -57,20 +57,15 @@
 )
 
 # Project imports.
+import arius.session as session
 
 class InteractiveSessionTest(unittest.TestCase):
 
     def test_init(self):
-<<<<<<< HEAD
-        # TODO(pjarosik) fix the test
-        pass
-        # sess = session.InteractiveSession()
-=======
         pass
         # TODO(pjarosik) consider removing/enabling this test
         # sess = session.InteractiveSession()
         # print(sess.get_devices())
->>>>>>> 018c24c4
         # probe = sess.get_device("/Probe:0")
         # hw_subapertures = probe.hw_subapertures
         # cards = [hw.card for hw in hw_subapertures]
