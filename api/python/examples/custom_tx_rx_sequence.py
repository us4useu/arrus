--- conflicted
+++ resolved
@@ -11,12 +11,8 @@
 import arrus.utils.us4r
 import queue
 import numpy as np
-<<<<<<< HEAD
-import time
-=======
 import arrus.ops.tgc
 import arrus.medium
->>>>>>> 54559201
 
 from arrus.ops.us4r import (
     Scheme,
@@ -43,14 +39,10 @@
 
 def main():
     # Here starts communication with the device.
-<<<<<<< HEAD
-    with arrus.Session("C:/Users/public/ate.prototxt") as sess:
-=======
     medium = arrus.medium.Medium(name="water", speed_of_sound=1490)
     with arrus.Session("us4r.prototxt", medium=medium) as sess:
->>>>>>> 54559201
         us4r = sess.get_device("/Us4R:0")
-        #us4r.set_hv_voltage(5)
+        us4r.set_hv_voltage(5)
 
         n_elements = us4r.get_probe_model().n_elements
         # Full transmit aperture, full receive aperture.
@@ -63,9 +55,9 @@
                        # Custom delays 1.
                        delays=[0]*n_elements),
                     Rx(aperture=[True]*n_elements,
-                       sample_range=(0, 2048),
+                       sample_range=(0, 4096),
                        downsampling_factor=1),
-                    pri=200e-5
+                    pri=200e-6
                 ),
                 TxRx(
                     Tx(aperture=[True]*n_elements,
@@ -76,15 +68,11 @@
                     Rx(aperture=[True]*n_elements,
                        sample_range=(0, 4096),
                        downsampling_factor=1),
-                    pri=200e-5
+                    pri=200e-6
                 ),
             ],
             # Turn off TGC.
-<<<<<<< HEAD
-            tgc_curve=[24]*0,  # [dB]
-=======
             tgc_curve=[],  # [dB]
->>>>>>> 54559201
             # Time between consecutive acquisitions, i.e. 1/frame rate.
             sri=50e-3
         )
@@ -105,8 +93,6 @@
         )
         # Upload the scheme on the us4r-lite device.
         buffer, metadata = sess.upload(scheme)
-<<<<<<< HEAD
-=======
         us4r.set_tgc(arrus.ops.tgc.LinearTgc(start=34, slope=2e2))
         # Created 2D image display.
         display = Display2D(metadata=metadata, value_range=(-100, 100))
@@ -116,14 +102,8 @@
         # The 2D display will consume data put the the input queue.
         # The below function blocks current thread until the window is closed.
         display.start(buffer)
->>>>>>> 54559201
 
-        for n in range (8):
-            temp = us4r.read_sequencer(n)
-            print("register " + n + " = " + temp)
-        #while(1):
-        #    print("Display closed, stopping the script.")
-        time.sleep(1)
+        print("Display closed, stopping the script.")
 
     # When we exit the above scope, the session and scheme is properly closed.
     print("Stopping the example.")
