import dataclasses
import numpy as np
import time
import ctypes
import collections.abc

from arrus.devices.device import Device, DeviceId, DeviceType
import arrus.exceptions
import arrus.devices.probe
from arrus.devices.us4oem import Us4OEM
import arrus.metadata
import arrus.kernels
import arrus.kernels.kernel
import arrus.kernels.tgc
import arrus.ops.tgc
from collections.abc import Iterable
from typing import Optional


DEVICE_TYPE = DeviceType("Us4R")


@dataclasses.dataclass(frozen=True)
class FrameChannelMapping:
    """
    Stores information how to get logical order of the data from
    the physical order provided by the us4r device.

    :param frames: a mapping: (logical frame, logical channel) -> physical frame
    :param channels: a mapping: (logical frame, logical channel) -> physical channel
    :param us4oems: a mapping: (logical frame, logical channel) -> us4OEM number
    :param frame_offsets: frame starting number for each us4OEM available in the system
    :param n_frames: number of frames each us4OEM produces
    :param batch_size: number of sequences in a single batch
    """
    frames: np.ndarray
    channels: np.ndarray
    us4oems: np.ndarray
    frame_offsets: np.ndarray
    n_frames: np.ndarray
    batch_size: int = 1


class Backplane:
    """
    Digital backplane of the us4R device.
    """

    def get_serial_number(self) -> str:
        """
        Returns serial number of the digital backplane.
        """
        return ""

    def get_revision(self) -> str:
        """
        Returns revision number of the digital backplane.
        """
        return ""


class Us4R(Device):
    """
    A handle to Us4R device.

    Wraps an access to arrus.core.Us4R object.
    """

    def __init__(self, handle, parent_session):
        super().__init__()
        self._handle = handle
        self._session = parent_session
        self._device_id = DeviceId(DEVICE_TYPE,
                                   self._handle.getDeviceId().getOrdinal())
        # Context for the currently running sequence.
        self._current_sequence_context = None
        self._backplane = Backplane()

    def get_device_id(self):
        return self._device_id

    def set_tgc(self, tgc_curve):
        """
        Sets TGC samples for given TGC description.

        :param samples: a given TGC to set.
        """
        if isinstance(tgc_curve, arrus.ops.tgc.LinearTgc):
            if self._current_sequence_context is None:
                raise ValueError("There is no tx/rx sequence currently "
                                 "uploaded.")
            tgc_curve = arrus.kernels.tgc.compute_linear_tgc(
                self._current_sequence_context,
                self.current_sampling_frequency,
                tgc_curve)
        elif not isinstance(tgc_curve, Iterable):
            raise ValueError(f"Unrecognized tgc type: {type(tgc_curve)}")
        # Here, TGC curve is iterable.
        # Check if we have a pair of iterables, or a single iterable
        if len(tgc_curve) == 2 and (
                isinstance(tgc_curve[0], Iterable)
                and isinstance(tgc_curve[1], Iterable)):
            t, y = tgc_curve
            self._handle.setTgcCurve(list(t), list(y), True)
        else:
            # Otherwise, assume list of floats, use by default TGC sampling
            # points.
            self._handle.setTgcCurve([float(v) for v in tgc_curve])

    def set_hv_voltage(self, voltage):
        """
        Enables HV and sets a given voltage.

        :param voltage: voltage to set
        """
        self._handle.setVoltage(voltage)

    def disable_hv(self):
<<<<<<< HEAD
        """
        Enables HV and sets a given voltage.

        :param voltage: voltage to set
        """
        self._handle.disableHV()

    def start(self):
=======
>>>>>>> cf2fbd68
        """
        Turns off HV.
        """
        self._handle.disableHV()

    def get_us4oem(self, ordinal: int) -> Us4OEM:
        """
        Returns a handle to us4OEM with the given number.
        """
        return Us4OEM(self._handle.getUs4OEM(ordinal))

    def get_backplane(self) -> Backplane:
        """
        Returns a handle to us4R digital backplane.
        """
        return self._backplane

    @property
    def sampling_frequency(self):
        """
        Device NOMINAL sampling frequency [Hz].
        """
        return self._handle.getSamplingFrequency()

    @property
    def current_sampling_frequency(self):
        """
        Device current Rx data sampling frequency [Hz]. This value depends on
        the TX/RX and DDC parameters (e.g. decimation factor) uploaded on
        the system.
        """
        return self._handle.getCurrentSamplingFrequency()

    @property
    def n_us4oems(self):
        return self._handle.getNumberOfUs4OEMs()

    @property
    def firmware_version(self):
        result = {}
        # Us4OEMs
        us4oem_ver = []
        for i in range(self.n_us4oems):
            dev = self.get_us4oem(i)
            ver = {
                "main": f"{dev.get_firmware_version():x}",
                "tx": f"{dev.get_tx_firmware_version():x}"
            }
            us4oem_ver.append(ver)
        result["Us4OEM"] = us4oem_ver
        return result

    def start(self):
        """
        Starts uploaded tx/rx sequence execution.
        """
        self._handle.start()

    def stop(self):
        """
        Stops tx/rx sequence execution.
        """
        self._handle.stop()

    def set_kernel_context(self, kernel_context):
        self._current_sequence_context = kernel_context

    def get_probe_model(self):
        """
        Returns probe model description.
        """
        import arrus.utils.core
        return arrus.utils.core.convert_to_py_probe_model(
            core_model=self._handle.getProbe(0).getModel())

    def set_test_pattern(self, pattern):
        """
        Sets given test ADC test patter to be run by Us4OEM components.
        """
        test_pattern_core = arrus.utils.core.convert_to_test_pattern(pattern)
        self._handle.setTestPattern(test_pattern_core)

    def set_hpf_corner_frequency(self, frequency: int):
        """
        Enables digital High-Pass Filter and sets a given corner frequency.
        Available corner frequency values (Hz): 4520'000, 2420'000,
        1200'000, 600'000, 300'000, 180'000,
        80'000, 40'000, 20'000.

        :param frequency: corner high-pass filter frequency to set
        """
        self._handle.setHpfCornerFrequency(frequency)

    def set_lna_gain(self, gain: int):
        """
        Sets LNA gain.

        Available: 12, 18, 24 [dB].

        :param gain: gain value to set
        """
        self._handle.setLnaGain(gain)

    def set_pga_gain(self, gain: int):
        """
        Sets PGA gain.

        Available: 24, 30 [dB].

        :param gain: gain value to set
        """
        self._handle.setPgaGain(gain)

    def set_dtgc_attenuation(self, attenuation: Optional[int]):
        """
        Sets DTGC attenuation.

        Available: 0, 6, 12, 18, 24, 30, 36, 42 [dB] or None;
        None turns off DTGC.

        :param attenuation: attenuation value to set
        :return:
        """
        self._handle.setDtgcAttenuation(attenuation)

    def disable_hpf(self):
        """
        Disables digital high-pass filter.
        """
        self._handle.disableHpf()

    def set_afe(self, addr, reg):
        """
        Writes AFE register

        :param addr: register address (8-bit)
        :param k: write value (16-bit)
        """
        self._handle.setAfe(addr, reg)

    def get_afe(self, addr):
        """
        Reads AFE register value

        :param addr: register address (8-bit)
        """
        return self._handle.getAfe(addr)

    @property
    def channels_mask(self):
        """
        Returns a list of system channels that are masked in the configuration.
        """
        return self._handle.getChannelsMask()

    def _get_dto(self):
        import arrus.utils.core
        probe_model = arrus.utils.core.convert_to_py_probe_model(
            core_model=self._handle.getProbe(0).getModel())
        probe_dto = arrus.devices.probe.ProbeDTO(model=probe_model)
        return Us4RDTO(probe=probe_dto, sampling_frequency=65e6)


# ------------------------------------------ LEGACY MOCK
@dataclasses.dataclass(frozen=True)
class Us4RDTO(arrus.devices.device.UltrasoundDeviceDTO):
    probe: arrus.devices.probe.ProbeDTO
    sampling_frequency: float

    def get_id(self):
        return "Us4R:0"<|MERGE_RESOLUTION|>--- conflicted
+++ resolved
@@ -116,17 +116,6 @@
         self._handle.setVoltage(voltage)
 
     def disable_hv(self):
-<<<<<<< HEAD
-        """
-        Enables HV and sets a given voltage.
-
-        :param voltage: voltage to set
-        """
-        self._handle.disableHV()
-
-    def start(self):
-=======
->>>>>>> cf2fbd68
         """
         Turns off HV.
         """
