--- conflicted
+++ resolved
@@ -38,6 +38,7 @@
 
     for (int iTx = 0; iTx < nTx; ++iTx) {
         int txOffset = iTx*nSamp*nRx;
+
         if (!isinf(txFoc[iTx])) {
             /* STA */
             float zFoc = txApCentZ[iTx] + txFoc[iTx]*cosf(txAngZX[iTx]);
@@ -83,16 +84,10 @@
                         (xPix[x] - xElem[txApLstElem[iTx]])*cosf(txAngZX[iTx])) >= 0.f)) ? 1.f : 0.f;
         }
         pixWgh = 0.0f;
-<<<<<<< HEAD
-        pix.real(0);
-        pix.imag(0);
-=======
         pix.real(0.0f);
         pix.imag(0.0f);
 
->>>>>>> 02d71df2
         if (txApod != 0.0f) {
-
             for (int iRx = 0; iRx < nRx; iRx++) {
                 iElem = iRx + rxApOrigElem[iTx];
                 if (iElem < 0 || iElem >= nElem) continue;
@@ -126,7 +121,7 @@
             iqLri[z + x*nZPix + iTx*nZPix*nXPix] = complex<float>(0.0f, 0.0f);
         }
         else {
-            iqLri[z + x*nZPix + iTx*nZPix*nXPix] = pix/pixWgh*txApod;
+            iqLri[z + x * nZPix + iTx * nZPix * nXPix] = pix/pixWgh*txApod;
         }
     }
 
