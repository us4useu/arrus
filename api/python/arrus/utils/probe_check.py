import collections.abc
import dataclasses
import enum
import math
import time
from abc import ABC, abstractmethod
from typing import Set, List, Iterable, Tuple, Dict

import numpy as np
from scipy.optimize import curve_fit
from scipy.signal import butter, sosfilt, hilbert

import arrus.session
import arrus.logging
import arrus.utils.us4r
from arrus.ops.imaging import LinSequence
from arrus.ops.us4r import Pulse, Scheme
from arrus.utils.imaging import Pipeline, RemapToLogicalOrder
from arrus.metadata import Metadata


# number of samples skipped at the beggining - not used in further analysis
_N_SKIPPED_SAMPLES = 100
# number of frames skipped at the beggining - when need to 'warm up' the system
_N_SKIPPED_SEQUENCES = 1
# pulse excitation amplitude - should be int, and not exceed 15V
_VOLTAGE = 10

LOGGER = arrus.logging.get_logger()

<<<<<<< HEAD

def _get_mid_rx(nrx):
    """
    Returns channel in the receiving aperture
    corresponding to the transmit one.
    """
    return int(np.ceil(nrx/2) - 1)
=======
# Don't use first 80 samples.
# On us4R/us4R-lite, around the sample 65 there is a switch from
# The 1us after the last transmission is the moment when RX on AFE turns on.
# At the time of switching to RX, the acquired signal can contain a noise,
# the amplitude of which increases with the decrease in receiving aperture.
# The Max sample number = 80 was selected experimentally.
_N_SKIPPED_SAMPLES = 80
_NRX = 64
_MID_RX = int(np.ceil(_NRX / 2) - 1)
>>>>>>> 69f12696


def _hpfilter(
        rf: np.ndarray,
        n: int = 4,
        wn: float = 1e5,
        fs: float = 65e6,
        axis: int = -1,
) -> np.ndarray:
    """
    Returns rf signals high-pass filtered using the Butterworth filter.

    :param rf: numpy array of rf signals
    :param n: the order of the iir filter
    :param wn: iir filter cut-off frequency
    :param fs: sampling frequency
    :return: numpy array of filtered rf signals
    """
    btype = "highpass"
    output = "sos"
    iir = butter(n, wn, btype=btype, output=output, fs=fs)
    return sosfilt(iir, rf, axis=axis)


def _normalize(x: np.ndarray) -> np.ndarray:
    """
    Normalizes input np.ndarray (i.e. moves values into [0, 1] range.
    If x contains some np.nans, they are ignored.
    If x contains only np.nans, non-modified x is returned.

    :param x: np.ndarray
    :return: normalized np.ndarray
    """
    mx = np.nanmax(x)
    if np.isfinite(mx):
        mn = np.nanmin(x)
        if mx != mn:
            normalized = (x - mn) / (mx - mn)
        else:
            normalized = 0
    else:
        normalized = x

    return normalized


def _envelope(rf: np.ndarray) -> np.ndarray:
    """
    Returns _envelope of the signal using Hilbert transform.

    :param rf: signals in np.ndarray
    :return: _envelope in np.ndarray
    """
    return np.abs(hilbert(rf))


class StdoutLogger:

    def __init__(self):
        for func in ("debug", "info", "error", "warning", "warn"):
            setattr(self, func, self.log)

    def log(self, msg):
        print(msg)


@dataclasses.dataclass(frozen=True)
class Footprint:
    """
    Contains footprint data - a reference signals and
    corresponding metadata.

    :param rf: np.ndarray of rf signals
    :param metadata: arrus metadata
    :param masked elements: list of channels masked during footprint acquisition
    :param timestamp: time of footprint creation in nanoseconds since epoch
                  (see time.time_ns() description)
    """
    rf: np.ndarray
    metadata: Metadata
    masked_elements: tuple
    timestamp: int

    def get_number_of_frames(self):
        return self.rf.shape[0]

    def get_tx_frequency(self):
        return self.metadata.context.sequence.pulse.center_frequency

    def get_sequence(self):
        return self.metadata.context.sequence


@dataclasses.dataclass(frozen=True)
class FeatureDescriptor:
    """
    Descriptor class for signal features used for probe 'diagnosis'.

    :param name: feature name ("amplitude" or "signal_duration_time")
    :param active_range: feature range of values possible to obtain from active
       'healthy' transducer
    :param masked_elements_range: feature range of values possible to obtain
       from inactive 'healthy' transducer
    """
    name: str
    active_range: tuple
    masked_elements_range: tuple


class ElementValidationVerdict(enum.Enum):
    """
    Contains element validation verdict.
    """
    VALID = enum.auto()
    TOO_HIGH = enum.auto()
    TOO_LOW = enum.auto()
    INDEFINITE = enum.auto()


@dataclasses.dataclass(frozen=True)
class ProbeElementValidatorResult:
    """
    Contains single element validation result.

    :param verdict: ElementValidationVerdict object
    :param valid_range: tuple contained valid range for examined feature
    """
    verdict: ElementValidationVerdict
    valid_range: tuple


class ProbeElementValidator(ABC):
    """
    Probe Element validator.

    Note: each probe element validator should store its public parameters
    as attributes with names that DOES NOT start with single underscore ("_").
    All private members should start with a single underscore.
    See the implementation of the "params" property for more details.
    """
    name: str

    @abstractmethod
    def validate(
            self,
            values: Iterable[float],
            masked: Iterable[int],
            active_range: Tuple[float, float],
            masked_range: Tuple[float, float]
    ) -> List[ProbeElementValidatorResult]:
        raise ValueError("Abstract method")

    @property
    def params(self) -> dict:
        return dict((k, v) for k, v in vars(self).items()
                    if not k.startswith("_"))


@dataclasses.dataclass(frozen=True)
class ProbeElementFeatureDescriptor:
    """
    Descriptor class for results of element checking.

    :param name: name of the feature used for element check
    :param value: value of the feature
    :param validation_result: ProbeElementValidationResult object contained
        verdict and valid range for examined feature
    """
    name: str
    value: float
    validation_result: ProbeElementValidatorResult


@dataclasses.dataclass(frozen=True)
class ProbeElementHealthReport:
    """
    Report of a single probe element health check.

    The probe element can be in one of the following states:
    - "VALID": the element seems to work correctly,
    - "TOO_HIGH": the element is characterised by too high feature value,
    - "TOO_LOW": the element is characterised by too low feature value,
    - "INDEFINITE": the estimate of the feature value failed.
    The information on feature value are in features attribute, where
    the list of ProbeElementFeatureDescriptor instances are stored.

    :param is_masked: whether the element was masked in the system cfg
    :param features: dict of ProbeElementFeatureDescriptor oebjects
      [feature name -> feature descriptor]
    :param element_number: element number
    """
    is_masked: bool
    features: Dict[str, ProbeElementFeatureDescriptor]
    element_number: int


@dataclasses.dataclass(frozen=True)
class ProbeHealthReport:
    """
    A complete report of the probe health.

    Currently, the health report contains only information about the health
    of each probe element separately.

    :param params: a dictionary with health verifier method parameters
    :param sequence_metadata: description of the TX/RX sequence used in the
      probe health verification procedure
    :param elements: a list of `ProbeElementHealthReport` objects
    :param data: an RF data on the basis of which the probe verification was
        performed
    """
    # Report generator parameters.
    params: dict
    sequence_metadata: arrus.metadata.ConstMetadata
    # Report results
    elements: Iterable[ProbeElementHealthReport]
    data: np.ndarray
    footprint: np.ndarray
    validator: ProbeElementValidator

    @property
    def characteristics(self) -> Dict[str, np.ndarray]:
        result = collections.defaultdict(list)
        for e in self.elements:
            for name, desc in e.features.items():
                result[name].append(desc.value)

        # Convert ordinary lists to np.ndarrays
        for name, c in result.items():
            result[name] = np.asarray(c)
        return result


class ProbeElementFeatureExtractor(ABC):
    """
    Abstract class used for creation feature extractors.
    """
    feature: str

    @abstractmethod
    def extract(self, rf: np.ndarray, *args) -> np.ndarray:
        raise ValueError("Abstract class")


class MaxAmplitudeExtractor(ProbeElementFeatureExtractor):
    """
    Feature extractor class for extracting maximal amplitudes from array of
    rf signals.
    Returns vector of lenght equal to number of transmissions (ntx), where
    each element is a median over the frames of maximum amplitudes
    occurred in each of the tramissions.
    """
    feature = "amplitude"

    def extract(self, rf: np.ndarray) -> np.ndarray:
        rf = rf.copy()
<<<<<<< HEAD
        # rf = _hpfilter(rf, axis=-2)
        rf = np.abs(rf[:, :, :, :])
=======
        # On us4R/us4R-lite, the first 65 samples corresponds to the time when
        # us4OEM switches from TX to RX, during this period the acquired data
        # may contain a lot of noise.
        rf[:, :, :_N_SKIPPED_SAMPLES, _MID_RX] = 0
        first_rx_sample = 10  # Refers to all RX elements.
        # The value 10 was selected experimentally.
        # Simply, we don't want to use first 10 samples from all RX channels
        # (in particular, these samples may contain frame metadata on us4R/us4R-lite).
        rf = np.abs(rf[:, :, first_rx_sample:, :])
>>>>>>> 69f12696
        # Reduce each RF frame into a vector of n elements
        # (where n is the number of probe elements).
        frame_max = np.max(rf[:, :, _N_SKIPPED_SAMPLES:, :], axis=(2, 3))
        # Choose median of a list of Tx/Rxs sequences.
        frame_max = np.median(frame_max, axis=0)
        return frame_max


class EnergyExtractor(ProbeElementFeatureExtractor):
    """
    Feature extractor class for extracting normalised signal energies
    from array of rf signals.
    It is assumed that input data is acquired after very short excitation
    of a tested transducer.
    The signal is normalised, thus when there is only noise,
    or the signal is long (ringing), the energy is high.
    """
    feature = "energy"

    def extract(self, data: np.ndarray) -> np.ndarray:
        """
        Function extract parameter correlated with normalized signal energy.

        :param data: numpy array of rf data with the following shape:
            (number of frames, number of tx, number of samples,
            number of rx channels)
        :return: numpy array of signal energies
        """
        n_frames, ntx, _, nrx = data.shape
        energies = []
        for itx in range(ntx):
            frames_energies = []
            for frame in range(n_frames):
                rf = data[frame, itx, _N_SKIPPED_SAMPLES:, _get_mid_rx(nrx)]
                rf = rf.astype(float)
                e = self.__get_signal_energy(np.squeeze(rf))
                frames_energies.append(e)
            mean_energy = np.mean(frames_energies)
            energies.append(mean_energy)
        return np.array(energies)


    def __get_signal_energy(self, rf: np.ndarray) -> float:
        """
        Returns normalized and high-pass filtered signal energy.

        :param rf: signal
        :return: signal energy (float)
        """
        rf = _hpfilter(rf)
        rf = rf ** 2
        rf = _normalize(rf)
        return float(np.sum(rf))


class SignalDurationTimeExtractor(ProbeElementFeatureExtractor):
    """
    Feature extractor class for extracting signal duration times
    from array of rf signals.
    It is assumed that input data is acquired after very short excitation
    of a tested transducer.
    The pulse length (signal duration) is estimated via fitting gaussian
    function to _envelope of a high-pass filtered signal.
    """
    feature = "signal_duration_time"

    def extract(self, data: np.ndarray) -> np.array:
        """
        Extracts parameter correlated with signal duration time.

        :param data: numpy array of rf data with following dimensions:
        [number of repetitions,
         number of tx,
         number of samples,
         number of rx channels]
        :return: np.array of signal duration times
        """
        n_frames, ntx, _, nrx = data.shape
        times = []
        for itx in range(ntx):
            frames_times = []
            for iframe in range(n_frames):
                rf = data[iframe, itx, _N_SKIPPED_SAMPLES:, _get_mid_rx(nrx)]
                rf = rf.copy()
                rf = rf.astype(float)
                t = self.__get_signal_duration(np.squeeze(rf))
                frames_times.append(t)
            mean_time = np.mean(frames_times)
            times.append(mean_time)
        result = np.array(times)
        return result

    def __gauss(self, x: float, a: float, x0: float, sigma: float) -> float:
        """
        Returns the value of a gaussian function
            f(x)=a*exp(-(x-x0)**2/(2*sigma**2)
        at given argument x.

        :param x: argument
        :param a: height of the peak
        :param x0: expected value
        :param sigma: standard deviation
        :return: function value at x
        """
        return a * np.exp(-(x - x0) ** 2 / (2 * sigma ** 2))


    def __fitgauss(self, y: np.ndarray) -> tuple:
        """
        The function fits gauss curve to signal, and returns tuple of curve
        parameters.
        """
        if np.all(y == 0):
            pars = (0, 0, 0)
        else:
            bounds = (np.array([0, 0, 1]),
                      np.array([np.max(y), len(y), len(y) * 0.9]))
            p0 = [np.max(y) / 2, len(y) / 2, 20]
            try:
                pars, _ = curve_fit(self.__gauss, np.arange(y.size), y,
                                    bounds=bounds, p0=p0)
            except Exception as e:
                # When curve_fit() can not fit gauss, sigma is set to 0
                pars = (0, 0, 0)
                LOGGER.log(arrus.logging.INFO,
                    "The expected signal _envelope couldn't be fitted "
                    "in some signal, probably due to low SNR.")

        return pars

    def __get_signal_duration(self, rf: np.ndarray) -> float:
        """
        Returns signal duration estimate.

        :param rf: signal vector
        :return: signal duration estimate in samples
        """
        rf = _hpfilter(rf)
        rf = _envelope(rf)
        # for return values, see definition of __gauss
        _, _, sigma = self.__fitgauss(rf)
        return round(3 * sigma)


class FootprintSimilarityPCCExtractor(ProbeElementFeatureExtractor):
    """
    Feature exctractor for extraction Pearson Correlation Coefficient (PCC)
    between given rf array and footprint rf array.
    """

    feature = "footprint_pcc"
    def extract(
            self,
            rf: np.ndarray,
            footprint_rf: np.ndarray
    )-> np.ndarray:

        gate_length = 128
        smp = slice(_N_SKIPPED_SAMPLES, _N_SKIPPED_SAMPLES + gate_length)
        crs = self.__get_corrcoefs(
            rf,
            footprint_rf,
            smp=smp,
        )
        return crs

    def __get_corrcoefs(
            self,
            rf,
            footprint_rf,
            smp=None,
            nround=3,
    ):
        if rf.shape != footprint_rf.shape:
            raise ValueError(
                "rf and footprint.rf arrays must have the same shape"
            )
        nframe, ntx, nsmp, nrx = rf.shape
        mid_rx = int(np.ceil(nrx/2) - 1)
        # average frames
        avdat = _hpfilter(rf.mean(axis=0))
        avref = _hpfilter(footprint_rf.mean(axis=0))
        crs = np.full(ntx, 0).astype(float)
        if smp is None:
            smp = slice(0, nsmp)
        for itx in range(ntx):
            dline = avdat[itx, smp, mid_rx]
            rline = avref[itx, smp, mid_rx]
            crs[itx] = np.corrcoef(dline, rline)[0,1].round(nround)
        return crs


class ByThresholdValidator(ProbeElementValidator):
    """
    Validator that check the value of the feature and compares it with
    given value range. When the value of the feature is within the given
    range the element is marked as VALID, otherwise it is marked as TOO_HIGH
    or TOO_LOW.
    """
    name = "threshold"

    def __init__(self):
        pass

    def validate(
            self,
            values: Iterable[float],
            masked: Iterable[int],
            active_range: Tuple[float, float],
            masked_range: Tuple[float, float]
    ) -> List[ProbeElementValidatorResult]:
        LOGGER.log(arrus.logging.INFO, "Running validator by threshold.")
        result = []
        masked = set(masked)
        for i, value in enumerate(values):
            is_masked = i in masked
            if not is_masked:
                thr_min, thr_max = active_range
            else:
                thr_min, thr_max = masked_range

            if value > thr_max:
                verdict = ElementValidationVerdict.TOO_HIGH
            elif value < thr_min:
                verdict = ElementValidationVerdict.TOO_LOW
            else:
                verdict = ElementValidationVerdict.VALID
            result.append(ProbeElementValidatorResult(
                verdict=verdict,
                valid_range=(thr_min, thr_max)
            ))
        return result


class ByNeighborhoodValidator(ProbeElementValidator):
    """
    Validator that compares each element with its neighborhood.

    The invalid elements are determined in the following way:
    For each probe element `i`:
      - if element `i` is masked: check if it's feature is within proper range.
        If it's not, mark the element with state TOO_HIGH or TOO_LOW.
      - if element `i` is not masked: first, determine the neighborhood of the
        element `i`. The neighborhood is determined by the `group_size`
        parameter, and consists of a given number of adjacent probe elements.
      - Then, estimate the expected feature value: exclude from the neighborhood
        all  elements which have an amplitude outside the active_range
        (see FeatureDescriptor class), that is they seem to be inactive
        e.g. they were turned off using channels mask in the system
        configuration. If the number of active elements is less than the
        min_num_of_neighbors, set verdict for the element to INDEFINITE,
      - otherwise: compute the median in the neighborhood - this is our estimate
        of the expected feature value,
      - Then determine if the element is valid, based on its feature
        value and the `feature_range_in_neighborhood` param, which
        should be equal to `(feature_min, feature_max)`:
        - if the value is out of the range
          [feature_min*median, feature_max*median]:
          mark this element with state TOO_LOW, TOO_HIGH,
          - if its amplitude is above amplitude_max*center_amplitude:
            otherwise mark the element with state "VALID".

    :param group_size: number of elements in the group
    :param feature_range_in_neighborhood: pair (feature_min, feature_max)
      (see the description above)
    :param min_num_of_neighbors: minimum number of active neighborhood elements
      that can be used to estimate group's (lower, upper) bound of amplitude;
      if the number of active elements is < min_nim_of_neighbors, the verdict
      for the elements will be INDEFINITE
    """
    name = "neighborhood"

    def __init__(
            self,
            group_size=32,
            feature_range_in_neighborhood=(0.5, 2),
            min_num_of_neighbors=5,
    ):
        self.group_size = group_size
        self.feature_range_in_neighborhood = feature_range_in_neighborhood
        self.min_num_of_neighbors = min_num_of_neighbors

    def validate(
            self,
            values: List[float],
            masked: Iterable[int],
            active_range: Tuple[float, float],
            masked_range: Tuple[float, float]
    ) -> List[ProbeElementValidatorResult]:

        n_elements = len(values)
        if n_elements % self.group_size != 0:
            raise ValueError(
                "Number of probe elements should be divisible by "
                "group size.")
        masked_elements = set(masked)

        # Generate report
        results = []

        for i, value in enumerate(values):
            is_masked = i in masked_elements

            lower_bound, upper_bound = None, None

            if is_masked:
                # Masked elements should be below inactive threshold,
                # otherwise there is something wrong.
                thr_min, thr_max = masked_range
                if value > thr_max:
                    verdict = ElementValidationVerdict.TOO_HIGH
                elif value < thr_min:
                    verdict = ElementValidationVerdict.TOO_LOW
                else:
                    verdict = ElementValidationVerdict.VALID
            else:
                thr_min, thr_max = active_range

                # get elements from range [l, r)
                if self.group_size == "all":
                    l, r = 0, n_elements
                else:
                    l = i - (math.ceil(self.group_size / 2) - 1)
                    l = max(l, 0)
                    r = i + self.group_size // 2 + 1
                    r = min(r, n_elements)

                near = values[l:r]
                active_elements = np.argwhere(
                    np.logical_and(thr_min <= near, near <= thr_max))
                # Exclude the current element.
                near = near[active_elements]
                num_of_neighbors = len(active_elements)

                if num_of_neighbors < self.min_num_of_neighbors:
                    verdict = ElementValidationVerdict.INDEFINITE
                else:
                    mn, mx = self.feature_range_in_neighborhood
                    center = np.median(near)
                    lower_bound = center * mn
                    upper_bound = center * mx
                    # # lines below are for test
                    # center = np.mean(near)
                    # s = np.std(near)
                    # lower_bound = center - 3*s
                    # upper_bound = center + 3*s
                    assert lower_bound <= upper_bound

                    if value > upper_bound:
                        verdict = ElementValidationVerdict.TOO_HIGH
                    elif value < lower_bound:
                        verdict = ElementValidationVerdict.TOO_LOW
                    else:
                        verdict = ElementValidationVerdict.VALID
            results.append(
                ProbeElementValidatorResult(
                    verdict=verdict,
                    valid_range=(lower_bound, upper_bound)
                )
            )
        return results


EXTRACTORS = dict([(e.feature, e) for e in
                   [MaxAmplitudeExtractor,
                    SignalDurationTimeExtractor,
                    EnergyExtractor,
                    FootprintSimilarityPCCExtractor]])


class ProbeHealthVerifier:
    """
    Probe health verifier class.
    """
    def get_footprint(
            self,
            cfg_path: str,
            n: int,
            tx_frequency: float,
            nrx: int=32,
            voltage: int=_VOLTAGE,
    )-> Footprint:
        """
        Creates and returns Footprint object.
        """
        rfs, metadata, masked_elements = self._acquire_rf_data(
            cfg_path,
            n,
            tx_frequency,
            nrx,
            voltage,
        )
        footprint = Footprint(
            rf=rfs,
            metadata=metadata,
            masked_elements=masked_elements,
            timestamp=time.time_ns(),
        )
        return footprint

    def check_probe(
            self,
            cfg_path: str,
            n: int,
            tx_frequency: float,
            features: List[FeatureDescriptor],
            validator: ProbeElementValidator,
            nrx: int=32,
            voltage: int=_VOLTAGE,
            footprint: Footprint=None,
    )-> ProbeHealthReport:
        """
        Checks probe elements by validating selected features
        of the acquired data.
        This method:
        - runs data acquisition,
        - computes signal features,
        - tries to determine which elements are valid or not.
        Available features are:
            1. amplitude
            2. energy
            3. signal_duration_time
            4. footprint_pcc

        :param cfg_path: a path to the system configuration file
        :param n: number of TX/RX sequences to execute (this may improve
                  feature value estimation)
        :param tx_frequency: pulse transmit frequency to be used in tx/rx scheme
        :param features: a list of features to check
        :param validator: ProbeElementValidator object, i.e. a validator
                          that should be used to determine if given parameter
                          have value within valid range
        :param nrx: size of the receiving aperture
        :param voltage: voltage to be used in tx/rx scheme
        :param footprint: object of the Footprint class;
                          if given, footprint tx/rx scheme will be used
        :return: an instance of the ProbeHealthReport
        """
        rfs, metadata, masked_elements = self._acquire_rf_data(
            cfg_path=cfg_path,
            n=n,
            tx_frequency=tx_frequency,
            nrx=nrx,
            voltage=voltage,
            footprint=footprint,
        )
        health_report = self._check_probe_data(
            rfs=rfs,
            footprint=footprint,
            metadata=metadata,
            masked_elements=masked_elements,
            features=features,
            validator=validator
        )
        return health_report

    def _check_probe_data(
            self,
            rfs: np.ndarray,
            metadata: arrus.metadata.ConstMetadata,
            footprint: Footprint,
            masked_elements: Set[int],
            features: List[FeatureDescriptor],
            validator: ProbeElementValidator
    ) -> ProbeHealthReport:
        """
        Creates probe health report.
        """
        _, ntx, _, _ = rfs.shape

        # Compute feature values, verify the values according to given
        # validator.
        results = {}
        for feature in features:
            extractor = EXTRACTORS[feature.name]()
            if feature.name == "footprint_pcc":
                try:
                    extractor_result = extractor.extract(rfs, footprint.rf)
                except:
                    raise ValueError(
                        "The footprint must by of a class Footprint. "
                        "Check if appropriate footprint is given."
                    )
            else:
                extractor_result = extractor.extract(rfs)

            validator_result = validator.validate(
                values=extractor_result,
                masked=masked_elements,
                active_range=feature.active_range,
                masked_range=feature.masked_elements_range
            )

            results[feature.name] = (extractor_result, validator_result)
            # print(extractor_result)

        masked_elements_set = set(masked_elements)
        # Prepare descriptor for examined element.
        elements_descriptors = []

        # For each examined channel
        for i in range(ntx):
            # For each examined feature
            feature_descriptors = {}
            for feature in features:
                extractor_result, validator_result = results[feature.name]
                feature_value = extractor_result[i]
                element_validation_result = validator_result[i]

                descriptor = ProbeElementFeatureDescriptor(
                    name=feature.name,
                    value=feature_value,
                    validation_result=element_validation_result
                )
                feature_descriptors[feature.name] = descriptor
            element_descriptor = ProbeElementHealthReport(
                is_masked=i in masked_elements_set,
                features=feature_descriptors,
                element_number=i
            )
            elements_descriptors.append(element_descriptor)

        report = ProbeHealthReport(
            params=dict(
                method=validator.name,
                method_params=validator.params,
                features=features
            ),
            elements=elements_descriptors,
            sequence_metadata=metadata,
            data=rfs,
            footprint=footprint,
            validator=validator,
        )
        return report

    def _acquire_rf_data(
            self,
            cfg_path,
            n,
            tx_frequency,
            nrx,
            voltage,
            footprint=None,
    ):
        """
        Acquires rf data. If footprint is given the footprint sequence is used,
        """
        with arrus.session.Session(cfg_path) as sess:
            rf_reorder = Pipeline(
                steps=(
                    RemapToLogicalOrder(),
                ),
                placement="/GPU:0"
            )
            us4r = sess.get_device("/Us4R:0")
            n_elements = us4r.get_probe_model().n_elements
            masked_elements = us4r.channels_mask
            if footprint is None:
                seq = LinSequence(
                    tx_aperture_center_element=np.arange(0, n_elements),
                    tx_aperture_size=1,
                    tx_focus=30e-3,
                    pulse=Pulse(
                        center_frequency=tx_frequency,
                        n_periods=1,
                        inverse=False,
                    ),
                    rx_aperture_center_element=np.arange(0, n_elements),
                    rx_aperture_size=nrx,
                    rx_sample_range=(0, 512),
                    pri=1000e-6,
                    tgc_start=14,
                    tgc_slope=0,
                    downsampling_factor=1,
                    speed_of_sound=1490,
                )
            else:
                seq = footprint.get_sequence()
                n = footprint.get_number_of_frames()
                print("Sequence loaded from footprint.")

            scheme = Scheme(
                tx_rx_sequence=seq,
                processing=rf_reorder,
                work_mode="MANUAL",
            )
            buffer, const_metadata = sess.upload(scheme)
            rfs = []
            if voltage > 15:
                raise ValueError("The voltage can not be higher "
                                 "than 15V for probe check")
            us4r.set_hv_voltage(voltage)
            # Wait for the voltage to stabilize.
            time.sleep(1)
            # Start the device.
            LOGGER.log(arrus.logging.INFO, "Starting TX/RX")
            # Record RF frames.
            # Acquire n consecutive frames
            # Skip n first sequences
            for i in range(_N_SKIPPED_SEQUENCES):
                sess.run()
                buffer.get()[0]
            # Now do the actual acquisition.    
            for i in range(n):
                LOGGER.log(arrus.logging.DEBUG, f"Performing TX/RX: {i}")
                sess.run()
                data = buffer.get()[0]
                rfs.append(np.squeeze(data.copy()))
            rfs = np.stack(rfs)
        return rfs, const_metadata, masked_elements
<|MERGE_RESOLUTION|>--- conflicted
+++ resolved
@@ -19,24 +19,6 @@
 from arrus.metadata import Metadata
 
 
-# number of samples skipped at the beggining - not used in further analysis
-_N_SKIPPED_SAMPLES = 100
-# number of frames skipped at the beggining - when need to 'warm up' the system
-_N_SKIPPED_SEQUENCES = 1
-# pulse excitation amplitude - should be int, and not exceed 15V
-_VOLTAGE = 10
-
-LOGGER = arrus.logging.get_logger()
-
-<<<<<<< HEAD
-
-def _get_mid_rx(nrx):
-    """
-    Returns channel in the receiving aperture
-    corresponding to the transmit one.
-    """
-    return int(np.ceil(nrx/2) - 1)
-=======
 # Don't use first 80 samples.
 # On us4R/us4R-lite, around the sample 65 there is a switch from
 # The 1us after the last transmission is the moment when RX on AFE turns on.
@@ -44,9 +26,20 @@
 # the amplitude of which increases with the decrease in receiving aperture.
 # The Max sample number = 80 was selected experimentally.
 _N_SKIPPED_SAMPLES = 80
-_NRX = 64
-_MID_RX = int(np.ceil(_NRX / 2) - 1)
->>>>>>> 69f12696
+# number of frames skipped at the beggining - when need to 'warm up' the system
+_N_SKIPPED_SEQUENCES = 1
+# pulse excitation amplitude - should be int, and not exceed 15V
+_VOLTAGE = 10
+
+LOGGER = arrus.logging.get_logger()
+
+
+def _get_mid_rx(nrx):
+    """
+    Returns channel in the receiving aperture
+    corresponding to the transmit one.
+    """
+    return int(np.ceil(nrx/2) - 1)
 
 
 def _hpfilter(
@@ -80,6 +73,7 @@
     :param x: np.ndarray
     :return: normalized np.ndarray
     """
+
     mx = np.nanmax(x)
     if np.isfinite(mx):
         mn = np.nanmin(x)
@@ -104,7 +98,6 @@
 
 
 class StdoutLogger:
-
     def __init__(self):
         for func in ("debug", "info", "error", "warning", "warn"):
             setattr(self, func, self.log)
@@ -302,21 +295,10 @@
     feature = "amplitude"
 
     def extract(self, rf: np.ndarray) -> np.ndarray:
+        # TODO(zklog) perhaps it might be a good idea to also remove the DC component here?
         rf = rf.copy()
-<<<<<<< HEAD
         # rf = _hpfilter(rf, axis=-2)
         rf = np.abs(rf[:, :, :, :])
-=======
-        # On us4R/us4R-lite, the first 65 samples corresponds to the time when
-        # us4OEM switches from TX to RX, during this period the acquired data
-        # may contain a lot of noise.
-        rf[:, :, :_N_SKIPPED_SAMPLES, _MID_RX] = 0
-        first_rx_sample = 10  # Refers to all RX elements.
-        # The value 10 was selected experimentally.
-        # Simply, we don't want to use first 10 samples from all RX channels
-        # (in particular, these samples may contain frame metadata on us4R/us4R-lite).
-        rf = np.abs(rf[:, :, first_rx_sample:, :])
->>>>>>> 69f12696
         # Reduce each RF frame into a vector of n elements
         # (where n is the number of probe elements).
         frame_max = np.max(rf[:, :, _N_SKIPPED_SAMPLES:, :], axis=(2, 3))
@@ -466,6 +448,7 @@
     Feature exctractor for extraction Pearson Correlation Coefficient (PCC)
     between given rf array and footprint rf array.
     """
+    name: str
 
     feature = "footprint_pcc"
     def extract(
@@ -515,6 +498,7 @@
     given value range. When the value of the feature is within the given
     range the element is marked as VALID, otherwise it is marked as TOO_HIGH
     or TOO_LOW.
+
     """
     name = "threshold"
 
@@ -556,28 +540,32 @@
     Validator that compares each element with its neighborhood.
 
     The invalid elements are determined in the following way:
-    For each probe element `i`:
-      - if element `i` is masked: check if it's feature is within proper range.
-        If it's not, mark the element with state TOO_HIGH or TOO_LOW.
-      - if element `i` is not masked: first, determine the neighborhood of the
-        element `i`. The neighborhood is determined by the `group_size`
-        parameter, and consists of a given number of adjacent probe elements.
-      - Then, estimate the expected feature value: exclude from the neighborhood
-        all  elements which have an amplitude outside the active_range
-        (see FeatureDescriptor class), that is they seem to be inactive
-        e.g. they were turned off using channels mask in the system
-        configuration. If the number of active elements is less than the
-        min_num_of_neighbors, set verdict for the element to INDEFINITE,
-      - otherwise: compute the median in the neighborhood - this is our estimate
-        of the expected feature value,
-      - Then determine if the element is valid, based on its feature
-        value and the `feature_range_in_neighborhood` param, which
-        should be equal to `(feature_min, feature_max)`:
-        - if the value is out of the range
-          [feature_min*median, feature_max*median]:
-          mark this element with state TOO_LOW, TOO_HIGH,
-          - if its amplitude is above amplitude_max*center_amplitude:
-            otherwise mark the element with state "VALID".
+        - for each probe element `i`:
+          - if element `i` is masked: check if it's feature is within proper
+            range. If it's not, mark the element with state TOO_HIGH or TOO_LOW.
+          - if element `i` is not masked:
+            - first, determine the neighborhood of the element `i`.
+              The neighborhood is determined by the `group_size` parameter,
+              and consists of a given number of adjacent probe elements.
+            - Then, estimate the expected feature value:
+              - exclude from the neighborhood all elements which have an
+                amplitude outside the active_range
+                (see FeatureDescriptor class), that is they seem to be inactive
+                e.g. they were turned off using channels mask in the system
+                configuration,
+              - if the number of active elements is less than the
+                min_num_of_neighbors, set verdict for the element to
+                INDEFINITE,
+              - otherwise: compute the median in the neighborhood - this is our
+                estimate of the expected feature value,
+              - Then determine if the element is valid, based on its feature
+                value and the `feature_range_in_neighborhood` param, which
+                should be equal to `(feature_min, feature_max)`:
+                - if the value is out of the range
+                  [feature_min*median, feature_max*median]:
+                  mark this element with state TOO_LOW, TOO_HIGH,
+                - if its amplitude is above amplitude_max*center_amplitude:
+                  otherwise mark the element with state "VALID".
 
     :param group_size: number of elements in the group
     :param feature_range_in_neighborhood: pair (feature_min, feature_max)
@@ -658,11 +646,6 @@
                     center = np.median(near)
                     lower_bound = center * mn
                     upper_bound = center * mx
-                    # # lines below are for test
-                    # center = np.mean(near)
-                    # s = np.std(near)
-                    # lower_bound = center - 3*s
-                    # upper_bound = center + 3*s
                     assert lower_bound <= upper_bound
 
                     if value > upper_bound:
@@ -809,16 +792,14 @@
                 active_range=feature.active_range,
                 masked_range=feature.masked_elements_range
             )
-
             results[feature.name] = (extractor_result, validator_result)
-            # print(extractor_result)
-
+
+        # Prepare descriptor for examined element.
         masked_elements_set = set(masked_elements)
-        # Prepare descriptor for examined element.
         elements_descriptors = []
 
         # For each examined channel
-        for i in range(ntx):
+        for i in range(n_tx_channels):
             # For each examined feature
             feature_descriptors = {}
             for feature in features:
