import collections.abc
import dataclasses
import enum
import math
import time
from abc import ABC, abstractmethod
from typing import Set, List, Iterable, Tuple, Dict, Any
import threading

import numpy as np
from scipy.optimize import curve_fit
from scipy.signal import butter, sosfiltfilt, hilbert

import arrus.session
import arrus.logging
import arrus.utils.us4r
from arrus.ops.imaging import LinSequence
from arrus.ops.us4r import Pulse, Scheme, TxRxSequence, Tx, Rx, TxRx, DataBufferSpec
from arrus.utils.imaging import Pipeline, RemapToLogicalOrder, Squeeze, Lambda
from arrus.metadata import Metadata


# Don't use first 80 samples.
# On us4R/us4R-lite, around the sample 65 there is a switch from
# The 1us after the last transmission is the moment when RX on AFE turns on.
# At the time of switching to RX, the acquired signal can contain a noise,
# the amplitude of which increases with the decrease in receiving aperture.
# The Max sample number = 80 was selected experimentally.
_N_SKIPPED_SAMPLES = 80
# number of frames skipped at the beggining - when need to 'warm up' the system
_N_SKIPPED_SEQUENCES = 1
# pulse excitation amplitude - should be int, and not exceed 15V
_VOLTAGE = 10

LOGGER = arrus.logging.get_logger()


def _get_mid_rx(nrx):
    """
    Returns channel in the receiving aperture
    corresponding to the transmit one.
    """
    return int(np.ceil(nrx/2) - 1)


def _hpfilter(
        rf: np.ndarray,
        n: int = 4,
        wn: float = 1e5,
        fs: float = 65e6,
        axis: int = -1,
) -> np.ndarray:
    """
    Returns rf signals high-pass filtered using the Butterworth filter.

    :param rf: numpy array of rf signals
    :param n: the order of the iir filter
    :param wn: iir filter cut-off frequency
    :param fs: sampling frequency
    :return: numpy array of filtered rf signals
    """
    btype = "highpass"
    output = "sos"
    iir = butter(n, wn, btype=btype, output=output, fs=fs)
    return sosfiltfilt(iir, rf, axis=axis)


def _normalize(x: np.ndarray) -> np.ndarray:
    """
    Normalizes input np.ndarray (i.e. moves values into [0, 1] range.
    If x contains some np.nans, they are ignored.
    If x contains only np.nans, non-modified x is returned.

    :param x: np.ndarray
    :return: normalized np.ndarray
    """

    mx = np.nanmax(x)
    if np.isfinite(mx):
        mn = np.nanmin(x)
        if mx != mn:
            normalized = (x - mn) / (mx - mn)
        else:
            normalized = 0
    else:
        normalized = x

    return normalized


def _envelope(rf: np.ndarray) -> np.ndarray:
    """
    Returns _envelope of the signal using Hilbert transform.

    :param rf: signals in np.ndarray
    :return: _envelope in np.ndarray
    """
    return np.abs(hilbert(rf))


class StdoutLogger:
    def __init__(self):
        for func in ("debug", "info", "error", "warning", "warn"):
            setattr(self, func, self.log)

    def log(self, msg):
        print(msg)


@dataclasses.dataclass(frozen=True)
class Footprint:
    """
    Contains footprint data - a reference signals and
    corresponding metadata.

    :param rf: np.ndarray of rf signals
    :param metadata: arrus metadata
    :param masked elements: list of channels masked during footprint acquisition
    :param timestamp: time of footprint creation in nanoseconds since epoch
                  (see time.time_ns() description)
    """
    rf: np.ndarray
    metadata: Metadata
    masked_elements: tuple
    timestamp: int

    def get_number_of_frames(self):
        return self.rf.shape[0]

    def get_tx_frequency(self):
        return self.metadata.context.sequence.pulse.center_frequency

    def get_sequence(self):
        return self.metadata.context.sequence


@dataclasses.dataclass(frozen=True)
class FeatureDescriptor:
    """
    Descriptor class for signal features used for probe 'diagnosis'.

    :param name: feature name ("amplitude" or "signal_duration_time")
    :param active_range: feature range of values possible to obtain from active
       'healthy' transducer
    :param masked_elements_range: feature range of values possible to obtain
       from inactive 'healthy' transducer
    """
    name: str
    active_range: tuple
    masked_elements_range: tuple
    params: Dict[str, Any] = dataclasses.field(default_factory=lambda: {})


class ElementValidationVerdict(enum.Enum):
    """
    Contains element validation verdict.
    """
    VALID = enum.auto()
    TOO_HIGH = enum.auto()
    TOO_LOW = enum.auto()
    INDEFINITE = enum.auto()


@dataclasses.dataclass(frozen=True)
class ProbeElementValidatorResult:
    """
    Contains single element validation result.

    :param verdict: ElementValidationVerdict object
    :param valid_range: tuple contained valid range for examined feature
    """
    verdict: ElementValidationVerdict
    valid_range: tuple


class ProbeElementValidator(ABC):
    """
    Probe Element validator.

    Note: each probe element validator should store its public parameters
    as attributes with names that DOES NOT start with single underscore ("_").
    All private members should start with a single underscore.
    See the implementation of the "params" property for more details.
    """
    name: str

    @abstractmethod
    def validate(
            self,
            values: Iterable[float],
            masked: Iterable[int],
            active_range: Tuple[float, float],
            masked_range: Tuple[float, float]
    ) -> List[ProbeElementValidatorResult]:
        raise ValueError("Abstract method")

    @property
    def params(self) -> dict:
        return dict((k, v) for k, v in vars(self).items()
                    if not k.startswith("_"))


@dataclasses.dataclass(frozen=True)
class ProbeElementFeatureDescriptor:
    """
    Descriptor class for results of element checking.

    :param name: name of the feature used for element check
    :param value: value of the feature
    :param validation_result: ProbeElementValidationResult object contained
        verdict and valid range for examined feature
    """
    name: str
    value: float
    validation_result: ProbeElementValidatorResult


@dataclasses.dataclass(frozen=True)
class ProbeElementHealthReport:
    """
    Report of a single probe element health check.

    The probe element can be in one of the following states:
    - "VALID": the element seems to work correctly,
    - "TOO_HIGH": the element is characterised by too high feature value,
    - "TOO_LOW": the element is characterised by too low feature value,
    - "INDEFINITE": the estimate of the feature value failed.
    The information on feature value are in features attribute, where
    the list of ProbeElementFeatureDescriptor instances are stored.

    :param is_masked: whether the element was masked in the system cfg
    :param features: dict of ProbeElementFeatureDescriptor oebjects
      [feature name -> feature descriptor]
    :param element_number: element number
    """
    is_masked: bool
    features: Dict[str, ProbeElementFeatureDescriptor]
    element_number: int


@dataclasses.dataclass(frozen=True)
class ProbeHealthReport:
    """
    A complete report of the probe health.

    Currently, the health report contains only information about the health
    of each probe element separately.

    :param params: a dictionary with health verifier method parameters
    :param sequence_metadata: description of the TX/RX sequence used in the
      probe health verification procedure
    :param elements: a list of `ProbeElementHealthReport` objects
    :param data: an RF data on the basis of which the probe verification was
        performed
    """
    # Report generator parameters.
    params: dict
    sequence_metadata: arrus.metadata.ConstMetadata
    # Report results
    elements: Iterable[ProbeElementHealthReport]
    data: np.ndarray
    footprint: np.ndarray
    validator: ProbeElementValidator
    aux: Dict[str, Any]

    @property
    def characteristics(self) -> Dict[str, np.ndarray]:
        result = collections.defaultdict(list)
        for e in self.elements:
            for name, desc in e.features.items():
                result[name].append(desc.value)

        # Convert ordinary lists to np.ndarrays
        for name, c in result.items():
            result[name] = np.asarray(c)
        return result


class ProbeElementFeatureExtractor(ABC):
    """
    Abstract class used for creation feature extractors.
    """
    feature: str

    def __init__(self, metadata):
        self.metadata = metadata

    @abstractmethod
    def extract(self, rf: np.ndarray, *args) -> np.ndarray:
        raise ValueError("Abstract class")


class MaxAmplitudeExtractor(ProbeElementFeatureExtractor):
    """
    Feature extractor class for extracting maximal amplitudes from array of
    rf signals.
    Returns vector of length equal to number of transmissions (ntx), where
    each element is a median over the frames of maximum amplitudes (absolute values)
    occurred in each of the transmissions.
    """
    feature = "amplitude"

    def extract(self, rf: np.ndarray) -> np.ndarray:
        # Highpass filter data
        # with cutoff frequency equal 50% of tx_frequency.
        tx_frequency = self.metadata.context.sequence.pulse.center_frequency
        cutoff = tx_frequency/2
        rf = _hpfilter(rf, wn=cutoff, axis=-2)

        rf = np.abs(rf[:, :, :, :])
        # Reduce each RF frame into a vector of n elements
        # (where n is the number of probe elements).
        frame_max = np.max(rf[:, :, _N_SKIPPED_SAMPLES:, :], axis=(2, 3))
        # Choose median of a list of Tx/Rxs sequences.
        frame_max = np.median(frame_max, axis=0)
        return frame_max


class MaxHVPSCurrentExtractor(ProbeElementFeatureExtractor):
    """
    Feature extractor class for extracting maximal P current from
    HVPS current measurement.

    :param polarity: signal polarity:  0: MINUS, 1: PLUS
    :param level: rail level
    """
    feature = "current"

    def __init__(self, metadata, polarity=1, level=0):
        super().__init__(metadata)
        self.polarity = polarity
        self.level = level

    def extract(self, measurement: np.ndarray) -> np.ndarray:
        n_repeats, n_tx, p, l, unit, sample = measurement.shape
        fcm = self.metadata.data_description.custom["frame_channel_mapping"]
        us4oems = fcm.us4oems.squeeze()
        max_oem_nr = np.max(us4oems)

        # Skip the first 10 samples due to the initial noise in the voltage
        # and current measurements.
        n_skipped_samples = 10
        # n_repeats, ntx, nsamples
        current = measurement[:, :, self.polarity, self.level, 1, n_skipped_samples:]

        # Subtract hardware specific bias.
        for oem in range(max_oem_nr + 1):
            med_bias = np.median(np.min(current[:, us4oems == oem, :], axis=-1))
            current[:, us4oems == oem, :] -= med_bias

        current = np.max(current, axis=-1)  # (n repeats, ntx)
        current = np.median(current, axis=0)  # (n tx)
        return current


class EnergyExtractor(ProbeElementFeatureExtractor):
    """
    Feature extractor class for extracting normalised signal energies
    from array of rf signals.
    It is assumed that input data is acquired after very short excitation
    of a tested transducer.
    The signal is normalised, thus when there is only noise,
    or the signal is long (ringing), the energy is high.
    """
    feature = "energy"

    def extract(self, data: np.ndarray) -> np.ndarray:
        """
        Function extract parameter correlated with normalized signal energy.

        :param data: numpy array of rf data with the following shape:
            (number of frames, number of tx, number of samples,
            number of rx channels)
        :return: numpy array of signal energies
        """
        n_frames, ntx, _, nrx = data.shape
        energies = []
        for itx in range(ntx):
            frames_energies = []
            for frame in range(n_frames):
                rf = data[frame, itx, _N_SKIPPED_SAMPLES:, _get_mid_rx(nrx)]
                rf = rf.astype(float)
                e = self.__get_signal_energy(np.squeeze(rf))
                frames_energies.append(e)
            mean_energy = np.mean(frames_energies)
            energies.append(mean_energy)
        return np.array(energies)

    def __get_signal_energy(self, rf: np.ndarray) -> float:
        """
        Returns normalized and high-pass filtered signal energy.

        :param rf: signal
        :return: signal energy (float)
        """
        rf = _hpfilter(rf)
        rf = rf ** 2
        rf = _normalize(rf)
        return float(np.sum(rf))


class SignalDurationTimeExtractor(ProbeElementFeatureExtractor):
    """
    Feature extractor class for extracting signal duration times
    from array of rf signals.
    It is assumed that input data is acquired after very short excitation
    of a tested transducer.
    The pulse length (signal duration) is estimated via fitting gaussian
    function to _envelope of a high-pass filtered signal.
    """
    feature = "signal_duration_time"

    def extract(self, data: np.ndarray) -> np.array:
        """
        Extracts parameter correlated with signal duration time.

        :param data: numpy array of rf data with following dimensions:
        [number of repetitions,
         number of tx,
         number of samples,
         number of rx channels]
        :return: np.array of signal duration times
        """
        n_frames, ntx, _, nrx = data.shape
        times = []
        for itx in range(ntx):
            frames_times = []
            for iframe in range(n_frames):
                rf = data[iframe, itx, _N_SKIPPED_SAMPLES:, _get_mid_rx(nrx)]
                rf = rf.copy()
                rf = rf.astype(float)
                t = self.__get_signal_duration(np.squeeze(rf))
                frames_times.append(t)
            mean_time = np.mean(frames_times)
            times.append(mean_time)
        result = np.array(times)
        return result

    def __gauss(self, x: float, a: float, x0: float, sigma: float) -> float:
        """
        Returns the value of a gaussian function
            f(x)=a*exp(-(x-x0)**2/(2*sigma**2)
        at given argument x.

        :param x: argument
        :param a: height of the peak
        :param x0: expected value
        :param sigma: standard deviation
        :return: function value at x
        """
        return a * np.exp(-(x - x0) ** 2 / (2 * sigma ** 2))


    def __fitgauss(self, y: np.ndarray) -> tuple:
        """
        The function fits gauss curve to signal, and returns tuple of curve
        parameters.
        """
        if np.all(y == 0):
            pars = (0, 0, 0)
        else:
            bounds = (np.array([0, 0, 1]),
                      np.array([np.max(y), len(y), len(y) * 0.9]))
            p0 = [np.max(y) / 2, len(y) / 2, 20]
            try:
                pars, _ = curve_fit(self.__gauss, np.arange(y.size), y,
                                    bounds=bounds, p0=p0)
            except Exception as e:
                # When curve_fit() can not fit gauss, sigma is set to 0
                pars = (0, 0, 0)
                LOGGER.log(arrus.logging.INFO,
                    "The expected signal _envelope couldn't be fitted "
                    "in some signal, probably due to low SNR.")

        return pars

    def __get_signal_duration(self, rf: np.ndarray) -> float:
        """
        Returns signal duration estimate.

        :param rf: signal vector
        :return: signal duration estimate in samples
        """
        rf = _hpfilter(rf)
        rf = _envelope(rf)
        # for return values, see definition of __gauss
        _, _, sigma = self.__fitgauss(rf)
        return round(3 * sigma)


class FootprintSimilarityPCCExtractor(ProbeElementFeatureExtractor):
    """
    Feature exctractor for extraction Pearson Correlation Coefficient (PCC)
    between given rf array and footprint rf array.
    """
    name: str

    feature = "footprint_pcc"
    def extract(
            self,
            rf: np.ndarray,
            footprint_rf: np.ndarray
    )-> np.ndarray:

        gate_length = 128
        smp = slice(_N_SKIPPED_SAMPLES, _N_SKIPPED_SAMPLES + gate_length)
        crs = self.__get_corrcoefs(
            rf,
            footprint_rf,
            smp=smp,
        )
        return crs

    def __get_corrcoefs(
            self,
            rf,
            footprint_rf,
            smp=None,
            nround=3,
    ):
        if rf.shape != footprint_rf.shape:
            raise ValueError(
                "rf and footprint.rf arrays must have the same shape"
            )
        nframe, ntx, nsmp, nrx = rf.shape
        mid_rx = int(np.ceil(nrx/2) - 1)
        # average frames
        avdat = _hpfilter(rf.mean(axis=0))
        avref = _hpfilter(footprint_rf.mean(axis=0))
        crs = np.full(ntx, 0).astype(float)
        if smp is None:
            smp = slice(0, nsmp)
        for itx in range(ntx):
            dline = avdat[itx, smp, mid_rx]
            rline = avref[itx, smp, mid_rx]
            crs[itx] = np.corrcoef(dline, rline)[0,1].round(nround)
        return crs


class ByThresholdValidator(ProbeElementValidator):
    """
    Validator that check the value of the feature and compares it with
    given value range. When the value of the feature is within the given
    range the element is marked as VALID, otherwise it is marked as TOO_HIGH
    or TOO_LOW.

    """
    name = "threshold"

    def __init__(self):
        pass

    def validate(
            self,
            values: Iterable[float],
            masked: Iterable[int],
            active_range: Tuple[float, float],
            masked_range: Tuple[float, float]
    ) -> List[ProbeElementValidatorResult]:
        LOGGER.log(arrus.logging.INFO, "Running validator by threshold.")
        result = []
        masked = set(masked)
        for i, value in enumerate(values):
            is_masked = i in masked
            if not is_masked:
                thr_min, thr_max = active_range
            else:
                thr_min, thr_max = masked_range

            if value > thr_max:
                verdict = ElementValidationVerdict.TOO_HIGH
            elif value < thr_min:
                verdict = ElementValidationVerdict.TOO_LOW
            else:
                verdict = ElementValidationVerdict.VALID
            result.append(ProbeElementValidatorResult(
                verdict=verdict,
                valid_range=(thr_min, thr_max)
            ))
        return result


class ByNeighborhoodValidator(ProbeElementValidator):
    """
    Validator that compares each element with its neighborhood.

    :param group_size: number of elements in the group
    :param feature_range_in_neighborhood: pair (feature_min, feature_max)
      (see the description above)
    :param min_num_of_neighbors: minimum number of active neighborhood elements
      that can be used to estimate group's (lower, upper) bound of amplitude;
      if the number of active elements is < min_nim_of_neighbors, the verdict
      for the elements will be INDEFINITE
    """
    name = "neighborhood"

    def __init__(
            self,
            group_size=32,
            feature_range_in_neighborhood=(0.5, 2),
            min_num_of_neighbors=5,
    ):
        self.group_size = group_size
        self.feature_range_in_neighborhood = feature_range_in_neighborhood
        self.min_num_of_neighbors = min_num_of_neighbors

    def validate(
            self,
            values: List[float],
            masked: Iterable[int],
            active_range: Tuple[float, float],
            masked_range: Tuple[float, float]
    ) -> List[ProbeElementValidatorResult]:

        n_elements = len(values)
        if n_elements % self.group_size != 0:
            raise ValueError(
                "Number of probe elements should be divisible by "
                "group size.")
        masked_elements = set(masked)

        # Generate report
        results = []

        for i, value in enumerate(values):
            is_masked = i in masked_elements

            lower_bound, upper_bound = None, None

            if is_masked:
                # Masked elements should be below inactive threshold,
                # otherwise there is something wrong.
                thr_min, thr_max = masked_range
                if value > thr_max:
                    verdict = ElementValidationVerdict.TOO_HIGH
                elif value < thr_min:
                    verdict = ElementValidationVerdict.TOO_LOW
                else:
                    verdict = ElementValidationVerdict.VALID
            else:
                thr_min, thr_max = active_range

                # get elements from range [l, r)
                if self.group_size == "all":
                    l, r = 0, n_elements
                else:
                    l = i - (math.ceil(self.group_size / 2) - 1)
                    l = max(l, 0)
                    r = i + self.group_size // 2 + 1
                    r = min(r, n_elements)

                near = values[l:r]
                active_elements = np.argwhere(
                    np.logical_and(thr_min <= near, near <= thr_max))
                # Exclude the current element.
                near = near[active_elements]
                num_of_neighbors = len(active_elements)

                if num_of_neighbors < self.min_num_of_neighbors:
                    verdict = ElementValidationVerdict.INDEFINITE
                else:
                    mn, mx = self.feature_range_in_neighborhood
                    center = np.median(near)
                    lower_bound = center * mn
                    upper_bound = center * mx
                    assert lower_bound <= upper_bound

                    if value > upper_bound:
                        verdict = ElementValidationVerdict.TOO_HIGH
                    elif value < lower_bound:
                        verdict = ElementValidationVerdict.TOO_LOW
                    else:
                        verdict = ElementValidationVerdict.VALID
            results.append(
                ProbeElementValidatorResult(
                    verdict=verdict,
                    valid_range=(lower_bound, upper_bound)
                )
            )
        return results


EXTRACTORS = {
    "rf": dict([(e.feature, e) for e in
                   [MaxAmplitudeExtractor,
                    SignalDurationTimeExtractor,
                    EnergyExtractor,
                    FootprintSimilarityPCCExtractor]]),
    "hvps": dict([(e.feature, e) for e in
                        [MaxHVPSCurrentExtractor]]),
}


class ProbeHealthVerifier:
    """
    Probe health verifier class.
    """
    def get_footprint(
            self,
            cfg_path: str,
            n: int,
            tx_frequency: float,
            nrx: int=32,
            voltage: int=_VOLTAGE,
            probe_nr: int = 0
    )-> Footprint:
        """
        Creates and returns Footprint object.
        """
        rfs, metadata, masked_elements = self._acquire_rf_data(
            cfg_path,
            n,
            tx_frequency,
            nrx,
            voltage,
        )
        footprint = Footprint(
            rf=rfs,
            metadata=metadata,
            masked_elements=masked_elements,
            timestamp=time.time_ns(),
        )
        return footprint

    def check_probe(
            self,
            cfg_path: str,
            n: int,
            tx_frequency: float,
            features: List[FeatureDescriptor],
            validator: ProbeElementValidator,
            nrx: int=32,
            voltage: int=_VOLTAGE,
            footprint: Footprint=None,
<<<<<<< HEAD
            probe_nr: int = 0,
            hpf_corner_frequency: float = None
=======
            signal_type: str="rf"
>>>>>>> e1fe9984
    )-> ProbeHealthReport:
        """
        Checks probe elements by validating selected features
        of the acquired data.
        This method:
        - runs data acquisition,
        - computes signal features,
        - tries to determine which elements are valid or not.

        RF data features are:

            1. amplitude
            2. energy
            3. signal_duration_time
            4. footprint_pcc

        HVPS current features are:
            1. amplitude

        :param cfg_path: a path to the system configuration file
        :param n: number of TX/RX sequences to execute (this may improve
                  feature value estimation)
        :param tx_frequency: pulse transmit frequency to be used in tx/rx scheme
        :param features: a list of features to check
        :param validator: ProbeElementValidator object, i.e. a validator
                          that should be used to determine if given parameter
                          have value within valid range
        :param nrx: size of the receiving aperture. This parameter will be ignored if signal_type = hvps_current
        :param voltage: voltage to be used in tx/rx scheme
        :param footprint: object of the Footprint class;
                          if given, footprint tx/rx scheme will be used
<<<<<<< HEAD
        :param probe_nr: number of the probe to verify
        :param hpf_corner_frequency: HPF corner frequency to apply (see Us4R documentation)

        :return: an instance of the ProbeHealthReport
        """
        rfs, metadata, masked_elements = self._acquire_rf_data(
            cfg_path=cfg_path,
            n=n,
            tx_frequency=tx_frequency,
            nrx=nrx,
            voltage=voltage,
            footprint=footprint,
            probe_nr=probe_nr,
            hpf_corner_frequency=hpf_corner_frequency
        )
=======
        :param signal_type: type of signal to be verified; available values: rf, hvps_current.
                           NOTE: hvps is only available for the us4OEM+ rev 1 or later.
        :return: an instance of the ProbeHealthReport
        """
        if signal_type == "rf":
            data, metadata, masked_elements, aux = self._acquire_rf_data(
                cfg_path=cfg_path,
                n=n,
                tx_frequency=tx_frequency,
                nrx=nrx,
                voltage=voltage,
                footprint=footprint,
            )
        elif signal_type == "hvps":
            data, metadata, masked_elements, aux = self._acquire_hvps_current(
                cfg_path=cfg_path,
                n=n,
                tx_frequency=tx_frequency,
                voltage=voltage,
                footprint=footprint,
            )
        else:
            raise ValueError(f"Unsupported signal type: {signal_type}")
>>>>>>> e1fe9984
        health_report = self._check_probe_data(
            data=data,
            footprint=footprint,
            metadata=metadata,
            masked_elements=masked_elements,
            features=features,
            validator=validator,
            signal_type=signal_type,
            aux=aux
        )
        return health_report

    def _check_probe_data(
            self,
            data: np.ndarray,
            metadata: arrus.metadata.ConstMetadata,
            footprint: Footprint,
            masked_elements: Set[int],
            features: List[FeatureDescriptor],
            validator: ProbeElementValidator,
            signal_type: str="rf",
            aux: Dict[str, Any]=None
    ) -> ProbeHealthReport:
        """
        Creates probe health report.
        """
        if aux is None:
            aux = {}
        n_repeats, ntx = data.shape[0], data.shape[1]

        # Compute feature values, verify the values according to given
        # validator.
        results = {}
        for feature in features:
            extractor = EXTRACTORS[signal_type][feature.name](metadata, **feature.params)
            if feature.name == "footprint_pcc":
                try:
                    extractor_result = extractor.extract(data, footprint.rf)
                except:
                    raise ValueError(
                        "The footprint must by of a class Footprint. "
                        "Check if appropriate footprint is given."
                    )
            else:
                extractor_result = extractor.extract(data)

            validator_result = validator.validate(
                values=extractor_result,
                masked=masked_elements,
                active_range=feature.active_range,
                masked_range=feature.masked_elements_range
            )
            results[feature.name] = (extractor_result, validator_result)

        # Prepare descriptor for examined element.
        masked_elements_set = set(masked_elements)
        elements_descriptors = []

        # For each examined channel
        for i in range(ntx):
            # For each examined feature
            feature_descriptors = {}
            for feature in features:
                extractor_result, validator_result = results[feature.name]
                feature_value = extractor_result[i]
                element_validation_result = validator_result[i]

                descriptor = ProbeElementFeatureDescriptor(
                    name=feature.name,
                    value=feature_value,
                    validation_result=element_validation_result
                )
                feature_descriptors[feature.name] = descriptor
            element_descriptor = ProbeElementHealthReport(
                is_masked=i in masked_elements_set,
                features=feature_descriptors,
                element_number=i
            )
            elements_descriptors.append(element_descriptor)

        report = ProbeHealthReport(
            params=dict(
                method=validator.name,
                method_params=validator.params,
                features=features
            ),
            elements=elements_descriptors,
            sequence_metadata=metadata,
            data=data,
            footprint=footprint,
            validator=validator,
            aux=aux
        )
        return report

    def _acquire_rf_data(
            self,
            cfg_path,
            n,
            tx_frequency,
            nrx,
            voltage,
            footprint=None,
            probe_nr: int = 0,
            hpf_corner_frequency: float = None
    ):
        """
        Acquires rf data. If footprint is given the footprint sequence is used,
        """
        with arrus.session.Session(cfg_path) as sess:
            rf_reorder = Pipeline(
                steps=(
                    RemapToLogicalOrder(),
                 ),
                placement="/GPU:0"
            )
            us4r = sess.get_device("/Us4R:0")
            if hpf_corner_frequency is not None:
                us4r.set_hpf_corner_frequency(hpf_corner_frequency)
            n_elements = us4r.get_probe_model(probe_nr).n_elements
            masked_elements = us4r.get_channels_mask(probe_nr)
            if footprint is None:
                seq = LinSequence(
                    tx_aperture_center_element=np.arange(0, n_elements),
                    tx_aperture_size=1,
                    tx_focus=30e-3,
                    pulse=Pulse(
                        center_frequency=tx_frequency,
                        n_periods=1,
                        inverse=False,
                    ),
                    rx_aperture_center_element=np.arange(0, n_elements),
                    rx_aperture_size=nrx,
                    rx_sample_range=(0, 1024),
                    pri=1000e-6,
                    tgc_start=14,
                    tgc_slope=0,
                    downsampling_factor=1,
                    speed_of_sound=1490,
                    tx_placement=f"Probe:{probe_nr}",
                    rx_placement=f"Probe:{probe_nr}",
                )
            else:
                seq = footprint.get_sequence()
                n = footprint.get_number_of_frames()
                print("Sequence loaded from footprint.")

            scheme = Scheme(
                tx_rx_sequence=seq,
                processing=rf_reorder,
                work_mode="MANUAL",
            )
            buffer, const_metadata = sess.upload(scheme)
            rfs = []
            if voltage > 15:
                raise ValueError("The voltage can not be higher "
                                 "than 15V for probe check")
            us4r.set_hv_voltage(voltage)
            # Wait for the voltage to stabilize.
            time.sleep(1)
            # Start the device.
            LOGGER.log(arrus.logging.INFO, "Starting TX/RX")
            # Record RF frames.
            # Acquire n consecutive frames
            # Skip n first sequences
            for i in range(_N_SKIPPED_SEQUENCES):
                sess.run()
                buffer.get()[0]
            # Now do the actual acquisition.    
            for i in range(n):
                LOGGER.log(arrus.logging.DEBUG, f"Performing TX/RX: {i}")
                sess.run()
                data = buffer.get()[0]
                rfs.append(np.squeeze(data.copy()))
            rfs = np.stack(rfs)
        return rfs, const_metadata, masked_elements, {}

    def _acquire_hvps_current(
            self,
            cfg_path,
            n,
            tx_frequency,
            voltage,
            footprint=None,
            acquisition_parameters: Dict[str, Any]=None
    ):
        if voltage > 15:
            raise ValueError("The voltage can not be higher than 15V for probe check")

        if acquisition_parameters is None:
            acquisition_parameters = {}
        
        pulse_length = acquisition_parameters.get("pulse_length", 150e-6)

        with arrus.session.Session(cfg_path) as sess:
            us4r = sess.get_device("/Us4R:0")
            LOGGER.log(arrus.logging.INFO, "Starting TX/RX")
            us4r.set_maximum_pulse_length(200e-6)
            us4r.set_hv_voltage(voltage)
            ncycles = pulse_length*tx_frequency
            n_elements = us4r.get_probe_model().n_elements
            masked_elements = us4r.channels_mask
            if footprint is None:
                ops = []
                for ch in range(n_elements):
                    aperture = np.zeros(n_elements).astype(bool)
                    aperture[ch] = True
                    op = TxRx(
                        Tx(aperture=aperture,
                            excitation=Pulse(center_frequency=tx_frequency, n_periods=ncycles, inverse=False),
                            delays=[0]),
                        Rx(aperture=aperture, sample_range=(0, 4096), downsampling_factor=1),
                        pri=20e-3
                    )
                    ops.append(op)
                seq = TxRxSequence(ops)
            else:
                seq = footprint.get_sequence()
                n = footprint.get_number_of_frames()
                LOGGER.info("Sequence loaded from footprint.")
            scheme = Scheme(
                tx_rx_sequence=seq,
                work_mode="MANUAL_OP",
            )
            buffer, metadata = sess.upload(scheme)
            fcm = metadata.data_description.custom["frame_channel_mapping"]
            oem_mapping = fcm.us4oems  # TX/RX -> OEM mapping
            buffer.append_on_new_data_callback(lambda element: element.release())
            oem_nrs = []
            if voltage > 15:
                raise ValueError("The voltage can not be higher than 15V "
                                 "for probe check")
            # Wait for the voltage to stabilize.
            time.sleep(0.1)
            LOGGER.log(arrus.logging.INFO, "Starting TX/RX")
            measurements = []
            for oem_nr in range(us4r.n_us4oems):
                oem = us4r.get_us4oem(oem_nr)
                oem.set_hvps_sync_measurement(n_samples=509, frequency=1e6)
                oem.set_wait_for_hvps_measurement_done()

            for i in range(n):
                for ch in range(n_elements):
                    LOGGER.log(arrus.logging.DEBUG, f"Performing TX/RX op: {ch}")
                    oem_nr = int(oem_mapping[ch, 0])  # (TX/RX = ch, transmitting channel)
                    oem_nrs.append(oem_nr)
                    oem = us4r.get_us4oem(oem_nr)
                    sess.run(sync=True, timeout=5000)

                    # Wait for the measurement to be finished on all OEMs (we turned on HVPS
                    # measurement on all OEMs, so to avoid unhandled IRQs error, just wait for 
                    # all OEMs to finish the measurement).
                    for nr in range(us4r.n_us4oems):
                        us4r.get_us4oem(nr).wait_for_hvps_measurement_done(timeout=5000)

                    measurement = us4r.get_us4oem(oem_nr).get_hvps_measurement().get_array()
                    measurements.append(measurement)
            measurements = np.stack(measurements)
            measurements_shape = (n, n_elements) + measurements.shape[1:]
            measurements = measurements.reshape(measurements_shape)
            # polarity == 0 => minus
            # unit == 1 => current
            hvm0_current = measurements[:, :, 0, 0, 1, :]
            hvm0_current = hvm0_current[:, :, :, np.newaxis]  # (n repeats, ntx, nsamples, nrx)
        return measurements, metadata, masked_elements, {"oem_nrs": np.stack(oem_nrs)}
<|MERGE_RESOLUTION|>--- conflicted
+++ resolved
@@ -732,12 +732,9 @@
             nrx: int=32,
             voltage: int=_VOLTAGE,
             footprint: Footprint=None,
-<<<<<<< HEAD
+            signal_type: str="rf",
             probe_nr: int = 0,
             hpf_corner_frequency: float = None
-=======
-            signal_type: str="rf"
->>>>>>> e1fe9984
     )-> ProbeHealthReport:
         """
         Checks probe elements by validating selected features
@@ -769,25 +766,11 @@
         :param voltage: voltage to be used in tx/rx scheme
         :param footprint: object of the Footprint class;
                           if given, footprint tx/rx scheme will be used
-<<<<<<< HEAD
+        :param signal_type: type of signal to be verified; available values: rf, hvps.
+                           NOTE: hvps is only available for the us4OEM+ rev 1 or later.
         :param probe_nr: number of the probe to verify
-        :param hpf_corner_frequency: HPF corner frequency to apply (see Us4R documentation)
-
-        :return: an instance of the ProbeHealthReport
-        """
-        rfs, metadata, masked_elements = self._acquire_rf_data(
-            cfg_path=cfg_path,
-            n=n,
-            tx_frequency=tx_frequency,
-            nrx=nrx,
-            voltage=voltage,
-            footprint=footprint,
-            probe_nr=probe_nr,
-            hpf_corner_frequency=hpf_corner_frequency
-        )
-=======
-        :param signal_type: type of signal to be verified; available values: rf, hvps_current.
-                           NOTE: hvps is only available for the us4OEM+ rev 1 or later.
+        :param hpf_corner_frequency: HPF corner frequency to apply (see Us4R documentation). Doesn't matter when signal_type == 'hvps'
+
         :return: an instance of the ProbeHealthReport
         """
         if signal_type == "rf":
@@ -798,6 +781,8 @@
                 nrx=nrx,
                 voltage=voltage,
                 footprint=footprint,
+                probe_nr=probe_nr,
+                hpf_corner_frequency=hpf_corner_frequency
             )
         elif signal_type == "hvps":
             data, metadata, masked_elements, aux = self._acquire_hvps_current(
@@ -806,10 +791,10 @@
                 tx_frequency=tx_frequency,
                 voltage=voltage,
                 footprint=footprint,
+                probe_nr=probe_nr,
             )
         else:
             raise ValueError(f"Unsupported signal type: {signal_type}")
->>>>>>> e1fe9984
         health_report = self._check_probe_data(
             data=data,
             footprint=footprint,
@@ -994,14 +979,15 @@
             tx_frequency,
             voltage,
             footprint=None,
-            acquisition_parameters: Dict[str, Any]=None
+            acquisition_parameters: Dict[str, Any]=None,
+            probe_nr: int = 0,
     ):
         if voltage > 15:
             raise ValueError("The voltage can not be higher than 15V for probe check")
 
         if acquisition_parameters is None:
             acquisition_parameters = {}
-        
+
         pulse_length = acquisition_parameters.get("pulse_length", 150e-6)
 
         with arrus.session.Session(cfg_path) as sess:
@@ -1019,9 +1005,12 @@
                     aperture[ch] = True
                     op = TxRx(
                         Tx(aperture=aperture,
-                            excitation=Pulse(center_frequency=tx_frequency, n_periods=ncycles, inverse=False),
-                            delays=[0]),
-                        Rx(aperture=aperture, sample_range=(0, 4096), downsampling_factor=1),
+                           excitation=Pulse(center_frequency=tx_frequency, n_periods=ncycles, inverse=False),
+                           delays=[0],
+                           placement=f"Probe:{probe_nr}"),
+                        Rx(aperture=aperture, sample_range=(0, 4096),
+                           downsampling_factor=1,
+                           placement=f"Probe:{probe_nr}"),
                         pri=20e-3
                     )
                     ops.append(op)
@@ -1060,7 +1049,7 @@
                     sess.run(sync=True, timeout=5000)
 
                     # Wait for the measurement to be finished on all OEMs (we turned on HVPS
-                    # measurement on all OEMs, so to avoid unhandled IRQs error, just wait for 
+                    # measurement on all OEMs, so to avoid unhandled IRQs error, just wait for
                     # all OEMs to finish the measurement).
                     for nr in range(us4r.n_us4oems):
                         us4r.get_us4oem(nr).wait_for_hvps_measurement_done(timeout=5000)
