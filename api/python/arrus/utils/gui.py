--- conflicted
+++ resolved
@@ -65,15 +65,6 @@
             raise ValueError("Exactly one of the following parameter "
                              "combinations should be provided: "
                              f"{accepted_params}")
-
-<<<<<<< HEAD
-=======
-        if "value_range" not in kwargs:
-            kwargs["value_range"] = None
-        if "cmap" not in kwargs:
-            kwargs["cmap"] = None
-
->>>>>>> c82eb6c7
         if kwargs_params == accepted_params[0]:
             views = [View2D(layers=[Layer2D(**kwargs)],
                            xlabel=xlabel, ylabel=ylabel,
