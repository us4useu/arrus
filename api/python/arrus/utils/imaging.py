import abc
from abc import abstractmethod

import re
import numpy as np
import math
import scipy
import scipy.signal as signal
import scipy.ndimage
import arrus.metadata
import arrus.devices.device
import arrus.devices.cpu
import arrus.devices.gpu
import arrus.utils.us4r
import arrus.ops.imaging
import arrus.ops.us4r
import queue
import dataclasses
import threading
from collections import deque
from collections.abc import Iterable
from pathlib import Path
import os
import importlib.util
from enum import Enum
import arrus.kernels.simple_tx_rx_sequence
import arrus.kernels.tx_rx_sequence
from numbers import Number
from typing import Sequence, Dict, Callable, Union, Tuple, List, Optional, Set
from arrus.params import ParameterDef, Unit, Box
from collections import defaultdict
from arrus.ops.us4r import TxRxSequence
from arrus.ops.imaging import SimpleTxRxSequence
<<<<<<< HEAD
import arrus.ops.us4r
=======
from functools import reduce
>>>>>>> d39c22bf

def is_package_available(package_name):
    return importlib.util.find_spec(package_name) is not None


if is_package_available("cupy"):
    import cupy
    import re

    if not re.match("^\\d+\\.\\d+\\.\\d+[a-z]*\\d*$", cupy.__version__):
        raise ValueError(f"Unrecognized pattern "
                         f"of the cupy version: {cupy.__version__}")
    m = re.search("^\\d+\\.\\d+\\.\\d+", cupy.__version__)
    if tuple(int(v) for v in m.group().split(".")) < (9, 0, 0):
        raise Exception(f"The version of cupy module is too low. "
                        f"Use version ''9.0.0'' or higher.")
else:
    print("Cupy package is not available, some of the arrus.utils.imaging "
          "operators may not be available.")


def _read_kernel_module(path):
    import cupy as cp
    current_dir = os.path.dirname(os.path.join(os.path.abspath(__file__)))
    kernel_src = Path(os.path.join(current_dir, path)).read_text()
    return cp.RawModule(code=kernel_src)


def _get_const_memory_array(module, name, input_array):
    import cupy as cp
    const_arr_ptr = module.get_global(name)
    const_arr = cp.ndarray(shape=input_array.shape, dtype=input_array.dtype,
                           memptr=const_arr_ptr)
    const_arr.set(input_array)
    return const_arr


def _assert_unique_property(seq: TxRxSequence, getter: Callable, name: str):
    s = {getter(op) for op in seq.ops}
    if len(s) > 1:
        raise ValueError("The following property should be unique "
                         f"in the sequence: {name}, found values: "
                         f"{s}")


class GpuConstMemoryPool:

    def __init__(self, kernel_module, variable_name, total_size: int, dtype):
        import cupy as cp
        device_props = cp.cuda.runtime.getDeviceProperties(0)
        if device_props["totalConstMem"] < total_size*dtype(1).itemsize:
            raise ValueError(f"There is not enough constant memory available for {variable_name}!")
        self.total_size = total_size
        self.variable_name = variable_name
        self.reference_array = np.zeros((self.total_size, ), dtype=dtype)  # Global memory
        self.const_array = _get_const_memory_array(kernel_module, variable_name, self.reference_array)
        self.currently_reserved = 0  # [the number of input array elements]
        self.lock = threading.Lock()

    def reserve_new_array(self, input_array) -> int:
        """
        :return: offset relative to the global constant pool
        """
        with self.lock:
            assert len(input_array.shape) == 1, "Only 1D arrays are supported"
            array_len = input_array.shape[0]
            a, b = self.currently_reserved, self.currently_reserved + array_len
            if b > self.total_size:
                raise ValueError(f"Exceeded maximum const memory "
                                 f"for {self.variable_name} "
                                 f"currently reserved: {a}, to be reserved: {b}, "
                                 f"total size: {self.total_size} ")
            self.reference_array[a:b] = input_array
            # Update const array TODO consider updating only the modified part
            self.const_array.set(self.reference_array)
            self.currently_reserved = b
            return a


def get_extent(x_grid, z_grid):
    """
    A simple utility tool to get output image extents:

    The output format is compatible with matplotlib:
    [ox_min, ox_max, oz_max, oz_min]
    """
    return np.array([np.min(x_grid), np.max(x_grid),
                     np.max(z_grid), np.min(z_grid)])


def get_bmode_imaging(sequence, grid, placement="/GPU:0",
                      decimation_factor=4, decimation_cic_order=2):
    """
    Returns a standard B-mode imaging pipeline.

    :param sequence: TX/RX sequence for which the processing has to be performed
    :param grid: output grid, a pair (x_grid, z_grid), where x_grid/z_grid
      are the OX/OZ coordinates of consecutive grid points
    :param placement: device on which the processing should be performed
    :param decimation_factor: decimation factor to apply
    :param decimation_cic_order: decimation CIC filter order
    :return: B-mode imaging pipeline
    """
    x_grid, z_grid = grid
    if isinstance(sequence, arrus.ops.imaging.LinSequence):
        # Classical beamforming.
        return Pipeline(
            steps=(
                # Channel data pre-processing.
                RemapToLogicalOrder(),
                Transpose(axes=(0, 1, 3, 2)),
                BandpassFilter(),
                QuadratureDemodulation(),
                Decimation(decimation_factor=decimation_factor,
                           cic_order=decimation_cic_order),
                # # Data beamforming.
                RxBeamforming(),
                # # Post-processing to B-mode image.
                EnvelopeDetection(),
                Transpose(axes=(0, 2, 1)),
                ScanConversion(x_grid, z_grid),
                Mean(axis=0),
                LogCompression(),
            ),
            placement=placement)
    elif isinstance(sequence, arrus.ops.imaging.PwiSequence) \
            or isinstance(sequence, arrus.ops.imaging.StaSequence):
        # Synthetic aperture imaging.
        return Pipeline(
            steps=(
                # Channel data pre-processing.
                RemapToLogicalOrder(),
                Transpose(axes=(0, 1, 3, 2)),
                BandpassFilter(),
                QuadratureDemodulation(),
                Decimation(decimation_factor=decimation_factor,
                           cic_order=decimation_cic_order),
                # Data beamforming.
                ReconstructLri(x_grid=x_grid, z_grid=z_grid),
                # IQ compounding
                Mean(axis=1),  # Along tx axis.
                # Post-processing to B-mode image.
                EnvelopeDetection(),
                # Envelope compounding
                Mean(axis=0),
                Transpose(),
                LogCompression()
            ),
            placement=placement)
    else:
        raise ValueError(f"Unrecognized imaging TX/RX sequence: {sequence}")


class BufferElement:
    """
    This class represents a single element of data buffer.
    Acquiring the element when it's not released will end up with
    an "buffer override" exception.
    """

    def __init__(self, pos, data, arrays):
        self.pos = pos
        self.data = data
        self.arrays = arrays
        self.size = self.data.nbytes
        self.occupied = False
        self._lock = threading.Lock()

    def acquire(self):
        with self._lock:
            if self.occupied:
                raise ValueError("GPU buffer override")
            self.occupied = True


    def release(self):
        with self._lock:
            self.occupied = False


class BufferElementLockBased:
    """
    This class represents a single element of data buffer.
    Acquiring the element when it's not released will block the caller
    until the element is released.
    """

    def __init__(self, pos, data, arrays):
        self.pos = pos
        self.data = data
        self.arrays = arrays
        self.size = self.data.nbytes
        self._semaphore = threading.Semaphore()
        # The acquired semaphore means, that the buffer element is still
        # in the use and cannot be filled with new data coming from producer.

    def acquire(self):
        self._semaphore.acquire()

    def release(self):
        self._semaphore.release()


class Buffer:
    def __init__(self, name: str, n_elements, shapes, dtypes, math_pkg,
                 type="locked"):
        if len(shapes) != len(dtypes):
            raise ValueError("The number of dtypes and shapes must match")
        self.n_arrays = len(shapes)
        self.n_elements = n_elements
        self.name = name

        if type == "locked":
            element_type = BufferElementLockBased
        elif type == "async":
            element_type = BufferElement
        else:
            raise ValueError(f"Unrecognized buffer type: {type}")
        self.elements = []
        for i in range(n_elements):
            # Create a single contiguous array
            # Split it into smaller arrays
            n_bytes = [reduce(lambda a, b: a*b, shape)*np.dtype(dtype).itemsize
                       for shape, dtype in zip(shapes, dtypes)]
            addresses = np.cumsum([0, ]+n_bytes[:-1])
            total_n_bytes = np.sum(n_bytes)
            data = math_pkg.zeros((total_n_bytes, ), dtype=np.uint8)
            arrays = []
            for shape, dtype, addr, size in zip(shapes, dtypes, addresses, n_bytes):
                array = data[addr:addr+size].view(dtype).reshape(shape)
                arrays.append(array)
            element = element_type(i, data, arrays)
            self.elements.append(element)
        self._acquired_elements = deque()

    def acquire(self, pos):
        element = self.elements[pos]
        element.acquire()
        self._acquired_elements.append(element)
        return element

    def release_fifo(self):
        e = self._acquired_elements.popleft()
        e.release()

    def release(self, pos):
        self.elements[pos].release()


@dataclasses.dataclass(frozen=True)
class Graph:
    """
    :param dependencies: input name (or operator name) -> output name
    """
    # Class
    operations: Set
    dependencies: Optional[Dict[str, str]] = None
    # Static
    _output_name_pattern = re.compile("^Output:\d+$")
    _input_name_pattern = re.compile("^Input:\d+$")

    @property
    def dependencies_parsed(self):
        result = dict()
        """
        Returns a map (target op name: str, target input nr: int) 
        -> [(source op name: str, source output nr: int)]"""
        for t, sources in self.dependencies.items():
            t_op_name, t_input_nr = self._parse_dependency_name(t)
            if not isinstance(sources, Iterable) or isinstance(sources, str):
                sources = [sources]
            if t_input_nr is not None and len(sources) > 1:
                raise ValueError("A single input can be connected only to a "
                                 f"single source, for op: {t_op_name}")
            for i, s in enumerate(sources):
                ti_nr = t_input_nr if t_input_nr is not None else i
                s_op_name, s_output_nr = self._parse_dependency_name(s)
                s_output_nr = 0 if s_output_nr is None else s_output_nr
                result[(t_op_name, ti_nr)] = (s_op_name, s_output_nr)
        return result

    @property
    def reverse_dependencies_parsed(self):
        """Returns a map (source op name, source output nr) ->
           list of (target op name, target input nr)"""
        result = defaultdict(list)
        deps = self.dependencies_parsed
        for t, s in deps.items():
            result[s].append(t)
        return result

    def reverse_dependencies(self):
        result = defaultdict(list)
        deps = self.dependencies
        for t, s in deps.items():
            result[s].append(t)
        return result

    def _parse_dependency_name(self, s: str):
        s = s.strip()
        if Graph._output_name_pattern.match(s):
            name, nr = s.split(":")
            return name.strip(), int(nr.strip())
        else:
            parts = s.split("/")
            if len(parts) == 1:
                return parts[0].strip(), None
            elif len(parts) == 2:
                name, inout = parts
                name = name.strip()
                if (not Graph._output_name_pattern.match(inout)
                        and not Graph._input_name_pattern.match(inout)):
                    raise ValueError(f"Invalid dependency name: {s}")
                _, nr = inout.split(":")
                return name, int(nr.strip())
            else:
                raise ValueError(f"Invalid dependency name: {s}")

    def get_ops_by_name(self):
        return dict((op.name, op) for op in self.operations)


class ProcessingRunner:
    """
    Runs processing on a specified processing device (GPU in particular).

    Currently only GPU:0 is supported.

    Currently, the input buffer should be located in CPU device,
    output buffer should be located on GPU.

    :param processings: sequence of processings
    :param metadatas: sequence of metadata objects
    """
    class State(Enum):
        READY = 1
        CLOSED = 2

    def __init__(self, input_buffer, metadata, processing):
        import cupy as cp
        self.cp = cp
        # Input buffer, stored in the host PC memory.
        self.host_input_buffer = input_buffer
        self.processing = processing
        self.input_metadata = metadata
        self.output_name_pattern = Graph._output_name_pattern
        # host PC -> GPU RAM stream
        self.data_stream = cp.cuda.Stream(non_blocking=True)
        # kernel execution stream
        self.processing_stream = cp.cuda.Stream(non_blocking=True)
        # Convert the graph into a sequence of operations to perform.
        self.gpu_input_buffer, self.output_buffer, self.output_metadata = self._prepare_ops(
            self.processing, self.input_metadata
        )
        cp.cuda.Stream.null.synchronize()
        if processing.callback is not None:
            self.user_out_buffer = None
            self.callback = processing.callback
        else:
            self.user_out_buffer = queue.Queue(maxsize=1)
            self.callback = self.default_processing_output_callback
        self.graph, self.source_node_name = self._preprocess_graph(
            self.processing, self.input_metadata,
            self.host_input_buffer, self.gpu_input_buffer,
            self.output_buffer, self.callback
        )
        self._ops, self._target_pos, self._inputs = self._sort_graph_nodes(
            self.graph, self.source_node_name
        )
        self._register_buffer(self.host_input_buffer, lambda element: element.array)
        self._register_buffer(self.output_buffer, lambda element: element.data)
        self.host_input_buffer.append_on_new_data_callback(self.process)
        self._state = ProcessingRunner.State.READY
        self._process_lock = threading.Lock()
        self._state_lock = threading.Lock()

    def get_parameter(self, key):
        return self.processing.get_parameter(key)

    def set_parameter(self, key, value):
        return self.processing.set_parameter(key, value)

    def get_parameters(self):
        return self.processing.get_parameters()

    def _get_input_counters(self, deps):
        n_inputs_by_name = defaultdict(lambda: 0)
        for target_name, input_nr in deps.keys():
            n_inputs_by_name[target_name] += 1
        input_counters = dict((op_name, 0) for (op_name, _), _ in deps.items())
        return n_inputs_by_name, input_counters

    def _prepare_ops(self, processing, metadata):
        graph = processing.graph
        input_buffer_def = processing.input_buffer
        output_buffer_def = processing.output_buffer
        # target, input -> source, output
        deps = graph.dependencies_parsed
        # Get number of inputs for each target
        n_inputs_by_name, input_counters = self._get_input_counters(deps)
        # source, output -> * target, input
        rev_deps = graph.reverse_dependencies_parsed
        q = deque()
        metadata_by_target = defaultdict(list)  # op name -> op input, input metadata

        input_shapes = []
        input_dtypes = []

        for m in metadata:
            sequence_name = m.context.sequence.name
            # Prepare next steps for initialization
            input_shapes.append(m.input_shape)
            input_dtypes.append(m.dtype)
            next_ops = rev_deps.get((sequence_name, 0), [])
            for target in next_ops:
                op_name, input_nr = target
                q.append((op_name, input_nr))
                metadata_by_target[op_name].append((input_nr, m))
        input_buffer = Buffer(
            name="InputBufferGPU", n_elements=input_buffer_def.size,
            type=input_buffer_def.type,
            shapes=input_shapes,
            dtypes=input_dtypes,
            math_pkg=self.cp)
        ops_by_name = graph.get_ops_by_name()
        visited_names = set()
        output_shapes = []
        output_dtypes = []
        output_metadata = {}
        while len(q) != 0:
            # NOTE: op_input_nr is used only in case of the Output node.
            op_name, op_input_nr = q.popleft()
            if op_name in visited_names and op_name != "Output":
                raise ValueError(f"Cycle detected at: {op_name}")
            visited_names.add(op_name)
            metadata = metadata_by_target[op_name]
            metadata.sort(key=lambda a: a[0])  # by input_nr
            op_nrs, metadata = zip(*metadata)
            # Check if there are no gaps in input numbers
            # (e.g. we have Input:0 and Input:2 but no Input:1)
            if len(op_nrs) > 1 and set(np.diff(op_nrs).tolist()) != {1}:
                raise ValueError(f"Some inputs missing for {op_name}, "
                                 f"detected only {op_nrs}")
            if op_name == "Output":
                for op_input_nr, m in zip(op_nrs, metadata):
                    output_shapes.append((op_input_nr, m.input_shape))
                    output_dtypes.append((op_input_nr, m.dtype))
                    output_metadata[op_input_nr] = m
            else:
                # op node
                op = ops_by_name[op_name]
                if len(metadata) == 1:
                    # Backward compatibility
                    metadata = metadata[0]
                new_metadata = op.prepare(metadata)
                if not isinstance(new_metadata, Iterable):
                    new_metadata = [new_metadata]
                for i, m in enumerate(new_metadata):
                    next = rev_deps.get((op_name, i), [])
                    for next_name, next_input_nr in next:
                        metadata_by_target[next_name].append((next_input_nr, m))
                        input_counters[next_name] += 1
                        if input_counters[next_name] == n_inputs_by_name[next_name]:
                            q.append((next_name, next_input_nr))
        output_shapes = list(zip(*sorted(output_shapes, key=lambda a: a[0])))[1]
        output_dtypes = list(zip(*sorted(output_dtypes, key=lambda a: a[0])))[1]
        output_buffer = Buffer(
            name="OutputBufferCPU",
            n_elements=output_buffer_def.size,
            type=output_buffer_def.type,
            shapes=output_shapes,
            dtypes=output_dtypes,
            math_pkg=np)
        output_metadata = list(zip(*sorted(output_metadata.items(), key=lambda x: x[0])))[1]
        return input_buffer, output_buffer, output_metadata

    def _preprocess_graph(self, processing, input_metadata,
                          host_input_buffer, gpu_input_buffer,
                          host_output_buffer, host_output_callback):
        graph = processing.graph
        new_op_by_name = graph.get_ops_by_name()
        new_deps = defaultdict(list)
        metadata_nr_by_sequence_name = dict((m.context.sequence.name, i)
                                         for i, m in enumerate(input_metadata))
        in_buffer_enqueue = EnqueueToGPU(
            gpu_input_buffer,
            data_stream=self.data_stream,
            processing_stream=self.processing_stream,
            name=f"{gpu_input_buffer.name}Enqueue",
        )
        out_buffer_enqueue = EnqueueGPUtoCPU(
            input_gpu_buffer=gpu_input_buffer,
            output_buffer=host_output_buffer,
            stream=self.processing_stream,
            name=f"{host_output_buffer.name}Enqueue",
            callback=host_output_callback
        )
        new_op_by_name[in_buffer_enqueue.name] = in_buffer_enqueue
        new_op_by_name[out_buffer_enqueue.name] = out_buffer_enqueue
        # The list of ops that are directly connected to the graph input
        # and should trigger gpu buffer element release.
        input_processing_op_names = []
        for (t_name, t_input_nr), (s_name, s_input_nr) in graph.dependencies_parsed.items():
            if t_name == "Output":
                new_deps[(out_buffer_enqueue.name, t_input_nr)] = (s_name, s_input_nr)
            else:
                # Determine if the target node is connected to some sequence
                input_nr = metadata_nr_by_sequence_name.get(s_name, None)
                if input_nr is not None:
                    # Target/Input:InputNr <- InputBufferEnqueue/Output:{input_nr}
                    new_deps[(t_name, t_input_nr)] = (in_buffer_enqueue.name, input_nr)
                    input_processing_op_names.append(t_name)
                else:
                    # pass through
                    new_deps[(t_name, t_input_nr)] = (s_name, s_input_nr)
        # TODO prepend the last Pipeline/ != Output with ReleaseBufferElement
        new_graph = Graph(new_op_by_name.values(), new_deps)
        source_node_name = in_buffer_enqueue
        return new_graph, source_node_name

    def get_output_nrs_by_op_name(self, deps):
        result = defaultdict(list)
        for (s_name, s_output_nr), _ in deps.items():
            result[s_name].append(s_output_nr)
        return result

    def _sort_graph_nodes(self, graph, source_node):
        ops_by_name = graph.get_ops_by_name()
        # (target, input) -> (source, output)
        deps = graph.dependencies
        n_inputs_by_name, input_counters = self._get_input_counters(deps)
        # (source, output) -> (target, input)
        rev_deps = graph.reverse_dependencies()
        output_nrs_by_op_name = self.get_output_nrs_by_op_name(rev_deps)
        q = deque()
        q.append(source_node.name)
        sequence = []
        op_position = {}
        visited_names = set()
        i = 0
        while len(q) != 0:
            name = q.popleft()
            if name in visited_names:
                raise ValueError(f"Detected cycle for: {name}")
            visited_names.add(name)
            op = ops_by_name[name]
            sequence.append(op)
            op_position[name] = i
            i += 1
            output_nrs = output_nrs_by_op_name.get(name, [])
            for output_nr in output_nrs:
                targets = rev_deps[(name, output_nr)]
                for t_name, t_input_nr in targets:
                    input_counters[t_name] += 1
                    if input_counters[t_name] == n_inputs_by_name[t_name]:
                        q.append(t_name)
        # Determine arrays:
        n_ops = len(sequence)

        # (source, output) -> *(target, input)
        def get_n_outputs(op_name):
            if op_name == "Outputs":
                return 0
            return len(output_nrs_by_op_name[op_name])

        target_pos = [[list() for _ in range(get_n_outputs(op.name))]
                      for op in sequence]
        t_inputs = [0]*n_ops
        for (t_name, t_input_nr), (s_name, s_output_nr) in deps.items():
            t_pos = op_position[t_name]
            s_pos = op_position[s_name]
            target_pos[s_pos][s_output_nr].append((t_pos, t_input_nr))
            t_inputs[t_pos] += 1
        inputs = [[None]*n for n in t_inputs]
        inputs[0] = [None]  # Source node has a single input
        return sequence, target_pos, inputs

    def _get_ops_sequence(self):
        return [op.name for op in self._ops]

    def process(self, input_element):
        data = None
        results = None
        target_pos, target_input_nr = None, None
        with self._process_lock, self.processing_stream:
            # feed inputs with the input data
            self._inputs[0][0] = input_element
            for source, op in enumerate(self._ops):
                data = self._inputs[source]
                results = op.process(data)
                if results is None:
                    continue
                for output, result in enumerate(results):
                    targets_positions = self._target_pos[source][output]
                    for target, inp in targets_positions:
                        self._inputs[target][inp] = result

    @property
    def outputs(self):
        if len(self.output_metadata) == 1:
            # Backward compatibility
            metadata = self.output_metadata[0]
        else:
            metadata = self.output_metadata
        if self.user_out_buffer is not None:
            return self.user_out_buffer, metadata
        else:
            return metadata

    def default_processing_output_callback(self, element):
        try:
            user_elements = [None]*len(element.arrays)
            for i, array in enumerate(element.arrays):
                user_elements[i] = array.copy()
            element.release()
            try:
                self.user_out_buffer.put_nowait(user_elements)
            except queue.Full:
                pass
        except Exception as e:
            print(f"Exception: {type(e)}")
        except:
            print("Unknown exception")

    def close(self):
        with self._state_lock:
            if self._state == ProcessingRunner.State.CLOSED:
                # Already closed.
                return
            self._unregister_buffer(self.host_input_buffer, lambda element: element.array)
            if hasattr(self, "output_buffer") and self.output_buffer:
                self._unregister_buffer(self.output_buffer, lambda element: element.data)
            for op in self._ops:
                op.close()
            self._state = ProcessingRunner.State.CLOSED

    def sync(self):
        self.data_stream.synchronize()
        self.processing_stream.synchronize()

    def _register_buffer(self, buffer, data_getter):
        import cupy as cp
        for e in buffer.elements:
            cp.cuda.runtime.hostRegister(data_getter(e).ctypes.data, e.size, 1)
        return buffer

    def _unregister_buffer(self, buffer, data_getter):
        import cupy as cp
        for element in buffer.elements:
            cp.cuda.runtime.hostUnregister(data_getter(element).ctypes.data)


class Operation:
    """
    An operation to perform in the imaging pipeline -- one data processing
    stage.

    :param name: operation name, should be unique in a given context.
        None means that a unique name should be automatically generated.
    """

    def __init__(self, name=None):
        self.name = name

    def prepare(self, const_metadata):
        """
        Function that will be called when the processing pipeline is prepared.

        :param const_metadata: const metadata describing output from the \
          previous Operation.
        :return: const metadata describing output of this Operation.
        """
        pass

    def process(self, data):
        """
        Function that will be called when new data arrives.

        :param data: input data
        :return: output data
        """
        raise ValueError("Calling abstract method")

    def __call__(self, *args, **kwargs):
        return self.process(*args, **kwargs)

    def initialize(self, data):
        """
        Initialization function.

        This function will be called on a cupy initialization stage.

        By default, it runs `_process` function on a test cupy data.

        :return: the processed data.
        """
        return self.process(data)

    def set_pkgs(self, **kwargs):
        """
        Provides to possibility to gather python packages for numerical
        processing and filtering.

        The provided kwargs are:

        - `num_pkg`: numerical package: numpy for CPU, cupy for GPU
        - `filter_pkg`: scipy.ndimage for CPU, cupyx.scipy.ndimage for GPU
        """
        pass

    def set_parameter(self, key: str, value: Sequence[Number]):
        """
        Sets the value for parameter with a given name.
        :param key:
        :param value:
        :return:
        """
        raise ValueError(f"Unknown parameter: {key}")

    def get_parameter(self, key: str) -> Sequence[Number]:
        """
        Returns the current value for parameter with the given name.
        """
        raise ValueError(f"Unknown parameter: {key}")

    def get_parameters(self) -> Dict[str, ParameterDef]:
        """
        Returns description of parameters that can be set
        for this operation.
        """
        return dict()

    def close(self):
        pass


def _get_default_op_name(op: Operation, ordinal: int):
    return f"{type(op).__name__}:{ordinal}"


def _get_op_context_param_name(op_name: str, param_name: str):
    param_name = param_name.strip()
    if not param_name.startswith("/"):
        param_name = f"/{param_name}"
    return f"/{op_name}{param_name}"


class EnqueueToGPU(Operation):

    def __init__(self, buffer, data_stream, processing_stream, name=None):
        super().__init__(name)
        self.buffer = buffer
        self.data_stream = data_stream
        self.processing_stream = processing_stream
        self._current_pos = 0

    def prepare(self, const_metadata):
        return const_metadata

    def _release_element_callback(self, element):
        element.release()

    def process(self, element):
        """
        :param element: input host buffer element
        """
        element = element[0]
        gpu_element = self.buffer.acquire(self._current_pos)
        gpu_array = gpu_element.data
        gpu_array.set(element.array, stream=self.data_stream)
        data_ready_event = self.data_stream.record()
        self.data_stream.launch_host_func(self._release_element_callback, element)
        self._current_pos = (self._current_pos+1) % self.buffer.n_elements
        self.processing_stream.wait_event(data_ready_event)
        return gpu_element.arrays


class EnqueueGPUtoCPU(Operation):

    def __init__(self, input_gpu_buffer, output_buffer, stream, callback=None, name=None):
        super().__init__(name)
        self.input_gpu_buffer = input_gpu_buffer
        self.output_buffer = output_buffer
        self.stream = stream
        self.callback = callback
        self._current_pos = 0

    def prepare(self, const_metadata):
        return const_metadata

    def process(self, data: Tuple) -> None:
        # Release the GPU input element.
        self.stream.launch_host_func(lambda buffer: buffer.release_fifo(), self.input_gpu_buffer)
        element = self.output_buffer.elements[self._current_pos]
        self.stream.launch_host_func(lambda element: element.acquire(), element)
        for i, arr_gpu in enumerate(data):
            element.arrays[i] = arr_gpu.get()
            # TODO the line below causes data incosistency for large output arrays
            # arr_gpu.get(stream=self.stream, out=element.arrays[i])
        if self.callback is not None:
            self.stream.launch_host_func(lambda e: self.callback(e), element)
        self._current_pos = (self._current_pos+1)%self.output_buffer.n_elements


class Output(Operation):
    """
    Output node.

    Adding this node into the pipeline at a specific path will cause
    adding this operator to the Pipeline will cause the output buffer to
    return data from a given processing step.
    """

    def __init__(self):
        self.endpoint = True

    def set_pkgs(self, num_pkg, filter_pkg, **kwargs):
        self.xp = num_pkg
        self.filter_pkg = filter_pkg

    def initialize(self, data):
        return data

    def prepare(self, const_metadata: arrus.metadata.ConstMetadata):
        return const_metadata

    def process(self, data):
        return data,


class Pipeline:
    """
    Imaging pipeline.

    Processes given data using a given sequence of steps.
    The processing will be performed on a given device ('placement').
    :param steps: processing steps to run
    :param placement: device on which the processing should take place,
      default: GPU:0
    """

    def __init__(self, steps, placement=None, name=None):
        self.steps: Sequence[Operation] = steps
        self.name = name
        self._placement = None
        self._processing_stream = None
        self._input_buffer = None
        if placement is not None:
            self.set_placement(placement)
        self._set_names()
        self._param_ops: Dict[str, Tuple[Operation, str]] = {}
        self._param_defs: Dict[str, ParameterDef] = {}
        self._determine_params()
        self.n_outputs = self._get_n_outputs()

    def close(self):
        for s in self.steps:
            s.close()

    def set_parameter(self, key: str, value: Sequence[Number]):
        """
        Sets the value for parameter with the given name.
        TODO: note: this method currently is not thread-safe
        """
        op, op_param_name = self._param_ops[key]
        op.set_parameter(op_param_name, value)

    def get_parameter(self, key: str) -> Sequence[Number]:
        """
        Returns the current value for parameter with the given name.
        """
        op, op_param_name = self._param_ops[key]
        return op.get_parameter(op_param_name)

    def get_parameters(self) -> Dict[str, ParameterDef]:
        return self._param_defs

    def __call__(self, data):
        return self.process(data)

    def process(self, data):
        if len(data) == 1:
            # Backward compatibility
            data = data[0]
        outputs = deque()  # TODO avoid creating deque on each processing step
        for step in self.steps:
            if step.endpoint:
                step_outputs = step.process(data)
                # To keep the order of step_outputs, appendleft
                # collection in reversed order.
                for output in reversed(step_outputs):
                    outputs.appendleft(output)
            else:
                data = step.process(data)
        if not self._is_last_endpoint:
            outputs.appendleft(data)
        return outputs

    def __initialize(self, const_metadata):
        if not isinstance(const_metadata, Iterable):
            const_metadata = [const_metadata]
        buffers = []
        for cm in const_metadata:
            input_shape = cm.input_shape
            input_dtype = cm.dtype
            b = self.num_pkg.zeros(input_shape, dtype=input_dtype)
            b = b + 1000
            buffers.append(b)
        if len(buffers) == 1:
            # Backward compatibility
            self._input_buffer = buffers[0]
        else:
            self._input_buffer = buffers

        data = self._input_buffer
        for step in self.steps:
            if not isinstance(step, (Pipeline, Output)):
                data = step.initialize(data)

    def prepare(self, const_metadata):
        metadatas = deque()
        current_metadata = const_metadata
        for step in self.steps:
            if isinstance(step, (Pipeline, Output)):
                child_metadatas = step.prepare(current_metadata)
                if not isinstance(child_metadatas, Iterable):
                    child_metadatas = (child_metadatas,)
                # To keep the order of child_metadatas, appendleft
                # collection in reversed order.
                for metadata in reversed(child_metadatas):
                    metadatas.appendleft(metadata)
                step.endpoint = True
            else:
                current_metadata = step.prepare(current_metadata)
                step.endpoint = False
        # Force cupy to recompile kernels before running the pipeline.
        self.__initialize(const_metadata)
        last_step = self.steps[-1]
        if not isinstance(last_step, (Pipeline, Output)):
            metadatas.appendleft(current_metadata)
            self._is_last_endpoint = False
        else:
            self._is_last_endpoint = True
        # Set metadata name
        for i, m in enumerate(metadatas):
            m._name = f"{self.name}/Output:{i}"
        return metadatas

    def set_placement(self, device):
        """
        Sets the pipeline to be executed on a particular device.

        :param device: device on which the pipeline should be executed
        """
        device_type = None
        device_ordinal = 0
        if isinstance(device, str):
            # Device id
            device_type, device_ordinal = arrus.devices.device.split_device_id_str(device)
        elif isinstance(device, arrus.devices.device.DeviceId):
            device_type = device.device_type.type
            device_ordinal = device.ordinal
        elif isinstance(device, arrus.devices.device.Device):
            device_type = device.get_device_id().device_type.type
            device_ordinal = device.get_device_id().ordinal

        if device_ordinal != 0:
            raise ValueError("Currently only GPU (or CPU) :0 are supported.")

        self._placement = device_type
        # Initialize steps with a proper library.
        if self._placement == "GPU":
            import cupy as cp
            import cupyx.scipy.ndimage as cupy_scipy_ndimage
            pkgs = dict(num_pkg=cp, filter_pkg=cupy_scipy_ndimage)
            self._processing_stream = cp.cuda.Stream()
        elif self._placement == "CPU":
            import scipy.ndimage
            pkgs = dict(num_pkg=np, filter_pkg=scipy.ndimage)
        else:
            raise ValueError(f"Unsupported device: {device}")
        for step in self.steps:
            if isinstance(step, Pipeline):
                # Make sure the child pipeline has the same placement as parent
                if step._placement != self._placement:
                    raise ValueError("All pipelines should be placed on the "
                                     "same processing device (e.g. GPU:0)")
            else:
                step.set_pkgs(**pkgs)
        self.num_pkg = pkgs['num_pkg']
        self.filter_pkg = pkgs['filter_pkg']

    def _set_names(self):
        """
        Names all the children.
        """
        type_counter = defaultdict(int)
        for step in self.steps:
            if not hasattr(step, "name") or step.name is None:
                t = type(step)
                step.name = _get_default_op_name(step, type_counter[t])
                type_counter[t] += 1

    def _determine_params(self):
        """
        Creates an internal hashmap for all parameters available
        in the pipeline.
        """
        self._param_ops = {}
        self._param_defs = {}
        for step in self.steps:
            name = step.name
            params = step.get_parameters()
            for k, param_def in params.items():
                prefixed_k = _get_op_context_param_name(name, k)
                self._param_ops[prefixed_k] = step, k
                self._param_defs[prefixed_k] = param_def

    def _get_n_outputs(self):
        n_outputs = 0
        for step in self.steps:
            if isinstance(step, Pipeline):
                n_outputs += step.n_outputs
            if isinstance(step, Output):
                n_outputs += 1
        last_step = self.steps[-1]
        if not isinstance(last_step, (Pipeline, Output)):
            n_outputs += 1
        return n_outputs


@dataclasses.dataclass(frozen=True)
class ProcessingBufferDef:
    """
    :param size: the number of elements in the buffer. A single element
        represents a tuple of input arrays
    :param type: buffer type ('locked')
    """
    size: int
    type: str


class Processing:
    """
    A description of complete data processing run in the arrus.utils.imaging.
    """

    def __init__(
            self, graph: Graph,
            callback: Callable[[Sequence[Union[BufferElement, BufferElementLockBased]]], None] = None,
            input_buffer: ProcessingBufferDef = None,
            output_buffer: ProcessingBufferDef = None,
            on_buffer_overflow_callback=None):
        self.graph = graph
        self.callback = callback
        self.input_buffer = input_buffer if input_buffer is not None else ProcessingBufferDef(size=2, type="locked")
        self.output_buffer = output_buffer if output_buffer is not None else ProcessingBufferDef(size=2, type="locked")
        self.on_buffer_overflow_callback = on_buffer_overflow_callback
        self._pipeline_name = _get_default_op_name(self.graph, 0)
        self._graph_op_by_name = self.graph.get_ops_by_name()
        self._param_defs = self._determine_params()

    def set_parameter(self, key: str, value: Sequence[Number]):
        """
        Sets the value for parameter with the given name.
        """
        op_name, param_name = key.strip("/").split("/", 1)
        self._graph_op_by_name[op_name].set_parameter("/" + param_name, value)

    def get_parameter(self, key: str) -> Sequence[Number]:
        """
        Returns the current value for parameter with the given name.
        """
        op_name, param_name = key.strip("/").split("/", 1)
        return self._graph_op_by_name[op_name].get_parameter("/" + param_name)

    def get_parameters(self) -> Dict[str, ParameterDef]:
        return self._param_defs

    def _determine_params(self):
        param_defs = {}
        graph_ops = self.graph.operations
        for op in graph_ops:
            name = op.name
            params = op.get_parameters()
            for k, param_def in params.items():
                prefixed_k = _get_op_context_param_name(name, k)
                param_defs[prefixed_k] = param_def
        return param_defs


class Lambda(Operation):
    """
    Custom function to perform on data from a given step.
    """

    def __init__(self, function, prepare_func=None):
        """
        Lambda op constructor.

        :param function: a function with a single input: (cupy or numpy array \
          with the data)
        """
        self.func = function
        self.prepare_func = prepare_func
        pass

    def set_pkgs(self, num_pkg, filter_pkg, **kwargs):
        self.xp = num_pkg
        self.filter_pkg = filter_pkg

    def initialize(self, data):
        return data

    def prepare(self, const_metadata: arrus.metadata.ConstMetadata):
        if self.prepare_func is not None:
            return self.prepare_func(const_metadata)
        else:
            return const_metadata

    def process(self, data):
        return self.func(data)


def _get_unique_center_frequency(sequence):
    if isinstance(sequence, arrus.ops.imaging.SimpleTxRxSequence):
        return sequence.pulse.center_frequency
    elif isinstance(sequence, arrus.ops.us4r.TxRxSequence):
        cfs = {tx_rx.tx.excitation.center_frequency for tx_rx in sequence.ops}
        if len(cfs) > 1:
            raise ValueError("Each TX/RX should have exactly the same "
                             "definition of transmit pulse.")
        return next(iter(cfs))


class BandpassFilter(Operation):
    """
    Bandpass filtering to apply to signal data.

    A bandwidth [0.5, 1.5]*center_frequency is currently used.

    The filtering is performed along the last axis.

    Currently only FIR filter is available.

    NOTE: consider using Filter op, which provides more possibilities to
    define what kind of filter is used (e.g. by providing filter coefficients).
    """

    def __init__(self, order=63, bounds=(0.5, 1.5), filter_type="hamming",
                 num_pkg=None, filter_pkg=None, **kwargs):
        """
        Bandpass filter constructor.

        Currently, the filtering is performed simply by convolving input signal
        with given type of filter. The band of frequencies is automatically
        determined basing on the TX frequency.

        :param order: filter order
        :param bounds: determines filter's frequency boundaries,
            e.g. setting 0.5 will give a bandpass filter
            [0.5*center_frequency, 1.5*center_frequency].
        :param filter_type: one of "butter" (for Butterworth coefficients)
            or one of windows provided by scipy.signal.get_window
        """
        self.taps = None
        self.order = order
        self.bound_l, self.bound_r = bounds
        self.filter_type = filter_type
        self.xp = num_pkg
        self.filter_pkg = filter_pkg
        self.kwargs = kwargs

    def set_pkgs(self, num_pkg, filter_pkg, **kwargs):
        self.xp = num_pkg
        self.filter_pkg = filter_pkg

    def prepare(self, const_metadata: arrus.metadata.ConstMetadata):
        l, r = self.bound_l, self.bound_r
        center_frequency = _get_unique_center_frequency(const_metadata.context.sequence)
        sampling_frequency = const_metadata.data_description.sampling_frequency
        band = [l * center_frequency, r * center_frequency]
        if self.filter_type == "butter":
            taps, _ = scipy.signal.butter(
                self.order, band,
                btype='bandpass', fs=sampling_frequency)
        else:
            taps = scipy.signal.firwin(
                numtaps=self.order,
                cutoff=band,
                pass_zero=False,
                window=self.filter_type,
                fs=sampling_frequency,
                **self.kwargs
            )
        self.taps = self.xp.asarray(taps).astype(self.xp.float32)
        return const_metadata

    def process(self, data):
        result = self.filter_pkg.convolve1d(data, self.taps, axis=-1,
                                            mode='constant')
        return result


class FirFilter(Operation):

    def __init__(self, taps, num_pkg=None, filter_pkg=None):
        """
        Bandpass filter constructor.
        :param bounds: determines filter's frequency boundaries,
            e.g. setting 0.5 will give a bandpass filter
            [0.5*center_frequency, 1.5*center_frequency].
        """
        self.taps = taps
        self.xp = num_pkg
        self.filter_pkg = filter_pkg
        self.convolve1d_func = None
        self.dumped = 0

    def set_pkgs(self, num_pkg, filter_pkg, **kwargs):
        self.xp = num_pkg
        self.filter_pkg = filter_pkg

    def prepare(self, const_metadata: arrus.metadata.ConstMetadata):
        if self.xp == np:
            raise ValueError("This operation is NYI for CPU")
        import cupy as cp
        self.taps = cp.asarray(self.taps).astype(cp.float32)
        n_taps = len(self.taps)

        input_shape = const_metadata.input_shape
        n_samples = input_shape[-1]
        total_n_samples = math.prod(input_shape)

        if total_n_samples == 0:
            raise ValueError("Empty array is not supported")

        fir_output_buffer = cp.zeros(const_metadata.input_shape, dtype=cp.float32)
        from arrus.utils.fir import (
            run_fir_int16,
            get_default_grid_block_size_fir_int16,
            get_default_shared_mem_size_fir_int16
        )
        grid_size, block_size = get_default_grid_block_size_fir_int16(
            n_samples,
            total_n_samples)
        shared_memory_size = get_default_shared_mem_size_fir_int16(
            n_samples, n_taps)

        def gpu_convolve1d(data):
            data = cp.ascontiguousarray(data)
            run_fir_int16(
                grid_size, block_size,
                (fir_output_buffer, data, n_samples,
                 total_n_samples, self.taps, n_taps),
                shared_memory_size)
            return fir_output_buffer

        self.convolve1d_func = gpu_convolve1d
        return const_metadata.copy(dtype=self.xp.float32)

    def process(self, data):
        return self.convolve1d_func(data)


class Filter(Operation):
    """
    Filter data in one dimension along the last axis.

    The filtering is performed according to the given filter taps.

    Currently only FIR filter is available.
    """

    def __init__(self, taps, num_pkg=None, filter_pkg=None):
        """
        Bandpass filter constructor.

        :param taps: filter feedforward coefficients
        """
        self.taps = taps
        self.xp = num_pkg
        self.filter_pkg = filter_pkg

    def set_pkgs(self, num_pkg, filter_pkg, **kwargs):
        self.xp = num_pkg
        self.filter_pkg = filter_pkg

    def prepare(self, const_metadata: arrus.metadata.ConstMetadata):
        self.taps = self.xp.asarray(self.taps).astype(self.xp.float32)
        return const_metadata

    def process(self, data):
        result = self.filter_pkg.convolve1d(data, self.taps, axis=-1,
                                            mode='constant')
        return result


class QuadratureDemodulation(Operation):
    """
    Quadrature demodulation (I/Q decomposition).
    """

    def __init__(self, num_pkg=None):
        self.mod_factor = None
        self.xp = num_pkg

    def set_pkgs(self, num_pkg, **kwargs):
        self.xp = num_pkg

    def _is_prepared(self):
        return self.mod_factor is not None

    def prepare(self, const_metadata):
        xp = self.xp
        fs = const_metadata.data_description.sampling_frequency
        fc = _get_unique_center_frequency(const_metadata.context.sequence)
        input_shape = const_metadata.input_shape
        n_samples = input_shape[-1]
        if n_samples == 0:
            raise ValueError("Empty array is not accepted.")
        t = (xp.arange(0, n_samples) / fs).reshape(1, 1, -1)
        self.mod_factor = (2 * xp.cos(-2 * xp.pi * fc * t)
                           + 2 * xp.sin(-2 * xp.pi * fc * t) * 1j)
        self.mod_factor = self.mod_factor.astype(xp.complex64)
        return const_metadata.copy(is_iq_data=True, dtype="complex64")

    def process(self, data):
        return self.mod_factor * data


class DigitalDownConversion(Operation):
    """
    IQ demodulation, decimation.
    """

    def __init__(self, decimation_factor, fir_params=None,
                 fir_cutoff_relative=1.0, fir_order=15, fir_type="hamming"):
        self.decimation_factor = decimation_factor
        self.fir_cutoff_relative = fir_cutoff_relative
        self.fir_order = fir_order
        self.fir_type = fir_type
        self.fir_params = fir_params if fir_params is not None else {}

    def set_pkgs(self, num_pkg, filter_pkg, **kwargs):
        self.xp = num_pkg
        self.filter_pkg = filter_pkg

    def prepare(self, const_metadata):
        self.demodulator = QuadratureDemodulation()
        center_frequency = _get_unique_center_frequency(const_metadata.context.sequence)
        sampling_frequency = const_metadata.data_description.sampling_frequency
        cutoff_freq = center_frequency * self.fir_cutoff_relative
        fir_coefficients = scipy.signal.firwin(
            numtaps=self.fir_order,
            cutoff=cutoff_freq,
            window=self.fir_type,
            fs=sampling_frequency,
            pass_zero="lowpass",
            **self.fir_params
        )
        self.decimator = Decimation(
            self.decimation_factor,
            filter_coeffs=fir_coefficients, filter_type="fir")
        self.demodulator.set_pkgs(num_pkg=self.xp, filter_pkg=self.filter_pkg)
        self.decimator.set_pkgs(num_pkg=self.xp, filter_pkg=self.filter_pkg)
        const_metadata = self.demodulator.prepare(const_metadata)
        return self.decimator.prepare(const_metadata)

    def process(self, data):
        data = self.demodulator.process(data)
        return self.decimator.process(data)


class Decimation(Operation):
    """
    Downsampling + Low-pass filter.

    By default CIC filter is used.
    """

    def __init__(self, decimation_factor, filter_type="cic",
                 filter_coeffs=None, cic_order=2, num_pkg=None):
        """
        Decimation.

        :param decimation_factor: decimation factor to apply
        """
        self.decimation_factor = decimation_factor
        self.xp = num_pkg
        if filter_type == "cic":
            self.filter_coeffs = self._get_cic_filter_coeffs(
                decimation_factor=self.decimation_factor,
                order=cic_order
            )
        elif filter_type == "fir":
            if filter_coeffs is None:
                raise ValueError("Decimation: FIR filter requires "
                                 "manually specified filter coefficients.")
            self.filter_coeffs = filter_coeffs
        else:
            raise ValueError(f"Unsupported filter type: {filter_type}")

    def set_pkgs(self, num_pkg, filter_pkg, **kwargs):
        self.xp = num_pkg
        self.filter_pkg = filter_pkg

    def _get_cic_filter_coeffs(self, decimation_factor, order):
        cicFir = np.array([1], dtype=np.float32)
        cicFir1 = np.ones(decimation_factor, dtype=np.float32)
        for _ in range(order):
            cicFir = np.convolve(cicFir, cicFir1, 'full')
        return cicFir

    def prepare(self, const_metadata):
        new_fs = (const_metadata.data_description.sampling_frequency
                  / self.decimation_factor)
        new_signal_description = dataclasses.replace(
            const_metadata.data_description,
            sampling_frequency=new_fs)
        input_shape = const_metadata.input_shape
        n_samples = input_shape[-1]
        self.filter_coeffs = self.xp.asarray(self.filter_coeffs)
        self.filter_coeffs = self.filter_coeffs.astype(self.xp.float32)
        output_shape = input_shape[:-1] + (math.ceil(n_samples / self.decimation_factor),)
        return const_metadata.copy(data_desc=new_signal_description,
                                   input_shape=output_shape)

    def process(self, data):
        fir_output = self.filter_pkg.convolve1d(
            data, self.filter_coeffs, axis=-1, mode='constant')
        data_out = fir_output[..., 0::self.decimation_factor]
        return data_out


RX_BEAMFORMING_KERNEL_MODULE = _read_kernel_module("rx_beamforming.cu")
class RxBeamforming(Operation):
    """
    Classical rx beamforming (reconstruct image scanline by scanline).
    """
    X_ELEM_CONST_POOL = GpuConstMemoryPool(RX_BEAMFORMING_KERNEL_MODULE, "xElemConst", 1024, np.float32)

    def close(self):
        # Clean-up pool.
        RxBeamforming.X_ELEM_CONST_POOL = GpuConstMemoryPool(RX_BEAMFORMING_KERNEL_MODULE, "xElemConst", 1024, np.float32)

    def __init__(self, num_pkg=None):
        import cupy as cp
        self.num_pkg = cp

    def prepare(self, const_metadata):
        import cupy as cp
        probe_model = get_unique_probe_model(const_metadata)
        if probe_model.is_convex_array():
            raise ValueError("RX beamforming is implemented for "
                             "linear arrays only.")

        fs = const_metadata.data_description.sampling_frequency
        seq: Union[TxRxSequence, SimpleTxRxSequence] = const_metadata.context.sequence

        if isinstance(seq, SimpleTxRxSequence):
            rx_sample_range = arrus.kernels.simple_tx_rx_sequence.get_sample_range(
                op=seq, fs=fs, speed_of_sound=seq.speed_of_sound)
            fc = seq.pulse.center_frequency
            n_periods = seq.pulse.n_periods
            c = seq.speed_of_sound
            downsampling_factor = seq.downsampling_factor
            init_delay = 0
            if seq.init_delay == "tx_start":
                burst_factor = n_periods / (2 * fc)
                tx_center_delay = arrus.kernels.simple_tx_rx_sequence.get_center_delay(
                    sequence=seq, c=c, probe_model=probe_model,
                    fs=const_metadata.data_description.sampling_frequency
                )
                init_delay = tx_center_delay + burst_factor
            elif not seq.init_delay == "tx_center":
                raise ValueError(f"Unrecognized init_delay value:"
                                 f"{seq.init_delay}")
            tx_rx_params = arrus.kernels.simple_tx_rx_sequence.preprocess_sequence_parameters(
                probe_model, seq)
            rx_aperture_center_element = np.array(tx_rx_params["rx_ap_cent"])[0]
            rx_aperture_size = seq.rx_aperture_size
            angles = np.array(tx_rx_params["tx_angle"])
        elif isinstance(seq, TxRxSequence):
            _assert_unique_property(seq, lambda op: op.tx.excitation.center_frequency, "center_frequency")
            _assert_unique_property(seq, lambda op: op.tx.excitation.n_periods, "n_periods")
            _assert_unique_property(seq, lambda op: op.rx.downsampling_factor, "downsampling_factor")
            _assert_unique_property(seq, lambda op: op.rx.sample_range, "sample_range")
            _assert_unique_property(seq, lambda op: op.rx.init_delay, "init_delay")
            _assert_unique_property(seq, lambda op: op.tx.speed_of_sound, "speed_of_sound")
            ref_tx = seq.ops[0].tx
            ref_rx = seq.ops[0].rx
            # Tx
            fc = ref_tx.excitation.center_frequency
            n_periods = ref_tx.excitation.n_periods
            c = ref_tx.speed_of_sound
            angles = np.atleast_1d([op.tx.angle for op in seq.ops])
            if None in angles:
                raise ValueError("Each TX angle has to be specified "
                                 "explicitly. ")
            # Rx
            downsampling_factor = ref_rx.downsampling_factor
            rx_sample_range = ref_rx.sample_range
            rx_aperture_center_element = ref_rx.aperture.center_element
            rx_aperture_size = ref_rx.aperture.size
            if ref_rx.init_delay == "tx_start":
                burst_factor = n_periods / (2 * fc)
                tx_center_delay = arrus.kernels.tx_rx_sequence.get_center_delay(
                    seq, probe_tx=probe_model, probe_rx=probe_model
                )
                init_delay = tx_center_delay+burst_factor
            elif ref_rx.init_delay == "tx_center":
                init_delay = 0
            else:
                raise ValueError(f"Unrecognized init_delay value:"
                                 f"{seq.init_delay}")
        else:
            raise ValueError(f"Unrecognized sequence type: {type(seq)}")

        self._kernel_module = RX_BEAMFORMING_KERNEL_MODULE
        self._kernel = self._kernel_module.get_function("beamform")
        medium = const_metadata.context.medium
        if c is None:
            c = medium.speed_of_sound
        self.n_seq, self.n_tx, self.n_rx, self.n_samples = const_metadata.input_shape
        self.output_buffer = cp.zeros((self.n_seq, self.n_tx, self.n_samples), dtype=cp.complex64)

        self.tx_angles = cp.asarray(angles, dtype=cp.float32)
        device_fs = const_metadata.context.device.sampling_frequency
        acq_fs = (device_fs / downsampling_factor)
        start_sample, end_sample = rx_sample_range
        init_delay -= start_sample / acq_fs
        lambd = c/fc
        max_tang = abs(math.tan(math.asin(min(1, 2/3*lambd/probe_model.pitch))))
        self.fc = cp.float32(fc)
        self.fs = cp.float32(fs)
        self.c = cp.float32(c)
        # the ACQ sampling frequency.
        self.start_time = cp.float32(start_sample / acq_fs)
        self.init_delay = cp.float32(init_delay)
        self.max_tang = cp.float32(max_tang)
        sample_block_size = min(self.n_samples, 16)
        scanline_block_size = min(self.n_tx, 16)
        n_seq_block_size = min(self.n_seq, 4)
        self.block_size = (sample_block_size, scanline_block_size, n_seq_block_size)
        self.grid_size = (int((self.n_samples-1)//sample_block_size + 1),
                          int((self.n_tx-1)//scanline_block_size + 1),
                          int((self.n_seq-1)//n_seq_block_size + 1))
        # xElemConst
        # Get aperture origin (for the given aperture center element/aperture center)
        # TODO zElemConst for convex arrays?
        # There is a single TX and RX aperture center for all TX/RXs
        rx_aperture_origin = _get_rx_aperture_origin(
            rx_aperture_center_element, rx_aperture_size)
        rx_aperture_offset = rx_aperture_center_element-rx_aperture_origin
        x_elem = (np.arange(0, self.n_rx)-rx_aperture_offset)*probe_model.pitch
        x_elem = x_elem.astype(np.float32)
        self.x_elem_const_offset = RxBeamforming.X_ELEM_CONST_POOL.reserve_new_array(np.squeeze(x_elem))
        return const_metadata.copy(input_shape=self.output_buffer.shape)

    def process(self, data):
        data = self.num_pkg.ascontiguousarray(data)
        params = (
            self.output_buffer, data,
            self.n_seq, self.n_tx, self.n_rx, self.n_samples,
            self.tx_angles,
            self.init_delay, self.start_time,
            self.c, self.fs, self.fc,
            self.max_tang,
            self.x_elem_const_offset)
        self._kernel(self.grid_size, self.block_size, params)
        return self.output_buffer


class RxBeamformingLin(Operation):

    def __init__(self, num_pkg=None):
        import cupy as cp
        self.delays = None
        self.buffer = None
        self.rx_apodization = None
        self.xp = cp
        self.interp1d_func = None

    def _set_interpolator(self, **kwargs):
        if self.xp is np:
            import scipy.interpolate

            def numpy_interp1d(input, samples, output):
                n_samples = input.shape[-1]
                x = np.arange(0, n_samples)
                interpolator = scipy.interpolate.interp1d(
                    x, input, kind="linear", bounds_error=False,
                    fill_value=0.0)
                interp_values = interpolator(samples)
                n_scanlines, _, n_samples = interp_values.shape
                interp_values = np.reshape(interp_values, (n_scanlines, n_samples))
                output[:] = interp_values

            self.interp1d_func = numpy_interp1d
        else:
            import cupy as cp
            if self.xp != cp:
                raise ValueError(f"Unhandled numerical package: {self.xp}")
            import arrus.utils.interpolate
            self.interp1d_func = arrus.utils.interpolate.interp1d

    def prepare(self, const_metadata: arrus.metadata.ConstMetadata):
        self._set_interpolator()
        context = const_metadata.context
        probe_model = get_unique_probe_model(const_metadata)
        seq = const_metadata.context.sequence
        raw_seq = const_metadata.context.raw_sequence
        medium = const_metadata.context.medium
        tx_rx_params = arrus.kernels.simple_tx_rx_sequence.preprocess_sequence_parameters(probe_model, seq)
        rx_aperture_center_element = np.array(tx_rx_params["tx_ap_cent"])

        self.n_seq, self.n_tx, self.n_rx, self.n_samples = const_metadata.input_shape
        self.is_iq = const_metadata.is_iq_data
        if self.is_iq:
            buffer_dtype = self.xp.complex64
        else:
            buffer_dtype = self.xp.float32

        # -- Output buffer
        self.buffer = self.xp.zeros(
            (self.n_seq * self.n_tx, self.n_rx * self.n_samples),
            dtype=buffer_dtype)

        # -- Delays
        acq_fs = (const_metadata.context.device.sampling_frequency
                  / seq.downsampling_factor)
        fs = const_metadata.data_description.sampling_frequency
        fc = seq.pulse.center_frequency
        n_periods = seq.pulse.n_periods
        if seq.speed_of_sound is not None:
            c = seq.speed_of_sound
        else:
            c = medium.speed_of_sound
        tx_angle = 0
        rx_sample_range = arrus.kernels.simple_tx_rx_sequence.get_sample_range(
            op=seq, fs=fs, speed_of_sound=c)
        start_sample = rx_sample_range[0]
        rx_aperture_origin = _get_rx_aperture_origin(rx_aperture_center_element, seq.rx_aperture_size)
        # -start_sample compensates the fact, that the data indices always
        # start from 0
        initial_delay = - start_sample / acq_fs
        if seq.init_delay == "tx_start":
            burst_factor = n_periods / (2 * fc)
            tx_center_delay = arrus.kernels.simple_tx_rx_sequence.get_center_delay(
                sequence=seq, c=c, probe_model=probe_model, fs=fs)
            initial_delay += tx_center_delay + burst_factor
        elif not seq.init_delay == "tx_center":
            raise ValueError(f"Unrecognized init_delay value: {initial_delay}")
        radial_distance = (
                (start_sample / acq_fs + np.arange(0, self.n_samples) / fs) * c / 2
        )
        x_distance = (radial_distance * np.sin(tx_angle)).reshape(1, -1)
        z_distance = radial_distance * np.cos(tx_angle).reshape(1, -1)

        origin_offset = (rx_aperture_origin[0]
                         - (rx_aperture_center_element[0]))
        # New coordinate system: origin: rx aperture center
        element_position = ((np.arange(0, self.n_rx) + origin_offset)
                            * probe_model.pitch)
        element_position = element_position.reshape((self.n_rx, 1))
        if not probe_model.is_convex_array():
            element_angle = np.zeros((self.n_rx, 1))
            element_x = element_position
            element_z = np.zeros((self.n_rx, 1))
        else:
            element_angle = element_position / probe_model.curvature_radius
            element_x = probe_model.curvature_radius * np.sin(element_angle)
            element_z = probe_model.curvature_radius * (
                    np.cos(element_angle) - 1)

        tx_distance = radial_distance
        rx_distance = np.sqrt(
            (x_distance - element_x) ** 2 + (z_distance - element_z) ** 2)

        self.t = (tx_distance + rx_distance) / c + initial_delay
        self.delays = self.t * fs  # in number of samples
        total_n_samples = self.n_rx * self.n_samples
        # Move samples outside the available area
        self.delays[np.isclose(self.delays, self.n_samples - 1)] = self.n_samples - 1
        self.delays[self.delays > self.n_samples - 1] = total_n_samples + 1
        # (RF data will also be unrolled to a vect. n_rx*n_samples elements,
        #  row-wise major order).
        self.delays = self.xp.asarray(self.delays)
        self.delays += self.xp.arange(0, self.n_rx).reshape(self.n_rx, 1) \
                       * self.n_samples
        self.delays = self.delays.reshape(-1, self.n_samples * self.n_rx) \
            .astype(self.xp.float32)
        # Apodization
        lambd = c / fc
        max_tang = math.tan(
            math.asin(min(1, 2 / 3 * lambd / probe_model.pitch)))
        rx_tang = np.abs(np.tan(np.arctan2(x_distance - element_x,
                                           z_distance - element_z) - element_angle))
        rx_apodization = (rx_tang < max_tang).astype(np.float32)
        rx_apod_sum = np.sum(rx_apodization, axis=0)
        rx_apod_sum[rx_apod_sum == 0] = 1
        rx_apodization = rx_apodization / (rx_apod_sum.reshape(1, self.n_samples))
        self.rx_apodization = self.xp.asarray(rx_apodization)
        # IQ correction
        self.t = self.xp.asarray(self.t)
        self.iq_correction = self.xp.exp(1j * 2 * np.pi * fc * self.t) \
            .astype(self.xp.complex64)
        # Create new output shape
        return const_metadata.copy(input_shape=(self.n_seq, self.n_tx, self.n_samples))

    def process(self, data):
        data = data.copy().reshape(self.n_seq * self.n_tx, self.n_rx * self.n_samples)

        self.interp1d_func(data, self.delays, self.buffer)
        out = self.buffer.reshape((self.n_seq, self.n_tx, self.n_rx, self.n_samples))
        if self.is_iq:
            out = out * self.iq_correction
        out = out * self.rx_apodization
        out = self.xp.sum(out, axis=2)
        return out.reshape((self.n_seq, self.n_tx, self.n_samples))


class EnvelopeDetection(Operation):
    """
    Envelope detection (Hilbert transform).

    Currently this op works only for I/Q data (complex64).
    """

    def __init__(self, num_pkg=None):
        self.xp = num_pkg

    def set_pkgs(self, num_pkg, **kwargs):
        self.xp = num_pkg

    def prepare(self, const_metadata: arrus.metadata.ConstMetadata):

        n_samples = const_metadata.input_shape[-1]
        if n_samples == 0:
            raise ValueError("Empty array is not accepted.")
        return const_metadata.copy(is_iq_data=False, dtype="float32")

    def process(self, data):
        if data.dtype != self.xp.complex64:
            raise ValueError(
                f"Data type {data.dtype} is currently not supported.")
        return self.xp.abs(data)


class Transpose(Operation):
    """
    Data transposition.
    """

    def __init__(self, axes=None):
        """
        :param axes: permutation of axes to apply
        """
        super().__init__()
        self.axes = axes
        self.xp = None

    def set_pkgs(self, num_pkg, **kwargs):
        self.xp = num_pkg

    def prepare(self, const_metadata):
        input_shape = const_metadata.input_shape
        input_spacing = const_metadata.data_description.spacing
        axes = list(range(len(input_shape)))[::-1] if self.axes is None else self.axes
        output_shape = tuple(input_shape[ax] for ax in axes)
        if input_spacing is not None:
            output_spacing = tuple(input_spacing.coordinates[ax] for ax in axes)
            new_signal_description = dataclasses.replace(
                const_metadata.data_description,
                spacing=arrus.metadata.Grid(
                    coordinates=output_spacing
                )
            )
            return const_metadata.copy(
                input_shape=output_shape,
                data_desc=new_signal_description
            )
        else:
            return const_metadata.copy(input_shape=output_shape)

    def process(self, data):
        return self.xp.transpose(data, self.axes)


class ScanConversion(Operation):
    """
    Scan conversion (interpolation to target mesh).

    Currently linear interpolation is used by default, values outside
    the input mesh will be set to 0.0.

    Currently the op is (mostly) implemented for CPU only.

    Currently, the op is available only for convex probes.
    """

    def __init__(self, x_grid, z_grid):
        """
        Scan converter constructor.

        :param x_grid: a vector of grid points along OX axis [m]
        :param z_grid: a vector of grid points along OZ axis [m]
        """
        self.dst_points = None
        self.dst_shape = None
        self.x_grid = x_grid.reshape(1, -1)
        self.z_grid = z_grid.reshape(1, -1)
        self.is_gpu = False
        self.num_pkg = None

    def set_pkgs(self, num_pkg, **kwargs):
        if num_pkg != np:
            self.is_gpu = True
        self.num_pkg = num_pkg

    def prepare(self, const_metadata: arrus.metadata.ConstMetadata):
        probe = const_metadata.context.device.probe.model

        new_signal_description = dataclasses.replace(
            const_metadata.data_description,
            spacing=arrus.metadata.Grid(
                coordinates=(self.z_grid, self.x_grid)
            )
        )
        const_metadata = const_metadata.copy(
            data_desc=new_signal_description
        )
        if probe.is_convex_array():
            self.process = self._process_convex
            return self._prepare_convex(const_metadata)
        else:
            # linear array or phased array
            seq = const_metadata.context.sequence
            # Determine scanning type based on the sequence of parameters.
            tx_centers = seq.tx_aperture_center_element
            if tx_centers is None:
                tx_centers = seq.tx_aperture_center
            tx_centers = set(np.atleast_1d(tx_centers))
            tx_angles = set(np.atleast_1d(seq.angles))
            # Phased array scanning:
            # - single TX/RX aperture position
            # - multiple different angles
            if len(tx_centers) == 1 and len(tx_angles) > 1:
                self.process = self._process_phased_array
                return self._prepare_phased_array(const_metadata)
            # Linear array scanning:
            # - single transmit angle (equal 0)
            # - multiple different aperture positions
            elif len(tx_centers) > 1 and len(tx_angles) == 1:
                self.process = self._process_linear_array
                return self._prepare_linear_array(const_metadata)
            else:
                raise ValueError("The given combination of TX/RX parameters is "
                                 "not supported by ScanConversion")

    def _prepare_linear_array(self, const_metadata: arrus.metadata.ConstMetadata):
        # Determine interpolation function.
        if self.num_pkg == np:
            raise ValueError("Currently scan conversion for linear array "
                             "probe is implemented only for GPU devices.")
        import cupy as cp
        import cupyx.scipy.ndimage
        self.interp_function = cupyx.scipy.ndimage.map_coordinates
        self.n_frames, n_samples, n_scanlines = const_metadata.input_shape
        seq = const_metadata.context.sequence
        if not isinstance(seq, arrus.ops.imaging.LinSequence):
            raise ValueError("Scan conversion works only with LinSequence.")
        medium = const_metadata.context.medium
        probe = const_metadata.context.device.probe.model
        tx_rx_params = arrus.kernels.simple_tx_rx_sequence.preprocess_sequence_parameters(probe, seq)
        tx_aperture_center_element = tx_rx_params["tx_ap_cent"]
        n_elements = probe.n_elements
        if n_elements % 2 != 0:
            raise ValueError("Even number of probe elements is required.")
        pitch = probe.pitch
        data_desc = const_metadata.data_description
        c = _get_speed_of_sound(const_metadata.context)
        tx_center_diff = np.diff(tx_aperture_center_element)
        # Check if tx aperture centers are evenly spaced.
        if not np.allclose(tx_center_diff, [tx_center_diff[0]] * len(tx_center_diff)):
            raise ValueError("Transmits should be done by consecutive "
                             "center elements (got tx center elements: "
                             f"{tx_aperture_center_element}")
        tx_center_diff = tx_center_diff[0]
        # Determine input grid.
        input_x_grid_diff = tx_center_diff * pitch
        input_x_grid_origin = (tx_aperture_center_element[0] - (n_elements - 1) / 2) * pitch
        acq_fs = (const_metadata.context.device.sampling_frequency
                  / seq.downsampling_factor)
        fs = data_desc.sampling_frequency
        rx_sample_range = arrus.kernels.simple_tx_rx_sequence.get_sample_range(
            op=seq, fs=fs, speed_of_sound=c)
        start_sample = rx_sample_range[0]
        input_z_grid_origin = start_sample / acq_fs * c / 2
        input_z_grid_diff = c / (fs * 2)
        # Map x_grid and z_grid to the RF frame coordinates.
        interp_x_grid = (self.x_grid - input_x_grid_origin) / input_x_grid_diff
        interp_z_grid = (self.z_grid - input_z_grid_origin) / input_z_grid_diff
        self._interp_mesh = cp.asarray(np.meshgrid(interp_z_grid, interp_x_grid, indexing="ij"))

        self.dst_shape = self.n_frames, len(self.z_grid.squeeze()), len(self.x_grid.squeeze())
        self.buffer = cp.zeros(self.dst_shape, dtype=cp.float32)
        return const_metadata.copy(input_shape=self.dst_shape)

    def _process_linear_array(self, data):
        for i in range(self.n_frames):
            self.buffer[i] = self.interp_function(data[i], self._interp_mesh, order=1)
        return self.buffer

    def _prepare_convex(self, const_metadata: arrus.metadata.ConstMetadata):
        if self.num_pkg is np:
            self.interpolator = scipy.ndimage.map_coordinates
        else:
            import cupyx.scipy.ndimage
            self.interpolator = cupyx.scipy.ndimage.map_coordinates
        probe = const_metadata.context.device.probe.model
        medium = const_metadata.context.medium
        data_desc = const_metadata.data_description

        if not self.num_pkg == np:
            import cupy as cp
            self.x_grid = self.num_pkg.asarray(self.x_grid).astype(cp.float32)
            self.z_grid = self.num_pkg.asarray(self.z_grid).astype(cp.float32)

        self.n_frames, n_samples, n_scanlines = const_metadata.input_shape
        seq = const_metadata.context.sequence

        acq_fs = (const_metadata.context.device.sampling_frequency
                  / seq.downsampling_factor)
        fs = data_desc.sampling_frequency

        if seq.speed_of_sound is not None:
            c = seq.speed_of_sound
        else:
            c = medium.speed_of_sound

        rx_sample_range = arrus.kernels.simple_tx_rx_sequence.get_sample_range(
            op=seq, fs=fs, speed_of_sound=c)
        start_sample = rx_sample_range[0]

        tx_ap_cent_ang, _, _ = arrus.kernels.tx_rx_sequence.get_aperture_center(
            seq.tx_aperture_center_element, probe)

        z_grid_moved = self.z_grid.T + probe.curvature_radius \
                       - self.num_pkg.max(probe.element_pos_z)

        self.radGridIn = (
                (start_sample / acq_fs + self.num_pkg.arange(0, n_samples) / fs)
                * c / 2)

        self.azimuthGridIn = tx_ap_cent_ang
        azimuthGridOut = self.num_pkg.arctan2(self.x_grid, z_grid_moved)
        radGridOut = (self.num_pkg.sqrt(self.x_grid ** 2 + z_grid_moved ** 2)
                      - probe.curvature_radius)

        self.dst_shape = self.n_frames, len(self.z_grid.squeeze()), len(self.x_grid.squeeze())

        dst_points = self.num_pkg.dstack((radGridOut, azimuthGridOut))
        dst_points = self.num_pkg.transpose(dst_points, axes=(2, 0, 1))

        def get_equalized_diff(values, param_name):
            diffs = np.diff(values)
            # Check if all values are evenly spaced
            if not np.allclose(diffs, [diffs[0]] * len(diffs)):
                raise ValueError(f"{param_name} should be evenly spaced, "
                                 f"got {values}")
            return diffs[0]

        dst_points[0] -= self.radGridIn[0]
        dst_points[0] /= get_equalized_diff(self.radGridIn,
                                            "Input radial distance")
        dst_points[1] -= self.azimuthGridIn[0]
        dst_points[1] /= get_equalized_diff(self.azimuthGridIn,
                                            "Azimuth angle")
        self.dst_points = self.num_pkg.asarray(dst_points,
                                               dtype=self.num_pkg.float32)
        self.output_buffer = self.num_pkg.zeros(self.dst_shape, dtype=np.float32)
        return const_metadata.copy(input_shape=self.dst_shape)

    def _process_convex(self, data):
        data[np.isnan(data)] = 0.0
        # TODO do batch-wise processing here
        for i in range(self.n_frames):
            self.output_buffer[i] = self.interpolator(data[i],
                                                      self.dst_points,
                                                      order=1)
        return self.output_buffer

    def _prepare_phased_array(self, const_metadata: arrus.metadata.ConstMetadata):
        probe = const_metadata.context.device.probe.model
        data_desc = const_metadata.data_description

        self.n_frames, n_samples, n_scanlines = const_metadata.input_shape
        seq = const_metadata.context.sequence
        fs = const_metadata.context.device.sampling_frequency
        acq_fs = fs / seq.downsampling_factor
        fs = data_desc.sampling_frequency
        c = _get_speed_of_sound(const_metadata.context)

        rx_sample_range = arrus.kernels.simple_tx_rx_sequence.get_sample_range(
            op=seq, fs=fs, speed_of_sound=c)

        start_sample, _ = rx_sample_range
        start_time = start_sample / acq_fs
        tx_rx_params = arrus.kernels.simple_tx_rx_sequence.preprocess_sequence_parameters(probe, seq)
        tx_ap_cent_elem = np.array(tx_rx_params["tx_ap_cent"])[0]
        tx_ap_cent_ang, tx_ap_cent_x, tx_ap_cent_z = arrus.kernels.tx_rx_sequence.get_aperture_center(
            tx_ap_cent_elem, probe)

        # There is a single position of TX aperture.
        tx_ap_cent_x = tx_ap_cent_x.squeeze().item()
        tx_ap_cent_z = tx_ap_cent_z.squeeze().item()
        tx_ap_cent_ang = tx_ap_cent_ang.squeeze().item()

        self.radGridIn = (start_time + np.arange(0, n_samples) / fs) * c / 2
        self.azimuthGridIn = seq.angles + tx_ap_cent_ang
        azimuthGridOut = np.arctan2((self.x_grid - tx_ap_cent_x), (self.z_grid.T - tx_ap_cent_z))
        radGridOut = np.sqrt((self.x_grid - tx_ap_cent_x) ** 2 + (self.z_grid.T - tx_ap_cent_z) ** 2)
        dst_points = np.dstack((radGridOut, azimuthGridOut))
        w, h, d = dst_points.shape
        self.dst_points = dst_points.reshape((w * h, d))
        self.dst_shape = self.n_frames, len(self.z_grid.squeeze()), len(self.x_grid.squeeze())
        self.output_buffer = np.zeros(self.dst_shape, dtype=np.float32)
        return const_metadata.copy(input_shape=self.dst_shape)

    def _process_phased_array(self, data):
        if self.is_gpu:
            data = data.get()
        data[np.isnan(data)] = 0.0
        for i in range(self.n_frames):
            self.interpolator = scipy.interpolate.RegularGridInterpolator(
                (self.radGridIn, self.azimuthGridIn), data[i], method="linear",
                bounds_error=False, fill_value=0)
            result = self.interpolator(self.dst_points).reshape(self.dst_shape[1:])
            self.output_buffer[i] = result
        return self.num_pkg.asarray(self.output_buffer).astype(np.float32)


class ScanConversionV2(Operation):
    """
    Scan Conversion v2 operator implementation.
    Compared to ScanConversion op, this operator allows to scan convert Tx/Rx sequenes
    with the mixed TX angle and aperture centers.
    Still, please consider this implementation as experimental.
    """
    def __init__(self, x_grid, z_grid):
        super().__init__()
        self.x_grid = x_grid
        self.z_grid = z_grid
        import cupy as cp
        self.num_pkg = cp

    def _get_speed_of_sound(self, context):
        seq = context.sequence
        medium = context.medium
        if isinstance(seq, arrus.ops.imaging.SimpleTxRxSequence):
            seq_c = seq.speed_of_sound
        elif isinstance(seq, arrus.ops.us4r.TxRxSequence):
            seq_c = seq.ops[0].tx.speed_of_sound
        else:
            raise ValueError(f"Unsupported sequence type: {type(seq)}")
        return seq_c if seq_c is not None else medium.speed_of_sound

    def _get_polar_coords(self, cart, center):
        # cart: (2, nz, nx), 2: z, x
        cz, cx = center
        r = np.hypot(cart[0]-cz, cart[1]-cx)
        theta = np.arctan2(cart[1]-cx, cart[0]-cz)
        return np.stack([r, theta])

    def _set_sample_nr(self, coords, current_polar, mask, fs, c, start_time):
        r = current_polar[0]
        sample = (r/c*2-start_time)*fs
        coords[0][mask] = sample[mask]

    def _set_scanline_nr(self, coords, current_polar, mask, prev_angle,
                         current_angle, scanline_nr):
        theta = current_polar[1]
        scanline = (theta-prev_angle)/(current_angle-prev_angle) # [0, 1]
        scanline = scanline + scanline_nr-1
        coords[1][mask] = scanline[mask]

    def _set_scanline_sample_nr_moving_aperture(self, coords, cartesian, mask,
                                                angle, prev_pos, current_pos,
                                                scanline_nr, start_time, c, fs):
        z, x = cartesian
        dx = z*np.tan(angle)
        # scanline
        pos = x-dx
        pos = (pos-prev_pos)/(current_pos-prev_pos) # [0, 1]
        scanline = pos+scanline_nr-1
        # sample
        r = np.hypot(z, dx)
        sample = (r/c*2-start_time)*fs
        coords[0][mask] = sample[mask]
        coords[1][mask] = scanline[mask]

    def _get_ap_center(self, op, probe):
        center = op.aperture.center
        if center is not None:
            return center
        else:
            center_element = op.aperture.center_element
            elem_pos_x = probe.element_pos_x
            n_elements = probe.n_elements
            return np.interp(center_element, np.arange(n_elements), elem_pos_x)

    def prepare(self, const_metadata):
        # Determine interpolation function.
        import cupy as cp
        import cupyx.scipy.ndimage
        self.interp_function = cupyx.scipy.ndimage.map_coordinates
        self.n_frames, n_samples, n_scanlines = const_metadata.input_shape
        seq = const_metadata.context.sequence
        c = self._get_speed_of_sound(const_metadata.context)
        probe = get_unique_probe_model(const_metadata)
        if not isinstance(seq, arrus.ops.us4r.TxRxSequence):
            seq = arrus.kernels.simple_tx_rx_sequence.convert_to_tx_rx_sequence(
                c=c, op=seq, probe_model=probe, fs=const_metadata.context.device.data_sampling_frequency
            )
        medium = const_metadata.context.medium
        n_elements = probe.n_elements
        pitch = probe.pitch
        data_desc = const_metadata.data_description
        nz, nx = len(self.z_grid), len(self.x_grid)
        cartesian_grid = np.asarray(np.meshgrid(self.z_grid, self.x_grid,
                                                indexing="ij"))
        # ({sample, scanline}, nz nx)
        self.coords = np.empty((2, nz, nx), dtype=np.float32)
        self.coords[:] = np.nan # nan means no pixel
        # All coords initiated to -1
        current_ap_cent = self._get_ap_center(seq.ops[0].rx, probe)
        current_angle = seq.ops[0].tx.angle

        acq_fs = const_metadata.context.device.sampling_frequency
        acq_fs = acq_fs/seq.ops[0].rx.downsampling_factor
        fs = const_metadata.data_description.sampling_frequency

        start_sample, end_sample = seq.ops[0].rx.sample_range
        start_time = start_sample / acq_fs
        r = (start_time + np.arange(0, n_samples)/fs)*c/2
        r_min, r_max = np.min(r), np.max(r)
        current_polar = self._get_polar_coords(cartesian_grid, (0, current_ap_cent))
        mask = np.logical_and(current_polar[1] == current_angle, r_min <= current_polar[0])
        mask = np.logical_and(mask, current_polar[0] <= r_max)
        self.coords[1][mask] = 0 # scanline 0
        self._set_sample_nr(self.coords, current_polar, mask, fs, c, start_time)

        for scanline_nr, op in enumerate(seq.ops[1:]):
            rx = op.rx
            tx = op.tx
            ap_cent = self._get_ap_center(rx, probe)
            if ap_cent == current_ap_cent:
                # TX angle change (expected)
                prev_angle = current_angle
                current_angle = tx.angle
                mask = np.logical_and(prev_angle < current_polar[1], current_polar[1] <= current_angle)
                mask = np.logical_and(mask, r_min <= current_polar[0])
                mask = np.logical_and(mask, current_polar[0] <= r_max)
                self._set_scanline_nr(self.coords, current_polar, mask, prev_angle, current_angle, scanline_nr)
                self._set_sample_nr(self.coords, current_polar, mask, fs, c, start_time)
            else:
                # Aperture position change, angle is expected to be constant
                if tx.angle != current_angle:
                    raise ValueError("The ScanConversion operator does not support TX angle change and aperture window movement at the same time")
                prev_ap_cent = current_ap_cent
                current_ap_cent = ap_cent
                prev_polar = current_polar
                current_polar = self._get_polar_coords(cartesian_grid, (0, current_ap_cent))
                z_max = r_max * math.cos(current_angle)
                z_min = r_min * math.cos(current_angle)
                mask = np.logical_and(prev_polar[1] > current_angle, current_polar[1] <= current_angle)
                mask = np.logical_and(mask, z_min <= cartesian_grid[0])
                mask = np.logical_and(mask, cartesian_grid[0] <= z_max)
                self._set_scanline_sample_nr_moving_aperture(
                    self.coords, cartesian_grid, mask,
                    angle=current_angle, prev_pos=prev_ap_cent,
                    current_pos=current_ap_cent, scanline_nr=scanline_nr,
                    start_time=start_time, c=c, fs=fs)
        self.coords = cp.asarray(self.coords)
        self.coords = cp.nan_to_num(self.coords, nan=-1.0)
        self.dst_shape = self.n_frames, len(self.z_grid.squeeze()), len(self.x_grid.squeeze())
        self.buffer = cp.zeros(self.dst_shape, dtype=cp.float32)
        return const_metadata.copy(input_shape=self.dst_shape)

    def process(self, data):
        for i in range(self.n_frames):
            self.buffer[i] = self.interp_function(data[i], self.coords, order=1)
        return self.buffer


class LogCompression(Operation):
    """
    Converts data to decibel scale.
    """

    def __init__(self):
        self.num_pkg = None
        self.is_gpu = False

    def set_pkgs(self, num_pkg, **kwargs):
        self.num_pkg = num_pkg
        if self.num_pkg != np:
            self.is_gpu = True

    def prepare(self, const_metadata: arrus.metadata.ConstMetadata):
        n_samples = const_metadata.input_shape[-1]
        if n_samples == 0:
            raise ValueError("Empty array is not accepted.")
        return const_metadata

    def process(self, data):
        data[data <= 0] = 1e-9
        return 20 * self.num_pkg.log10(data)


class DynamicRangeAdjustment(Operation):
    """
    Clips data values to given range.
    """

    def __init__(self, min=20, max=80, name=None):
        """
        Constructor.

        :param min: minimum value to clamp
        :param max: maximum value to clamp
        """
        super().__init__(name=name)
        self.min = min
        self.max = max
        self.xp = None

    def set_parameter(self, key: str, value: Sequence[Number]):
        if not hasattr(self, key):
            raise ValueError(f"{type(self).__name__} has no {key} parameter.")
        setattr(self, key, value)

    def get_parameter(self, key: str) -> Sequence[Number]:
        if not hasattr(self, key):
            raise ValueError(f"{type(self).__name__} has no {key} parameter.")
        return getattr(self, key)

    def get_parameters(self) -> Dict[str, ParameterDef]:
        return {
            "min": ParameterDef(
                name="min",
                space=Box(
                    shape=(1, ),
                    dtype=np.float32,
                    unit=Unit.dB,
                    low=-np.inf,
                    high=np.inf
                ),
            ),
            "max": ParameterDef(
                name="max",
                space=Box(
                    shape=(1, ),
                    dtype=np.float32,
                    unit=Unit.dB,
                    low=-np.inf,
                    high=np.inf
                ),
            )
        }

    def set_pkgs(self, num_pkg, **kwargs):
        self.xp = num_pkg

    def prepare(self, const_metadata: arrus.metadata.ConstMetadata):
        return const_metadata

    def process(self, data):
        return self.xp.clip(data, a_min=self.min, a_max=self.max)


class ToGrayscaleImg(Operation):
    """
    Converts data to grayscale image (uint8).
    """

    def __init__(self):
        self.xp = None

    def set_pkgs(self, num_pkg, **kwargs):
        self.xp = num_pkg

    def prepare(self, const_metadata: arrus.metadata.ConstMetadata):
        return const_metadata.copy(dtype=np.uint8)

    def process(self, data):
        data = data - self.xp.min(data)
        data = data / self.xp.max(data) * 255
        return data.astype(self.xp.uint8)


class SelectSequenceRaw(Operation):

    def __init__(self, sequence):
        if isinstance(sequence, Iterable) and len(sequence) > 1:
            raise ValueError("Only a single sequence can be selected")
        self.sequence = sequence
        self.output = None
        self.num_pkg = None
        self.positions = None

    def set_pkgs(self, num_pkg, **kwargs):
        self.num_pkg = num_pkg

    def prepare(self, const_metadata):
        context = const_metadata.context
        seq = context.sequence
        raw_seq = context.raw_sequence
        n_seq = len(self.sequence)

        # For each us4oem, compute tuples: (src_start, dst_start, src_end, dst_end)
        # Where each value is the number of rows (we assume 32 columns, i.e. RX channels)
        n_samples_set = {op.rx.get_n_samples() for op in raw_seq.ops}

        if len(n_samples_set) > 1:
            raise arrus.exceptions.IllegalArgumentError(
                f"Each tx/rx in the sequence should acquire the same number of "
                f"samples (actual: {n_samples_set})")
        n_samples = next(iter(n_samples_set))

        fcm = const_metadata.data_description.custom["frame_channel_mapping"]
        fcm_us4oems = fcm.us4oems
        fcm_frames = fcm.frames
        # TODO update frame offsets
        us4oems = set(fcm.us4oems.flatten().tolist())
        sorted(us4oems)

        self.positions = []
        dst_start = 0
        dst_end = 0
        frame_offsets = []
        current_frame = 0  # Current physical frame.
        for us4oem in us4oems:
            n_frames = self.num_pkg.max(fcm_frames[fcm_us4oems == us4oem]) + 1
            us4oem_offset = fcm.frame_offsets[us4oem]
            # NOTE: below we use only a single sequence
            src_start = us4oem_offset * n_samples + self.sequence[0] * n_frames * n_samples
            src_end = src_start + n_frames * n_samples
            dst_end = dst_start + n_frames * n_samples
            self.positions.append((src_start, dst_start, src_end, dst_end))
            frame_offsets.append(current_frame)
            current_frame += n_frames
            dst_start = dst_end

        output_shape = (dst_end, 32)
        self.output = self.num_pkg.zeros(output_shape, dtype=np.int16)

        # Update const metadata
        new_seq = dataclasses.replace(seq, n_repeats=n_seq)
        new_raw_seq = dataclasses.replace(raw_seq, n_repeats=n_seq)
        new_context = arrus.metadata.FrameAcquisitionContext(
            device=context.device, sequence=new_seq,
            raw_sequence=new_raw_seq, medium=context.medium,
            custom_data=context.custom_data)

        # Update FCM (change the batch_size)
        data_desc = const_metadata.data_description
        data_desc_custom = data_desc.custom
        new_data_desc_custom = data_desc_custom.copy()
        fcm = data_desc_custom["frame_channel_mapping"]
        new_fcm = dataclasses.replace(fcm, batch_size=1,
                                      frame_offsets=frame_offsets)
        new_data_desc_custom["frame_channel_mapping"] = new_fcm
        new_data_desc = dataclasses.replace(data_desc, custom=new_data_desc_custom)

        return const_metadata.copy(input_shape=output_shape,
                                   context=new_context,
                                   data_desc=new_data_desc)

    def process(self, data):
        for src_start, dst_start, src_end, dst_end in self.positions:
            self.output[dst_start:dst_end, :] = data[src_start:src_end, :]
        return self.output


class SelectSequence(Operation):
    """
    Selects sequences for a given batch for further processing.

    This operator modifies input context so the appropriate
    number of sequences is properly set.

    :param frames: sequences to select
    """

    def __init__(self, sequence):
        if not isinstance(sequence, Iterable):
            # Wrap into an array
            sequence = [sequence]
        self.sequence = sequence

    def set_pkgs(self, **kwargs):
        pass

    def prepare(self, const_metadata):
        input_shape = const_metadata.input_shape
        context = const_metadata.context
        seq = context.sequence
        raw_seq = context.raw_sequence
        n_seq = len(self.sequence)

        output_shape = input_shape[1:]
        output_shape = (n_seq,) + output_shape
        new_seq = dataclasses.replace(seq, n_repeats=n_seq)
        new_raw_seq = dataclasses.replace(raw_seq, n_repeats=n_seq)
        new_context = arrus.metadata.FrameAcquisitionContext(
            device=context.device, sequence=new_seq,
            raw_sequence=new_raw_seq, medium=context.medium,
            custom_data=context.custom_data)
        return const_metadata.copy(input_shape=output_shape,
                                   context=new_context)

    def process(self, data):
        return data[self.sequence]


class SelectFrames(Operation):
    """
    Selects frames for a given sequence for further processing.
    """

    def __init__(self, frames):
        """
        Constructor.

        :param frames: frames to select
        """
        super().__init__()
        if isinstance(frames, np.ndarray):
            frames = frames.tolist()
        self.frames = frames

    def set_pkgs(self, **kwargs):
        pass

    def prepare(self, const_metadata):
        input_shape = const_metadata.input_shape
        context = const_metadata.context
        seq = context.sequence
        n_frames = len(self.frames)

        if len(input_shape) == 3:
            input_n_frames, d2, d3 = input_shape
            output_shape = n_frames, d2, d3
            self.selector = lambda data: data[self.frames, ...] 
        elif len(input_shape) == 4:
            n_seq, input_n_frames, d2, d3 = input_shape
            output_shape = n_seq, n_frames, d2, d3
            self.selector = lambda data: data[:, self.frames, ...]
        else:
            raise ValueError("The input should be 3-D or 4-D "
                             "(frame number should be the first or second axis)")


        # Adapt sequence and raw sequence to the changes in the number of
        # frames.
        new_raw_ops = self._limit_list(
            const_metadata.context.raw_sequence.ops,
            self.frames
        )
        new_raw_seq = dataclasses.replace(
            const_metadata.context.raw_sequence,
            ops=new_raw_ops
        )
        if isinstance(seq, arrus.ops.imaging.SimpleTxRxSequence):
            # select appropriate angles
            angles = self._limit_params(seq.angles, self.frames)
            tx_focus = self._limit_params(seq.tx_focus, self.frames)
            tx_aperture_center_element = self._limit_params(
                seq.tx_aperture_center_element, self.frames)
            tx_aperture_center = self._limit_params(
                seq.tx_aperture_center, self.frames)
            rx_aperture_center_element = self._limit_params(
                seq.rx_aperture_center_element, self.frames)
            rx_aperture_center = self._limit_params(
                seq.rx_aperture_center, self.frames)

            new_seq = dataclasses.replace(
                seq,
                angles=angles,
                tx_focus=tx_focus,
                tx_aperture_center_element=tx_aperture_center_element,
                tx_aperture_center=tx_aperture_center,
                rx_aperture_center_element=rx_aperture_center_element,
                rx_aperture_center=rx_aperture_center)
            new_context = dataclasses.replace(
                const_metadata.context,
                sequence=new_seq,
                raw_sequence=new_raw_seq)
            return const_metadata.copy(input_shape=output_shape,
                                       context=new_context)
        elif isinstance(seq, arrus.ops.us4r.TxRxSequence):
            new_ops = self._limit_list(
                const_metadata.context.sequence.ops,
                self.frames
            )
            new_seq = dataclasses.replace(
                const_metadata.context.sequence,
                ops=new_ops
            )
            new_context = dataclasses.replace(
                const_metadata.context,
                sequence=new_seq,
                raw_sequence=new_raw_seq)
            return const_metadata.copy(input_shape=output_shape,
                                       context=new_context)
        else:
            return const_metadata.copy(input_shape=output_shape)

    def process(self, data):
        return self.selector(data)

    def _limit_params(self, value, frames):
        if value is not None and hasattr(value, "__len__") and len(value) > 1:
            return np.array(value)[frames]
        else:
            return value

    def _limit_list(self, l, frames):
        if l is not None:
            return [e for i, e in enumerate(l) if i in frames]


# Alias
SelectFrame = SelectFrames


class Squeeze(Operation):
    """
    Squeezes input array (removes axes = 1).
    """

    def __init__(self):
        pass

    def set_pkgs(self, num_pkg, **kwargs):
        self.xp = num_pkg

    def prepare(self, const_metadata):
        output_shape = tuple(i for i in const_metadata.input_shape if i != 1)
        return const_metadata.copy(input_shape=output_shape)

    def process(self, data):
        return self.xp.squeeze(data)


RECONSTRUCT_LRI_KERNEL_MODULE = _read_kernel_module("iq_raw_2_lri.cu")

class ReconstructLri(Operation):
    """
    Rx beamforming for synthetic aperture imaging.

    Expected input data shape: n_emissions, n_rx, n_samples
    :param x_grid: output image grid points (OX coordinates)
    :param z_grid: output image grid points  (OZ coordinates)
    :param rx_tang_limits: RX apodization angle limits (given as the tangent of the angle), \
      a pair of values (min, max). If not provided or None, [-0.5, 0.5] range will be used
    """

    Z_ELEM_CONST_POOL = GpuConstMemoryPool(RECONSTRUCT_LRI_KERNEL_MODULE, "zElemConst", 1024, np.float32)
    X_ELEM_CONST_POOL = GpuConstMemoryPool(RECONSTRUCT_LRI_KERNEL_MODULE, "xElemConst", 1024, np.float32)
    TANG_ELEM_CONST_POOL = GpuConstMemoryPool(RECONSTRUCT_LRI_KERNEL_MODULE, "tangElemConst", 1024, np.float32)

    def close(self):
        # Clean-up pool.
        ReconstructLri.Z_ELEM_CONST_POOL = GpuConstMemoryPool(RECONSTRUCT_LRI_KERNEL_MODULE, "zElemConst", 1024, np.float32)
        ReconstructLri.X_ELEM_CONST_POOL = GpuConstMemoryPool(RECONSTRUCT_LRI_KERNEL_MODULE, "xElemConst", 1024, np.float32)
        ReconstructLri.TANG_ELEM_CONST_POOL = GpuConstMemoryPool(RECONSTRUCT_LRI_KERNEL_MODULE, "tangElemConst", 1024, np.float32)


    def __init__(self, x_grid, z_grid, rx_tang_limits=None):
        super().__init__()
        self.x_grid = x_grid
        self.z_grid = z_grid
        import cupy as cp
        self.num_pkg = cp
        self.rx_tang_limits = rx_tang_limits  # Currently used only by Convex PWI implementation

    def set_pkgs(self, num_pkg, **kwargs):
        if num_pkg is np:
            raise ValueError("ReconstructLri operation is implemented for GPU only.")

    def prepare(self, const_metadata):
        import cupy as cp
        self._kernel_module = RECONSTRUCT_LRI_KERNEL_MODULE
        self._kernel = self._kernel_module.get_function("iqRaw2Lri")

        # INPUT PARAMETERS.
        # Input data shape.
        self.n_seq, self.n_tx, self.n_rx, self.n_samples = const_metadata.input_shape
        seq = const_metadata.context.sequence
        self.fs = self.num_pkg.float32(const_metadata.data_description.sampling_frequency)
        probe_model = get_unique_probe_model(const_metadata)

        if isinstance(seq, SimpleTxRxSequence):
            rx_op = seq
            tx_op = seq
            rx_sample_range = arrus.kernels.simple_tx_rx_sequence.get_sample_range(
                op=seq, fs=self.fs, speed_of_sound=seq.speed_of_sound)
            angles = np.atleast_1d(np.asarray(seq.angles))
            focus = np.atleast_1d(np.asarray(seq.tx_focus))
            #
            # TX aperture description
            # Convert the sequence to the positions of the aperture centers
            tx_rx_params = arrus.kernels.simple_tx_rx_sequence.compute_tx_rx_params(
                probe_model, seq)
            tx_centers, tx_sizes = tx_rx_params["tx_ap_cent"], tx_rx_params["tx_ap_size"]
            rx_centers, rx_sizes = tx_rx_params["rx_ap_cent"], tx_rx_params["rx_ap_size"]

            tx_center_delay = arrus.kernels.simple_tx_rx_sequence.get_center_delay(
                sequence=seq, c=seq.speed_of_sound, probe_model=probe_model,
                fs=const_metadata.data_description.sampling_frequency
            )
        elif isinstance(seq, TxRxSequence):
<<<<<<< HEAD
            # Reference TX/RX ops
            ops = [op for op in seq.ops
                   if op.rx.aperture.size is None or op.rx.aperture.size > 0]
            seq = dataclasses.replace(seq, ops=ops)
            self._assert_unique(seq, lambda op: op.tx.excitation.center_frequency, "center_frequency")
            self._assert_unique(seq, lambda op: op.tx.excitation.n_periods, "n_periods")
            self._assert_unique(seq, lambda op: op.rx.downsampling_factor, "downsampling_factor")
            self._assert_unique(seq, lambda op: op.rx.sample_range, "sample_range")
            self._assert_unique(seq, lambda op: op.tx.speed_of_sound, "speed_of_sound")

            rx_op = ops[0].rx
            tx_op = ops[0].tx
=======
            _assert_unique_property(seq, lambda op: op.tx.excitation.center_frequency, "center_frequency")
            _assert_unique_property(seq, lambda op: op.tx.excitation.n_periods, "n_periods")
            _assert_unique_property(seq, lambda op: op.rx.downsampling_factor, "downsampling_factor")
            _assert_unique_property(seq, lambda op: op.rx.sample_range, "sample_range")
            _assert_unique_property(seq, lambda op: op.tx.speed_of_sound, "speed_of_sound")
            # Reference TX/RX ops
            rx_op = seq.ops[0].rx
            tx_op = seq.ops[0].tx
>>>>>>> d39c22bf
            rx_sample_range = rx_op.sample_range
            angles = np.asarray([op.tx.angle for op in ops])
            focus = np.asarray([op.tx.focus for op in ops])
            if tx_op.angle is None and tx_op.focus is None:
                raise ValueError("It is required to provide sequence with "
                                 "transmit angles in order to run "
                                 "the ReconstructLri operator.")
            tx_apertures = [op.tx.aperture for op in ops]
            rx_apertures = [op.rx.aperture for op in ops]
            tx_centers = arrus.kernels.tx_rx_sequence.get_apertures_center_elements(
                apertures=tx_apertures, probe_model=probe_model
            )
            tx_sizes = arrus.kernels.tx_rx_sequence.get_apertures_sizes(
                apertures=tx_apertures, probe_model=probe_model
            )
            rx_centers = arrus.kernels.tx_rx_sequence.get_apertures_center_elements(
                apertures=rx_apertures, probe_model=probe_model
            )
            rx_sizes = arrus.kernels.tx_rx_sequence.get_apertures_sizes(
                apertures=rx_apertures, probe_model=probe_model
            )
            tx_center_delay = arrus.kernels.tx_rx_sequence.get_center_delay(
                sequence=seq, probe_tx=probe_model, probe_rx=probe_model
            )
        else:
            raise ValueError(f"Unsupported type of sequence: {seq}")

        if len(focus) == 1:
            focus = np.repeat(focus, self.n_tx)
        if len(angles) == 1:
            angles = np.repeat(angles, self.n_tx)

        # tx center value is calculated with the assumption that the delays
        # are "normalized to 0 values (i.e. min(all_delays) == 0.
        # We need to take into account the actual delays here:
        # the min(delays) may be != 0, e.g. when we reconstructing only some
        # subsequence of the original sequence.
        tx_center_delay -= self._get_min_delay(const_metadata.context.raw_sequence)

        self.x_size = len(self.x_grid)
        self.z_size = len(self.z_grid)
        output_shape = (self.n_seq, self.n_tx, self.x_size, self.z_size)
        self.output_buffer = self.num_pkg.zeros(output_shape, dtype=self.num_pkg.complex64)
        x_block_size = min(self.x_size, 16)
        z_block_size = min(self.z_size, 16)
        tx_block_size = min(self.n_tx, 4)
        self.block_size = (z_block_size, x_block_size, tx_block_size)
        self.grid_size = (int((self.z_size - 1) // z_block_size + 1),
                          int((self.x_size - 1) // x_block_size + 1),
                          int((self.n_seq * self.n_tx - 1) // tx_block_size + 1))
        self.x_pix = self.num_pkg.asarray(self.x_grid, dtype=self.num_pkg.float32)
        self.z_pix = self.num_pkg.asarray(self.z_grid, dtype=self.num_pkg.float32)

        # System and transmit properties.
        self.sos = self.num_pkg.float32(tx_op.speed_of_sound)
        self.fn = self.num_pkg.float32(tx_op.excitation.center_frequency)
        self.pitch = self.num_pkg.float32(probe_model.pitch)
        start_sample = rx_sample_range[0]

        # Probe description
        element_pos_x = probe_model.element_pos_x
        element_pos_z = probe_model.element_pos_z
        element_angle_tang = np.tan(probe_model.element_angle)
        self.n_elements = probe_model.n_elements

        device_props = cp.cuda.runtime.getDeviceProperties(0)
        if device_props["totalConstMem"] < 256 * 3 * 4:  # 3 float32 arrays, 256 elements max
            raise ValueError("There is not enough constant memory available!")

        x_elem = np.asarray(element_pos_x, dtype=self.num_pkg.float32)
        z_elem = np.asarray(element_pos_z, dtype=self.num_pkg.float32)
        tang_elem = np.asarray(element_angle_tang, dtype=self.num_pkg.float32)

        self._x_elem_const_offset = ReconstructLri.X_ELEM_CONST_POOL.reserve_new_array(np.squeeze(x_elem))
        self._z_elem_const_offset = ReconstructLri.Z_ELEM_CONST_POOL.reserve_new_array(np.squeeze(z_elem))
        self._tang_elem_const_offset = ReconstructLri.TANG_ELEM_CONST_POOL.reserve_new_array(np.squeeze(tang_elem))

        tx_center_angles, tx_center_x, tx_center_z = arrus.kernels.tx_rx_sequence.get_aperture_center(
            tx_centers, probe_model)
        tx_center_angles = tx_center_angles + angles
        self.tx_ang_zx = self.num_pkg.asarray(tx_center_angles, dtype=self.num_pkg.float32)
        self.tx_ap_cent_x = self.num_pkg.asarray(tx_center_x, dtype=self.num_pkg.float32)
        self.tx_ap_cent_z = self.num_pkg.asarray(tx_center_z, dtype=self.num_pkg.float32)

        # first/last probe element in TX aperture
        tx_ap_origin = np.round(tx_centers - (tx_sizes - 1) / 2 + 1e-9).astype(np.int32)
        rx_ap_origin = np.round(rx_centers - (rx_sizes - 1) / 2 + 1e-9).astype(np.int32)
        tx_ap_first_elem = np.maximum(tx_ap_origin, 0)
        tx_ap_last_elem = np.minimum(tx_ap_origin + tx_sizes - 1, probe_model.n_elements - 1)
        self.tx_ap_first_elem = self.num_pkg.asarray(tx_ap_first_elem, dtype=self.num_pkg.int32)
        self.tx_ap_last_elem = self.num_pkg.asarray(tx_ap_last_elem, dtype=self.num_pkg.int32)
        self.rx_ap_origin = self.num_pkg.asarray(rx_ap_origin, dtype=self.num_pkg.int32)

        # Min/max tang
        if self.rx_tang_limits is not None:
            self.min_tang, self.max_tang = self.rx_tang_limits
        else:
            # Default:
            self.min_tang, self.max_tang = -0.5, 0.5

        self.min_tang = self.num_pkg.float32(self.min_tang)
        self.max_tang = self.num_pkg.float32(self.max_tang)

        self.tx_foc = self.num_pkg.asarray(focus, dtype=self.num_pkg.float32)
        burst_factor = tx_op.excitation.n_periods/(2 * self.fn)
        self.initial_delay = -start_sample/65e6+burst_factor+tx_center_delay
        self.initial_delay = self.num_pkg.float32(self.initial_delay)
        # Output metadata
        new_signal_description = dataclasses.replace(
            const_metadata.data_description,
            spacing=arrus.metadata.Grid(
                coordinates=(self.x_grid, self.z_grid)
            )
        )
        return const_metadata.copy(
            input_shape=output_shape,
            data_desc=new_signal_description
        )

    def process(self, data):
        data = self.num_pkg.ascontiguousarray(data)
        params = (
            self.output_buffer,
            data,
            self.n_elements,
            self.n_seq, self.n_tx, self.n_samples,
            self.z_pix, self.z_size,
            self.x_pix, self.x_size,
            self.sos, self.fs, self.fn,
            self.tx_foc, self.tx_ang_zx,
            self.tx_ap_cent_z, self.tx_ap_cent_x,
            self.tx_ap_first_elem, self.tx_ap_last_elem,
            self.rx_ap_origin, self.n_rx,
            self.min_tang, self.max_tang,
            self.initial_delay,
            self._z_elem_const_offset,
            self._x_elem_const_offset,
            self._tang_elem_const_offset
        )
        self._kernel(self.grid_size, self.block_size, params)
        return self.output_buffer



    def _get_min_delay(self, raw_sequence):
        all_delays = [np.min(op.tx.delays) for op in raw_sequence.ops]
        return np.min(all_delays)


class Sum(Operation):
    """
    Sum of array elements over a given axis.

    :param axis: axis along which a sum is performed
    """

    def __init__(self, axis=-1):
        self.axis = axis
        self.num_pkg = None

    def set_pkgs(self, num_pkg, **kwargs):
        self.num_pkg = num_pkg

    def prepare(self, const_metadata):
        output_shape = list(const_metadata.input_shape)
        actual_axis = len(output_shape) - 1 if self.axis == -1 else self.axis
        del output_shape[actual_axis]
        return const_metadata.copy(input_shape=tuple(output_shape))

    def process(self, data):
        return self.num_pkg.sum(data, axis=self.axis)


class Mean(Operation):
    """
    Average of array elements over a given axis.

    :param axis: axis along which a average is computed
    """

    def __init__(self, axis=-1):
        self.axis = axis
        self.num_pkg = None

    def set_pkgs(self, num_pkg, **kwargs):
        self.num_pkg = num_pkg

    def prepare(self, const_metadata):
        output_shape = list(const_metadata.input_shape)
        actual_axis = len(output_shape) - 1 if self.axis == -1 else self.axis
        del output_shape[actual_axis]
        return const_metadata.copy(input_shape=tuple(output_shape))

    def process(self, data):
        return self.num_pkg.mean(data, axis=self.axis)


def _get_rx_aperture_origin(aperture_center_element, aperture_size):
    return np.round(aperture_center_element - (aperture_size - 1) / 2 + 1e-9)


# -------------------------------------------- RF frame remapping.
# CPU remapping tools.
@dataclasses.dataclass
class Transfer:
    src_frame: int
    src_range: tuple
    dst_frame: int
    dst_range: tuple


def __group_transfers(frame_channel_mapping):
    result = []
    frame_mapping = frame_channel_mapping.frames
    channel_mapping = frame_channel_mapping.channels
    if frame_mapping.size == 0 or channel_mapping.size == 0:
        raise RuntimeError("Empty frame channel mappings")
    # Number of logical frames
    n_frames, n_channels = channel_mapping.shape
    for dst_frame in range(n_frames):
        current_dst_range = None
        prev_src_frame = None
        prev_src_channel = None
        current_src_frame = None
        current_src_range = None
        for dst_channel in range(n_channels):
            src_frame = frame_mapping[dst_frame, dst_channel]
            src_channel = channel_mapping[dst_frame, dst_channel]
            if src_channel < 0:
                # Omit current channel.
                # Negative src channel means, that the given channel
                # is not available and should be treated as missing.
                continue
            if (prev_src_frame is None  # the first transfer
                    # new src frame
                    or src_frame != prev_src_frame
                    # a gap in current frame
                    or src_channel != prev_src_channel + 1):
                # Close current source range
                if current_src_frame is not None:
                    transfer = Transfer(
                        src_frame=current_src_frame,
                        src_range=tuple(current_src_range),
                        dst_frame=dst_frame,
                        dst_range=tuple(current_dst_range)
                    )
                    result.append(transfer)
                # Start a new range
                current_src_frame = src_frame
                # [start, end)
                current_src_range = [src_channel, src_channel + 1]
                current_dst_range = [dst_channel, dst_channel + 1]
            else:
                # Continue current range
                current_src_range[1] = src_channel + 1
                current_dst_range[1] = dst_channel + 1
            prev_src_frame = src_frame
            prev_src_channel = src_channel
        # End a range for current frame.
        current_src_range = int(current_src_range[0]), int(current_src_range[1])
        transfer = Transfer(
            src_frame=int(current_src_frame),
            src_range=tuple(current_src_range),
            dst_frame=dst_frame,
            dst_range=tuple(current_dst_range))
        result.append(transfer)
    return result


def __remap(output_array, input_array, transfers):
    input_array = input_array
    for t in transfers:
        dst_l, dst_r = t.dst_range
        src_l, src_r = t.src_range
        output_array[t.dst_frame, :, dst_l:dst_r] = \
            input_array[t.src_frame, :, src_l:src_r]


class RemapToLogicalOrder(Operation):
    """
    Remaps the order of the data to logical order defined by the us4r device.

    If the batch size was equal 1, the raw ultrasound RF data with shape.
    (n_frames, n_samples, n_channels).
    A single metadata object will be returned.

    If the batch size was > 1, the the raw ultrasound RF data with shape
    (n_us4oems*n_samples*n_frames*n_batches, 32) will be reordered to
    (batch_size, n_frames, n_samples, n_channels). A list of metadata objects
    will be returned.
    """

    def __init__(self, num_pkg=None):
        self._transfers = None
        self._output_buffer = None
        self.xp = num_pkg
        self.remap = None

    def set_pkgs(self, num_pkg, **kwargs):
        self.xp = num_pkg

    def _is_prepared(self):
        return self._transfers is not None and self._output_buffer is not None

    def prepare(self, const_metadata: arrus.metadata.ConstMetadata):
        xp = self.xp
        # get shape, create an array with given shape
        # create required transfers
        # perform the transfers
        fcm = const_metadata.data_description.custom["frame_channel_mapping"]
        n_frames, n_channels = fcm.frames.shape
        n_samples_set = {op.rx.get_n_samples()
                         for op in const_metadata.context.raw_sequence.ops}

        # get (unique) number of samples in a frame
        if len(n_samples_set) > 1:
            raise arrus.exceptions.IllegalArgumentError(
                f"Each tx/rx in the sequence should acquire the same number of "
                f"samples (actual: {n_samples_set})")
        n_samples = next(iter(n_samples_set))
        batch_size = fcm.batch_size
        self.output_shape = (batch_size, n_frames, n_samples, n_channels)
        self._output_buffer = xp.zeros(shape=self.output_shape, dtype=xp.int16)

        if xp == np:
            # CPU
            raise ValueError(f"'{type(self).__name__}' is not implemented for CPU")
        else:
            # GPU
            import cupy as cp
            from arrus.utils.us4r_remap_gpu import get_default_grid_block_size, run_remap_v1
            self._fcm_frames = cp.asarray(fcm.frames)
            self._fcm_channels = cp.asarray(fcm.channels)
            self._fcm_us4oems = cp.asarray(fcm.us4oems)
            frame_offsets = fcm.frame_offsets
            #  TODO constant memory
            self._frame_offsets = cp.asarray(frame_offsets)
            # For each us4OEM, get number of physical frames this us4OEM gathers.
            # Note: this is the max number of us4OEMs IN USE.
            n_us4oems = cp.max(self._fcm_us4oems).get() + 1
            n_frames_us4oems = []
            # The us4OEM:0 is a master us4OEM that collects data from all transmits,
            # even if its channels are not included in the RX aperture (each frame
            # contains frame metadata information).
            n_frames_us4oems.append(fcm.n_frames[0]//batch_size)
            for us4oem in range(1, n_us4oems):
                us4oem_frames = self._fcm_frames[self._fcm_us4oems == us4oem]
                if us4oem_frames.size == 0:
                    n_frames_us4oems.append(0)
                else:
                    n_frames_us4oem = cp.max(us4oem_frames).get().item() + 1
                    n_frames_us4oems.append(n_frames_us4oem)

            #  TODO constant memory
            self._n_frames_us4oems = cp.asarray(n_frames_us4oems, dtype=cp.uint32)
            self.grid_size, self.block_size = get_default_grid_block_size(
                self._fcm_frames, n_samples,
                batch_size
            )

            def gpu_remap_fn(data):
                run_remap_v1(self.grid_size, self.block_size,
                             [self._output_buffer, data,
                              self._fcm_frames, self._fcm_channels, self._fcm_us4oems,
                              self._frame_offsets,
                              self._n_frames_us4oems,
                              batch_size, n_frames, n_samples, n_channels])

            self._remap_fn = gpu_remap_fn
        return const_metadata.copy(input_shape=self.output_shape)

    def process(self, data):
        self._remap_fn(data)
        return self._output_buffer


class RemapToLogicalOrderV2(Operation):
    """
    Remaps the order of the data to logical order defined by the us4r device.

    If the batch size was equal 1, the raw ultrasound RF data with shape.
    (1, n_frames, n_channels, n_samples, n_components).
    A single metadata object will be returned.

    If the batch size was > 1, the raw ultrasound RF data with shape
    (n_us4oems*n_samples*n_frames*n_batches, n_components, 32) will be reordered
    to (batch_size, n_frames, n_channels, n_samples, n_components).
    A list of metadata objects will be returned.
    """

    def __init__(self, num_pkg=None):
        self._output_buffer = None
        self.xp = num_pkg
        self.remap = None

    def set_pkgs(self, num_pkg, **kwargs):
        self.xp = num_pkg

    def _is_prepared(self):
        return self._output_buffer is not None

    def prepare(self, const_metadata: arrus.metadata.ConstMetadata):
        xp = self.xp
        # get shape, create an array with given shape
        # create required transfers
        # perform the transfers
        fcm = const_metadata.data_description.custom["frame_channel_mapping"]
        n_frames, n_channels = fcm.frames.shape
        n_samples_set = {op.rx.get_n_samples()
                         for op in const_metadata.context.raw_sequence.ops}

        # get (unique) number of samples in a frame
        if len(n_samples_set) > 1:
            raise arrus.exceptions.IllegalArgumentError(
                f"Each tx/rx in the sequence should acquire the same number of "
                f"samples (actual: {n_samples_set})")
        n_samples = next(iter(n_samples_set))
        batch_size = fcm.batch_size

        input_order = len(const_metadata.input_shape)
        # Input: RF data: (total_n_samples, 32),
        # IQ data: (total_n_samples, 2, 32)
        n_components = 1 if input_order == 2 else 2
        self.output_shape = (batch_size, n_frames, n_channels, n_samples, n_components)
        self._output_buffer = xp.zeros(shape=self.output_shape, dtype=xp.int16)
        if xp == np:
            # CPU
            raise ValueError(f"'{type(self).__name__}' is not implemented for CPU")
        else:
            # GPU
            import cupy as cp
            from arrus.utils.us4r_remap_gpu import get_default_grid_block_size_v2, run_remap_v2
            self._fcm_frames = cp.asarray(fcm.frames)
            self._fcm_channels = cp.asarray(fcm.channels)
            self._fcm_us4oems = cp.asarray(fcm.us4oems)
            frame_offsets = fcm.frame_offsets
            #  TODO constant memory
            self._frame_offsets = cp.asarray(frame_offsets)
            # For each us4OEM, get number of physical frames this us4OEM gathers.
            # Note: this is the maximum id of us4OEM IN USE.
            n_us4oems = cp.max(self._fcm_us4oems).get() + 1
            n_frames_us4oems = []
            for us4oem in range(n_us4oems):
                us4oem_frames = self._fcm_frames[self._fcm_us4oems == us4oem]
                if us4oem_frames.size == 0:
                    n_frames_us4oems.append(0)
                else:
                    n_frames_us4oem = cp.max(us4oem_frames).get().item()
                    n_frames_us4oems.append(n_frames_us4oem)
            #  TODO constant memory
            self._n_frames_us4oems = cp.asarray(n_frames_us4oems, dtype=cp.uint32) + 1
            self.grid_size, self.block_size = get_default_grid_block_size_v2(
                self._fcm_frames, n_samples,
                batch_size
            )

            def gpu_remap_fn(data):
                run_remap_v2(self.grid_size, self.block_size,
                             [self._output_buffer, data,
                              self._fcm_frames, self._fcm_channels,
                              self._fcm_us4oems, self._frame_offsets,
                              self._n_frames_us4oems,
                              batch_size, n_frames, n_samples, n_channels,
                              n_components])

            self._remap_fn = gpu_remap_fn
        return const_metadata.copy(input_shape=self.output_shape)

    def process(self, data):
        self._remap_fn(data)
        return self._output_buffer


class ToRealOrComplex(Operation):
    """
    Converts the input array with shape
    (..., n_components), a particular dtype, to:
    - complex64 with shape (...) if n_components == 2 (regardles of dtype)
    - dtype with shape (...) if n_components == 1 (simply, removes the last
      axis).
    """

    def __init__(self, num_pkg=None):
        self._output_buffer = None
        self.xp = num_pkg

    def set_pkgs(self, num_pkg, **kwargs):
        self.xp = num_pkg

    def prepare(self, const_metadata: arrus.metadata.ConstMetadata):
        input_shape = const_metadata.input_shape
        n_components = input_shape[-1]

        output_shape = input_shape[:-1]
        if n_components == 2:
            output_dtype = self.xp.complex64
            self.process = self._process_to_complex
        elif n_components == 1:
            output_dtype = const_metadata.dtype
            self.process = self._process_to_real
        else:
            raise ValueError(f"Unhandled number of components: {n_components},"
                             f"should be 1 (real) or 2 (complex).")

        # get shape, create an array with given shape
        # create required transfers
        return const_metadata.copy(input_shape=output_shape,
                                   dtype=output_dtype)

    def _process_to_complex(self, data):
        output = data.astype(self.xp.float32)
        return output[..., 0] + 1j * output[..., 1]

    def _process_to_real(self, data):
        return data[..., 0]


class Reshape(Operation):
    """
    Reshapes input data to a given shape.
    """

    def __init__(self, *shape):
        super().__init__()
        self.shape = shape

    def prepare(self, const_metadata):
        return const_metadata.copy(input_shape=self.shape)

    def process(self, data):
        return data.reshape(*self.shape)





def _get_speed_of_sound(context):
    seq = context.sequence
    medium = context.medium
    if seq.speed_of_sound is not None:
        return seq.speed_of_sound
    else:
        return medium.speed_of_sound


class ExtractMetadata(Operation):

    def __init__(self):
        super().__init__()

    def set_pkgs(self, **kwargs):
        super().set_pkgs(**kwargs)

    def prepare(self, const_metadata):
        n_samples = const_metadata.context.raw_sequence.get_n_samples()
        if len(n_samples) > 1:
            raise ValueError("All Rx ops should gather the same number "
                             "of samples.")
        self._n_samples = next(iter(n_samples))
        fcm = const_metadata.data_description.custom["frame_channel_mapping"]
        # Metadata is saved by us4OEM:0 module only.
        self._n_frames = fcm.n_frames[0]
        self._n_repeats = const_metadata.context.raw_sequence.n_repeats

        input_shape = const_metadata.input_shape
        is_ddc = len(input_shape) == 3
        self._slices = (slice(0, self._n_samples * self._n_frames, self._n_samples),)
        if is_ddc:
            self._slices = self._slices + (0,)  # Select "I" value.
        return const_metadata

    def process(self, data):
        return data[self._slices] \
            .reshape(self._n_frames, -1) \
            .copy()


class ReconstructLri3D(Operation):
    """
    Rx beamforming for synthetic aperture imaging for matrix array.

    tx_foc, tx_ang_zx, tx_ang_zy: arrays

    Expected input data shape: batch_size, n_emissions, n_rx_x, n_rx_y, n_samples
    :param x_grid: output image grid points (OX coordinates)
    :param y_grid: output image grid points (OY coordinates)
    :param z_grid: output image grid points  (OZ coordinates)
    :param rx_tang_limits: RX apodization angle limits (given as the tangent of the angle), \
      a pair of values (min, max). If not provided or None, [-0.5, 0.5] range will be used
    """

    def __init__(self, x_grid, y_grid, z_grid, tx_foc, tx_ang_zx, tx_ang_zy,
                 speed_of_sound, rx_tang_limits=None):
        self.tx_ang_zy = tx_ang_zy
        self.tx_ang_zx = tx_ang_zx
        self.tx_foc = tx_foc
        self.x_grid = x_grid
        self.y_grid = y_grid
        self.z_grid = z_grid
        self.speed_of_sound = speed_of_sound
        import cupy as cp
        self.num_pkg = cp
        self.rx_tang_limits = rx_tang_limits

    def set_pkgs(self, num_pkg, **kwargs):
        if num_pkg is np:
            raise ValueError("ReconstructLri3D operation is implemented for GPU only.")

    def _get_aperture_boundaries(self, apertures):
        def get_min_max_x_y(ap):
            cords = np.argwhere(ap)
            y, x = zip(*cords)
            return np.min(x), np.max(x), np.min(y), np.max(y)

        min_max_x_y = (get_min_max_x_y(aperture) for aperture in apertures)
        min_x, max_x, min_y, max_y = zip(*min_max_x_y)
        min_x, max_x = np.atleast_1d(min_x), np.atleast_1d(max_x)
        min_y, max_y = np.atleast_1d(min_y), np.atleast_1d(max_y)
        return min_x, max_x, min_y, max_y

    def prepare(self, const_metadata):
        import cupy as cp

        current_dir = os.path.dirname(os.path.join(os.path.abspath(__file__)))
        _kernel_source = Path(os.path.join(current_dir, "iq_raw_2_lri_3d.cu")).read_text()
        self._kernel_module = self.num_pkg.RawModule(code=_kernel_source)
        self._kernel_module.compile()
        self._kernel = self._kernel_module.get_function("iqRaw2Lri3D")

        # INPUT PARAMETERS.
        # Input data shape.
        self.n_seq, self.n_tx, self.n_rx_y, self.n_rx_x, self.n_samples = const_metadata.input_shape

        seq = const_metadata.context.raw_sequence
        # TODO note: we assume here that a single TX/RX has the below properties
        # the same for each TX/RX. Validation is missing here.
        ref_tx_rx = seq.ops[0]
        ref_tx = ref_tx_rx.tx
        ref_rx = ref_tx_rx.rx
        probe_model = get_unique_probe_model(const_metadata)
        acq_fs = (const_metadata.context.device.sampling_frequency / ref_rx.downsampling_factor)
        start_sample = ref_rx.sample_range[0]

        self.y_size = len(self.y_grid)
        self.x_size = len(self.x_grid)
        self.z_size = len(self.z_grid)
        output_shape = (self.n_seq, self.y_size, self.x_size, self.z_size)
        self.output_buffer = self.num_pkg.zeros(output_shape, dtype=self.num_pkg.complex64)
        x_block_size = min(self.z_size, 8)
        y_block_size = min(self.x_size, 8)
        z_block_size = min(self.y_size, 8)
        self.block_size = (x_block_size, y_block_size, z_block_size)
        self.grid_size = (int((self.z_size - 1) // z_block_size + 1),
                          int((self.x_size - 1) // x_block_size + 1),
                          int((self.y_size - 1) // y_block_size + 1))

        self.y_pix = self.num_pkg.asarray(self.y_grid, dtype=self.num_pkg.float32)
        self.x_pix = self.num_pkg.asarray(self.x_grid, dtype=self.num_pkg.float32)
        self.z_pix = self.num_pkg.asarray(self.z_grid, dtype=self.num_pkg.float32)

        # System and transmit properties.
        self.sos = self.num_pkg.float32(self.speed_of_sound)
        self.fs = self.num_pkg.float32(const_metadata.data_description.sampling_frequency)
        self.fn = self.num_pkg.float32(ref_tx.excitation.center_frequency)
        self.tx_foc = self.num_pkg.asarray(self.tx_foc).astype(np.float32)
        self.tx_ang_zx = self.num_pkg.asarray(self.tx_ang_zx).astype(np.float32)
        self.tx_ang_zy = self.num_pkg.asarray(self.tx_ang_zy).astype(np.float32)

        # Probe description
        # TODO specific for Vermon mat-3d probe.
        pitch = probe_model.pitch
        self.n_elements = 32
        n_rows_x = self.n_elements
        n_rows_y = self.n_elements + 3
        # General regular position of elements
        element_pos_x = np.linspace(-(n_rows_x - 1) / 2, (n_rows_x - 1) / 2, num=n_rows_x)
        element_pos_x = element_pos_x * pitch

        element_pos_y = np.linspace(-(n_rows_y - 1) / 2, (n_rows_y - 1) / 2, num=n_rows_y)
        element_pos_y = element_pos_y * pitch
        element_pos_y = np.delete(element_pos_y, (8, 17, 26))

        element_pos_x = element_pos_x.astype(np.float32)
        element_pos_y = element_pos_y.astype(np.float32)
        # Put the data into GPU constant memory.
        device_props = cp.cuda.runtime.getDeviceProperties(0)
        if device_props["totalConstMem"] < 256 * 2 * 4:  # 2 float32 arrays, 256 elements max
            raise ValueError("There is not enough constant memory available!")
        x_elem = np.asarray(element_pos_x, dtype=self.num_pkg.float32)
        self._x_elem_const = _get_const_memory_array(
            self._kernel_module, name="xElemConst", input_array=x_elem)
        y_elem = np.asarray(element_pos_y, dtype=self.num_pkg.float32)
        self._y_elem_const = _get_const_memory_array(
            self._kernel_module, name="yElemConst", input_array=y_elem)

        def get_min_max_x_y(aperture):
            cords = np.argwhere(aperture)
            y, x = zip(*cords)
            return np.min(x), np.max(x), np.min(y), np.max(y)

        # TODO assumption, that probe has the same number elements in both dimensions
        tx_apertures = (tx_rx.tx.aperture.reshape((self.n_elements, self.n_elements)) for tx_rx in seq.ops)
        rx_apertures = (tx_rx.rx.aperture.reshape((self.n_elements, self.n_elements)) for tx_rx in seq.ops)
        tx_bounds = self._get_aperture_boundaries(tx_apertures)
        rx_bounds = self._get_aperture_boundaries(rx_apertures)
        txap_min_x, txap_max_x, txap_min_y, txap_max_y = tx_bounds
        rxap_min_x, rxap_max_x, rxap_min_y, rxap_max_y = rx_bounds
        rxap_size_x = set((rxap_max_x - rxap_min_x).tolist())
        rxap_size_y = set((rxap_max_y - rxap_min_y).tolist())
        if len(rxap_size_x) > 1 or len(rxap_size_y) > 1:
            raise ValueError("Each TX/RX aperture should have the same square aperture size.")
        rxap_size_x = next(iter(rxap_size_x))
        rxap_size_y = next(iter(rxap_size_y))
        # The above can be also compared with the size of data, but right we are not doing it here

        self.tx_ap_first_elem_x = self.num_pkg.asarray(txap_min_x, dtype=self.num_pkg.int32)
        self.tx_ap_last_elem_x = self.num_pkg.asarray(txap_max_x, dtype=self.num_pkg.int32)
        self.tx_ap_first_elem_y = self.num_pkg.asarray(txap_min_y, dtype=self.num_pkg.int32)
        self.tx_ap_last_elem_y = self.num_pkg.asarray(txap_max_y, dtype=self.num_pkg.int32)
        # RX AP
        self.rx_ap_first_elem_x = self.num_pkg.asarray(rxap_min_x, dtype=self.num_pkg.int32)
        self.rx_ap_first_elem_y = self.num_pkg.asarray(rxap_min_y, dtype=self.num_pkg.int32)

        # Find the center of TX aperture.
        # TODO note: this method assumes that all TX/RXs have a rectangle TX aperture
        # 1. Find the position of the center.
        tx_ap_center_x = (element_pos_x[txap_min_x] + element_pos_x[txap_max_x]) / 2
        tx_ap_center_y = (element_pos_y[txap_min_y] + element_pos_y[txap_max_y]) / 2
        # element index -> element position
        ap_center_elem_x = np.interp(tx_ap_center_x, element_pos_x, np.arange(len(element_pos_x)))
        ap_center_elem_y = np.interp(tx_ap_center_y, element_pos_y, np.arange(len(element_pos_y)))
        # TODO Currently 'floor' NN, consider interpolating into
        #  the center delay
        ap_center_elem_x = np.floor(ap_center_elem_x).astype(np.int32)
        ap_center_elem_y = np.floor(ap_center_elem_y).astype(np.int32)
        self.tx_ap_cent_x = self.num_pkg.asarray(tx_ap_center_x).astype(np.float32)
        self.tx_ap_cent_y = self.num_pkg.asarray(tx_ap_center_y).astype(np.float32)

        # FIND THE TX_CENTER_DELAY
        # Make sure, that for all TX/RXs:
        # The center element is in the aperture
        # All TX/RX have (almost) the same delay in the aperture's center
        tx_center_delay = None
        for i, tx_rx in enumerate(seq.ops):
            tx = tx_rx.tx
            tx_center_x = ap_center_elem_x[i]
            tx_center_y = ap_center_elem_y[i]
            aperture = tx.aperture.reshape((self.n_elements, self.n_elements))
            delays = np.zeros(aperture.shape)
            delays[:] = np.nan
            delays[np.where(aperture)] = tx.delays.flatten()
            if not aperture[tx_center_y, tx_center_x]:
                # The aperture's center should transmit signal
                raise ValueError("TX aperture center should be turned on.")
            if tx_center_delay is None:
                tx_center_delay = delays[tx_center_y, tx_center_x]
            else:
                # Make sure that the center' delays is the same position for all TX/RXs
                current_center_delay = delays[tx_center_y, tx_center_x]
                if not np.isclose(tx_center_delay, current_center_delay):
                    raise ValueError(f"TX/RX {i}: center delay is not close "
                                     f"to the center delay of other TX/RXs."
                                     f"Assumed that the center element is:"
                                     f"({tx_center_y, tx_center_x}). "
                                     f"Center delays should be equalized "
                                     f"for all TX/RXs. ")

        # MIN/MAX TANG
        if self.rx_tang_limits is not None:
            self.min_tang, self.max_tang = self.rx_tang_limits
        else:
            # Default:
            self.min_tang, self.max_tang = -0.5, 0.5
        self.min_tang = self.num_pkg.float32(self.min_tang)
        self.max_tang = self.num_pkg.float32(self.max_tang)
        burst_factor = ref_tx.excitation.n_periods / (2 * self.fn)
        self.initial_delay = -start_sample / 65e6 + burst_factor + tx_center_delay
        self.initial_delay = self.num_pkg.float32(self.initial_delay)
        self.rx_apod = scipy.signal.windows.hamming(20).astype(np.float32)
        self.rx_apod = self.num_pkg.asarray(self.rx_apod)
        self.n_rx_apod = self.num_pkg.int32(len(self.rx_apod))

        return const_metadata.copy(input_shape=output_shape)

    def process(self, data):
        data = self.num_pkg.ascontiguousarray(data)
        params = (
            self.output_buffer, data,
            self.n_seq, self.n_tx, self.n_rx_y, self.n_rx_x, self.n_samples,
            self.z_pix, self.z_size,
            self.x_pix, self.x_size,
            self.y_pix, self.y_size,
            self.sos, self.fs, self.fn,
            self.tx_foc, self.tx_ang_zx, self.tx_ang_zy,
            self.tx_ap_cent_x, self.tx_ap_cent_y,
            self.tx_ap_first_elem_x, self.tx_ap_last_elem_x,
            self.tx_ap_first_elem_y, self.tx_ap_last_elem_y,
            self.min_tang, self.max_tang,
            self.min_tang, self.max_tang,
            self.initial_delay,
            self.rx_apod, self.n_rx_apod,
            self.rx_ap_first_elem_x, self.rx_ap_first_elem_y
        )
        self._kernel(self.grid_size, self.block_size, params)
        return self.output_buffer


class Equalize(Operation):
    """
    Equalize means values along a specific axis.
    """

    def __init__(self, axis=0, axis_offset=0, num_pkg=None):
        self.axis = axis
        self.axis_offset = axis_offset
        self.xp = num_pkg

    def set_pkgs(self, num_pkg, **kwargs):
        self.xp = num_pkg

    def prepare(self, const_metadata: arrus.metadata.ConstMetadata):
        self.input_dtype = const_metadata.dtype
        self.input_shape = const_metadata.input_shape
        if self.axis >= len(self.input_shape):
            raise ValueError(f"Equalize: axis out of bounds: {self.axis}, "
                             f"for shape: {self.input_shape}.")
        self.slice = [slice(None)] * len(self.input_shape)
        self.slice[self.axis] = slice(self.axis_offset, None)
        self.slice = tuple(self.slice)
        return const_metadata.copy()

    def process(self, data):
        d = data[self.slice]
        m = d.mean(axis=self.axis).astype(self.input_dtype)
        m = self.xp.expand_dims(m, axis=self.axis)
        return data - m


class DelayAndSumLUT(Operation):
    """
    Delay and sum using look-up tables.

    This operator requires GPU and cupy package installed.
    TODO Note:: the below operator will not work correctly for:
    - start_sample != 0,
    - downsampling_factor != 1.
    """

    def __init__(self,
                 tx_delays, tx_apodization,
                 rx_apodization, rx_delays,
                 output_type=None):
        self.tx_delays = tx_delays
        self.rx_delays = rx_delays
        self.tx_apodization = tx_apodization
        self.rx_apodization = rx_apodization
        import cupy as cp
        self.num_pkg = cp
        self.output_type = output_type if output_type is not None else "hri"

    def set_pkgs(self, num_pkg, **kwargs):
        if num_pkg is np:
            raise ValueError("ReconstructLri operation is implemented for GPU only.")

    def prepare(self, const_metadata):
        import cupy as cp
        current_dir = os.path.dirname(os.path.join(os.path.abspath(__file__)))
        _kernel_source = Path(os.path.join(current_dir, "das_lut.cu")).read_text()
        self._kernel_module = self.num_pkg.RawModule(code=_kernel_source)

        # INPUT PARAMETERS.
        # Input data shape.
        self.n_seq, self.n_tx, self.n_rx, self.n_samples = const_metadata.input_shape
        self.n_tx, self.y_size, self.x_size, self.z_size = self.tx_delays.shape
        self.n_rx, _, _, _ = self.rx_delays.shape

        seq = const_metadata.context.sequence
        raw_seq = const_metadata.context.raw_sequence
        probe_model = get_unique_probe_model(const_metadata)

        if self.output_type == "hri":
            self._kernel = self._kernel_module.get_function("delayAndSumLutHri")
            output_shape = (self.n_seq, self.y_size, self.x_size, self.z_size)
        elif self.output_type == "lri":
            self._kernel = self._kernel_module.get_function("delayAndSumLutLri")
            output_shape = (self.n_seq, self.n_tx, self.y_size, self.x_size, self.z_size)
        else:
            raise ValueError(f"Unsupported output type: {self.output_type}")

        downsampling_factor = raw_seq.ops[0].rx.downsampling_factor
        start_sample = raw_seq.ops[0].rx.sample_range[0]

        if downsampling_factor != 1:
            raise ValueError("Currently only downsampling factor == 1 "
                             f"is supported (got: {downsampling_factor})")
        if start_sample != 0:
            raise ValueError("Currently only start sample == 0 "
                             f"is supported (got: {start_sample})")
        acq_fs = (const_metadata.context.device.sampling_frequency / downsampling_factor)
        self.output_buffer = self.num_pkg.zeros(output_shape, dtype=self.num_pkg.complex64)
        y_block_size = min(self.y_size, 8)
        x_block_size = min(self.x_size, 8)
        z_block_size = min(self.z_size, 8)
        self.block_size = (z_block_size, x_block_size, y_block_size)
        self.grid_size = (int((self.z_size - 1) // z_block_size + 1),
                          int((self.x_size - 1) // x_block_size + 1),
                          int((self.y_size - 1) // y_block_size + 1))
        self.tx_delays = self.num_pkg.asarray(self.tx_delays, dtype=self.num_pkg.float32)
        self.rx_delays = self.num_pkg.asarray(self.rx_delays, dtype=self.num_pkg.float32)
        self.tx_apodization = self.num_pkg.asarray(self.tx_apodization, dtype=self.num_pkg.uint8)
        self.rx_apodization = self.num_pkg.asarray(self.rx_apodization, dtype=self.num_pkg.float32)
        # System and transmit properties.
        pulse = raw_seq.ops[0].tx.excitation
        self.fs = self.num_pkg.float32(const_metadata.data_description.sampling_frequency)
        self.fn = self.num_pkg.float32(pulse.center_frequency)

        self.n_elements = probe_model.n_elements
        burst_factor = pulse.n_periods / (2 * self.fn)
        self.initial_delay = -start_sample / 65e6 + burst_factor
        self.initial_delay = self.num_pkg.float32(self.initial_delay)
        return const_metadata.copy(input_shape=output_shape)

    def process(self, data):
        data = self.num_pkg.ascontiguousarray(data)
        params = (
            self.output_buffer,
            data,
            self.tx_delays, self.rx_delays,
            self.tx_apodization, self.rx_apodization,
            self.initial_delay,
            self.n_tx, self.n_samples, self.n_rx,
            self.y_size, self.x_size, self.z_size,
            self.fs, self.fn)
        self._kernel(self.grid_size, self.block_size, params)
        return self.output_buffer


class RunForDlPackCapsule(Operation):
    """
    Converts input cupy ndarray into the DL Pack capsule
    (https://github.com/dmlc/dlpack) and runs the provided callback function.

    The callback function should take DL Pack capsule as input and return
    a new cupy array.

    Note: experimental.
    """

    def __init__(self, callback, name=None):
        super().__init__(name=name)
        self.callback = callback

    def prepare(self, const_metadata):
        return const_metadata

    def process(self, data):
        dlpack_capsule = data.toDlpack()
        return self.callback(dlpack_capsule)


def get_unique_probe_model(const_metadata):
    seq = const_metadata.context.sequence
    if isinstance(seq, arrus.ops.imaging.SimpleTxRxSequence):
        if seq.tx_placement != seq.rx_placement:
            raise ValueError("TX and RX should be done on the same Probe.")
        placement = seq.tx_placement
    elif isinstance(seq, arrus.ops.us4r.TxRxSequence):
        placements_tx = {op.tx.placement for op in seq.ops}
        placements_rx = {op.rx.placement for op in seq.ops}
        placements = placements_tx.union(placements_rx)
        if len(placements) != 1:
            raise ValueError("TX and RX should be done on the same Probe.")
        placement = next(iter(placements))
    else:
        raise ValueError(f"Unsupported sequence type: {seq}")
    return const_metadata.context.device.get_probe_by_id(placement).model



<|MERGE_RESOLUTION|>--- conflicted
+++ resolved
@@ -31,11 +31,8 @@
 from collections import defaultdict
 from arrus.ops.us4r import TxRxSequence
 from arrus.ops.imaging import SimpleTxRxSequence
-<<<<<<< HEAD
+from functools import reduce
 import arrus.ops.us4r
-=======
-from functools import reduce
->>>>>>> d39c22bf
 
 def is_package_available(package_name):
     return importlib.util.find_spec(package_name) is not None
@@ -2492,7 +2489,7 @@
         if len(input_shape) == 3:
             input_n_frames, d2, d3 = input_shape
             output_shape = n_frames, d2, d3
-            self.selector = lambda data: data[self.frames, ...] 
+            self.selector = lambda data: data[self.frames, ...]
         elif len(input_shape) == 4:
             n_seq, input_n_frames, d2, d3 = input_shape
             output_shape = n_seq, n_frames, d2, d3
@@ -2662,29 +2659,18 @@
                 fs=const_metadata.data_description.sampling_frequency
             )
         elif isinstance(seq, TxRxSequence):
-<<<<<<< HEAD
             # Reference TX/RX ops
             ops = [op for op in seq.ops
                    if op.rx.aperture.size is None or op.rx.aperture.size > 0]
             seq = dataclasses.replace(seq, ops=ops)
-            self._assert_unique(seq, lambda op: op.tx.excitation.center_frequency, "center_frequency")
-            self._assert_unique(seq, lambda op: op.tx.excitation.n_periods, "n_periods")
-            self._assert_unique(seq, lambda op: op.rx.downsampling_factor, "downsampling_factor")
-            self._assert_unique(seq, lambda op: op.rx.sample_range, "sample_range")
-            self._assert_unique(seq, lambda op: op.tx.speed_of_sound, "speed_of_sound")
-
-            rx_op = ops[0].rx
-            tx_op = ops[0].tx
-=======
             _assert_unique_property(seq, lambda op: op.tx.excitation.center_frequency, "center_frequency")
             _assert_unique_property(seq, lambda op: op.tx.excitation.n_periods, "n_periods")
             _assert_unique_property(seq, lambda op: op.rx.downsampling_factor, "downsampling_factor")
             _assert_unique_property(seq, lambda op: op.rx.sample_range, "sample_range")
             _assert_unique_property(seq, lambda op: op.tx.speed_of_sound, "speed_of_sound")
-            # Reference TX/RX ops
-            rx_op = seq.ops[0].rx
-            tx_op = seq.ops[0].tx
->>>>>>> d39c22bf
+
+            rx_op = ops[0].rx
+            tx_op = ops[0].tx
             rx_sample_range = rx_op.sample_range
             angles = np.asarray([op.tx.angle for op in ops])
             focus = np.asarray([op.tx.focus for op in ops])
