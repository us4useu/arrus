import unittest
import dataclasses
import math
import numpy as np

import arrus.metadata
import arrus.kernels
import arrus.ops.imaging
import arrus.ops.us4r


# ---- Mock classes
# TODO extract device specification to separate classes
@dataclasses.dataclass(frozen=True)
class ProbeModelMock:
    n_elements: int
    pitch: float
    curvature_radius: float
        
    def __post_init__(self):
        element_pos_x, element_pos_z, element_angle = self._compute_element_position()
        super().__setattr__("element_pos_x", element_pos_x)
        super().__setattr__("element_pos_z", element_pos_z)
        super().__setattr__("element_angle", element_angle)

    # TODO move the below functions to some other package
    # (it should be part of image reconstruction implementation)
    def _compute_element_position(self):
        # element position along the surface
        element_position = np.arange(-(self.n_elements - 1) / 2,
                                     self.n_elements / 2)
        element_position = element_position * self.pitch

        if not self.is_convex_array():
            x_pos = element_position
            z_pos = np.zeros((1, self.n_elements))
            angle = np.zeros((1,self.n_elements))
        else:
            angle = element_position / self.curvature_radius
            x_pos = self.curvature_radius * np.sin(angle)
            z_pos = self.curvature_radius * np.cos(angle)
            z_pos = z_pos - np.min(z_pos)
        return x_pos, z_pos, angle

    def is_convex_array(self):
        return not (math.isnan(self.curvature_radius)
                    or self.curvature_radius == 0.0)

    @property
    def model_id(self):
        return "TestModel"


@dataclasses.dataclass(frozen=True)
class ProbeMock:
    model: ProbeModelMock


@dataclasses.dataclass(frozen=True)
class UltrasoundDeviceMock:
    probe: ProbeMock
    sampling_frequency: float
    data_sampling_frequency: float

    def get_probe_by_id(self, id):
        return self.probe


class ArrusTestCase(unittest.TestCase):
    pass


class ArrusImagingTestCase(ArrusTestCase):
    """
    Arrus processing test case.

    :param op: operator to test
    """

    def __init__(self, methodName: str = ...) -> None:
        super().__init__(methodName)
        self.op = None

    def run_op(self, **kwargs):
        """
        Run TestCase op with given parameters.

        This function assumes, that the `TestCase.op` was already set.

        Currently the below list describes a list of parameters that are
        required. If the parameters `xyz` is None, TestCase.xyz will be used.
        All the parameters not listed below will be passed to the operator constructor.

        Currently GPU implementation can only be tested.

        Currently the function assumes, that the op is an Operation from
        the arrus.utils.imaging module.

        :param data: data to process, numpy ndarray
        :param context: data processing context, including the description of
            the source of the data (ultrasound system, medium, eventually
            the history of processing that was already done)
            Note: the above is the FrameAcquisitionContext
        :return: op output (numpy.ndarray)
        """
        data = self.__get_param_or_field("data", kwargs)
        context = self.__get_param_or_field("context", kwargs)

        # Get arrus.utils.imaging.Operation constructor parameters
        constructor_params = kwargs.copy()
        constructor_params.pop("data", None)
        constructor_params.pop("context", None)

        # Create op instance
        op_class = self.op  # We assume field `op` is the subclass of Operation
        op_instance = op_class(**constructor_params)

        # Set op backend and processing device.
        import cupy as cp
        import cupyx.scipy.ndimage as cupy_scipy_ndimage
        pkgs = dict(num_pkg=cp, filter_pkg=cupy_scipy_ndimage)
        op_instance.set_pkgs(**pkgs)
        data = cp.asarray(data)

        # Prepare and initialize (context)
        const_metadata = arrus.metadata.ConstMetadata(
            context=context,
            # Note: the below are some assumptions, that may change in
            # the future
            data_desc=arrus.metadata.EchoDataDescription(
                sampling_frequency=context.device.sampling_frequency,
                custom={}
            ),
            input_shape=data.shape,
            is_iq_data=data.dtype == cp.complex64,
            dtype=data.dtype
        )
        op_instance.prepare(const_metadata=const_metadata)
        init_data = cp.zeros(data.shape, dtype=data.dtype) + 1000
        op_instance.initialize(init_data)
        # Now run the op for the given data:
        op_result = op_instance(data)
        if isinstance(op_result, cp.ndarray):
            op_result = op_result.get()
        elif not isinstance(op_result, np.ndarray):
            raise ValueError(f"Invalid output result type: {type(op_result)}")
        op_instance.close()
        return op_result

    def get_probe_model_instance(self, **kwargs):
        """
        Note: the function takes ProbeModelMock input parameters.
        """
        return ProbeMock(ProbeModelMock(**kwargs))

    def get_ultrasound_device(self, **kwargs):
        return UltrasoundDeviceMock(**kwargs)

    def get_default_context(self, device=None, sequence=None, medium=None):
        if sequence is None:
            sequence = arrus.ops.imaging.PwiSequence(
                angles=[0.0],
                pulse=arrus.ops.us4r.Pulse(center_frequency=6e6, n_periods=2,
                                           inverse=False),
                rx_sample_range=(0, 2048),
                downsampling_factor=1,
                speed_of_sound=1490,
                pri=100e-6,
                sri=50e-3
            )
        if device is None:
            device = self.get_ultrasound_device(
                probe=self.get_probe_model_instance(
                    n_elements=64,
                    pitch=0.2e-3,
                    curvature_radius=0.0
                ),
<<<<<<< HEAD
                sampling_frequency=120e6
=======
                sampling_frequency=65e6,
                data_sampling_frequency=65e6
>>>>>>> 2c4e63a7
            )
        # if medium is none, keep it None

        raw_sequence = self.__convert_to_raw_sequence(
            device, sequence, medium)

        acquisition_context = arrus.metadata.FrameAcquisitionContext(
            device=device, sequence=sequence, raw_sequence=raw_sequence,
            medium=medium, custom_data={}, constants=[]
        )
        return acquisition_context

    def __get_param_or_field(self, param_name, params):
        if param_name in params:
            return params[param_name]
        else:
            return getattr(self, param_name)

    def __convert_to_raw_sequence(self, device, sequence, medium):
        import arrus.kernels
        import arrus.kernels.kernel
        kernel = arrus.kernels.get_kernel(type(sequence))
        kernel_context = arrus.kernels.kernel.KernelExecutionContext(
            device=device, medium=medium, op=sequence, custom={})
        result = kernel(kernel_context)
        return result.sequence

<|MERGE_RESOLUTION|>--- conflicted
+++ resolved
@@ -175,12 +175,8 @@
                     pitch=0.2e-3,
                     curvature_radius=0.0
                 ),
-<<<<<<< HEAD
-                sampling_frequency=120e6
-=======
-                sampling_frequency=65e6,
-                data_sampling_frequency=65e6
->>>>>>> 2c4e63a7
+                sampling_frequency=120e6,
+                data_sampling_frequency=120e6
             )
         # if medium is none, keep it None
 
