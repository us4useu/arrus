--- conflicted
+++ resolved
@@ -19,16 +19,12 @@
     :param center_frequency: pulse center frequency [Hz]
     :param n_periods: number of periods of the generated pulse, possible values: 0.5, 1, 1.5, ...
     :param inverse: true if the signal amplitude should be reversed, false otherwise
-    :param amplitude: TX voltage amplitude level to set, available values: 1 (HV1), 2 (HV0)
+    :param amplitude_level: TX voltage amplitude level to set
     """
     center_frequency: float
     n_periods: float
     inverse: bool
-<<<<<<< HEAD
-    amplitude: int = 2
-=======
     amplitude_level: int = 2
->>>>>>> a3365e75
 
 
 @dataclass(frozen=True)
