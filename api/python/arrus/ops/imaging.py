import arrus.ops.us4r
import numpy as np
import arrus.ops
import dataclasses


@dataclasses.dataclass(frozen=True)
class LinSequence(arrus.ops.Operation):
    """
    A sequence of Tx/Rx operations for classical beamforming (linear scanning).

    Tx/Rxs from a given sequence differ in the location of the tx/rx aperture
    center (you can provide array of tx or rx aperture center elements).

    :param tx_aperture_center_element: vector of tx aperture center elements \
      [element]
    :param tx_aperture_size: size of the tx aperture [element]
    :param rx_aperture_center_element: vector of rx aperture center elements \
      [element]
    :param rx_aperture_size: size of the rx aperture [element]
    :param tx_focus: tx focal length [m]
    :param pulse: an excitation to perform
    :param rx_sample_range: [start, end) sample; total number of samples should be divisible by 64
    :param pri: pulse repetition interval [s]
    :param downsampling_factor: downsampling factor (decimation), integer \
      factor for decreasing sampling frequency of the output signal
    :param speed_of_sound: assumed speed of sound; can be None, in this case \
      a medium in current context will be used to determine speed of sound [m/s]
    :param tgc_start: tgc starting gain [dB]
    :param tgc_slope: tgc gain slope [dB/m]
<<<<<<< HEAD
    :param sri: sequence repetition interval - the time between consecutive \
      RF frames. When None, the time between consecutive RF frames is \
      determined by the total pri only. [s]
=======
    :param sri: sequence repetition interval - the time between consecutive RF frames. When None, the time between consecutive RF frames is determined by the total pri only. [s]
    :param init_delay: when the record should start, available options: 'tx_start' - the first recorded sample is when the transmit starts, 'tx_center' - the first recorded sample is delayed by tx aperture center delay and burst factor
>>>>>>> 4dc9c15d
    """
    tx_aperture_center_element: np.ndarray
    tx_aperture_size: float
    tx_focus: float
    pulse: arrus.ops.us4r.Pulse
    rx_aperture_center_element: np.ndarray
    rx_aperture_size: float
    pri: float
    rx_sample_range: tuple
    tgc_start: float
    tgc_slope: float
    speed_of_sound: float = None
    downsampling_factor: int = 1
    sri: float = None
<<<<<<< HEAD


@dataclasses.dataclass(frozen=True)
class PwiSequence:
    """
    A sequence of Tx/Rx operations for plane wave imaging.

    Tx/Rxs from a given sequence differ in the plane wave angle
    (you can provide a list of angles to transmit).

    Currently, full tx/rx aperture is used.

    :param angles: transmission angles [rad]
    :param pulse: an excitation to perform
    :param pri: pulse repetition interval [s]
    :param downsampling_factor: downsampling factor (decimation), integer
      factor for decreasing sampling frequency of the output signal
    :param speed_of_sound: assumed speed of sound [m/s]
    :param tgc_start: tgc starting gain [dB]
    :param tgc_slope: tgc gain slope [dB/m]
    :param sri: sequence repetition interval - the time between consecutive RF
      frames. When None, the time between consecutive RF frames is determined
      by the total pri only. [s]
    """
    angles: list
    pulse: arrus.ops.us4r.Pulse
    rx_sample_range: tuple
    downsampling_factor: int
    speed_of_sound: float
    pri: float
    tgc_start: float
    tgc_slope: float
    sri: float
=======
    init_delay: str = "tx_start"
>>>>>>> 4dc9c15d
<|MERGE_RESOLUTION|>--- conflicted
+++ resolved
@@ -28,14 +28,10 @@
       a medium in current context will be used to determine speed of sound [m/s]
     :param tgc_start: tgc starting gain [dB]
     :param tgc_slope: tgc gain slope [dB/m]
-<<<<<<< HEAD
     :param sri: sequence repetition interval - the time between consecutive \
       RF frames. When None, the time between consecutive RF frames is \
       determined by the total pri only. [s]
-=======
-    :param sri: sequence repetition interval - the time between consecutive RF frames. When None, the time between consecutive RF frames is determined by the total pri only. [s]
     :param init_delay: when the record should start, available options: 'tx_start' - the first recorded sample is when the transmit starts, 'tx_center' - the first recorded sample is delayed by tx aperture center delay and burst factor
->>>>>>> 4dc9c15d
     """
     tx_aperture_center_element: np.ndarray
     tx_aperture_size: float
@@ -50,7 +46,8 @@
     speed_of_sound: float = None
     downsampling_factor: int = 1
     sri: float = None
-<<<<<<< HEAD
+    init_delay: str = "tx_start"
+
 
 
 @dataclasses.dataclass(frozen=True)
@@ -83,7 +80,4 @@
     pri: float
     tgc_start: float
     tgc_slope: float
-    sri: float
-=======
-    init_delay: str = "tx_start"
->>>>>>> 4dc9c15d
+    sri: float