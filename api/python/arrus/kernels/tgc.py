import numpy as np
import arrus.ops.imaging
import arrus.ops.us4r


def compute_linear_tgc(seq_context, fs, linear_tgc):
    tgc_start = linear_tgc.start
    tgc_slope = linear_tgc.slope

    if tgc_start is None or tgc_slope is None:
        return [], []
    seq = seq_context.op
    if isinstance(seq, arrus.ops.imaging.SimpleTxRxSequence):
        sample_range = seq.rx_sample_range
        c = seq.speed_of_sound
        if c is None:
            c = seq_context.medium.speed_of_sound
    elif isinstance(seq, arrus.ops.us4r.TxRxSequence):
        sample_range = seq.get_sample_range_unique()
        if seq_context.medium is None:
            raise ValueError(
                "Medium definition is required for custom tx/rx sequence "
                "when setting linear TGC.")
        c = seq_context.medium.speed_of_sound
<<<<<<< HEAD
    else:
        raise ValueError(f"Unsupported type of TX/RX sequence: {type(seq)}")

    start_sample, end_sample = sample_range
    sampling_time = np.arange(0, end_sample, 50)/fs  # Arbitrary sampling freq.
=======
    ds = 64  # Arbitrary TGC curve sampling
    sampling_time = np.arange(0, end_sample, ds)
    sampling_time = np.append(sampling_time, [end_sample-1])
    sampling_time = sampling_time/fs
>>>>>>> c82eb6c7
    distance = sampling_time*c
    return sampling_time, tgc_start + distance*tgc_slope<|MERGE_RESOLUTION|>--- conflicted
+++ resolved
@@ -22,17 +22,12 @@
                 "Medium definition is required for custom tx/rx sequence "
                 "when setting linear TGC.")
         c = seq_context.medium.speed_of_sound
-<<<<<<< HEAD
     else:
         raise ValueError(f"Unsupported type of TX/RX sequence: {type(seq)}")
-
     start_sample, end_sample = sample_range
-    sampling_time = np.arange(0, end_sample, 50)/fs  # Arbitrary sampling freq.
-=======
     ds = 64  # Arbitrary TGC curve sampling
     sampling_time = np.arange(0, end_sample, ds)
     sampling_time = np.append(sampling_time, [end_sample-1])
     sampling_time = sampling_time/fs
->>>>>>> c82eb6c7
     distance = sampling_time*c
     return sampling_time, tgc_start + distance*tgc_slope