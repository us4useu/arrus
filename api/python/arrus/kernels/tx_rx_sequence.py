"""This module converts Python TxRxSequence to C++ API TxRxSequence.
In some time this module probably will not be needed anymore,
as all of the below functionality will be moved to C++ API.
"""
import dataclasses
import typing

import numpy as np
from arrus.ops.us4r import (
    TxRxSequence, Tx, Rx, TxRx, Aperture
)
from arrus.kernels.kernel import KernelExecutionContext, ConversionResults
from arrus.framework import Constant


def _sort_txs_by_aperture(sequence, probe_tx):
<<<<<<< HEAD
    def get_aperture_left(aperture):
        mask, _, = get_new_masked_aperture_if_necessary(aperture, probe_tx)
        return np.min(np.argwhere(mask.flatten()))
=======

    def get_aperture_left(aperture):
        mask, _, = get_new_masked_aperture_if_necessary(aperture, probe_tx)
        active_elements = np.argwhere(mask.flatten()).squeeze()
        if len(active_elements) > 0:
            return np.min(active_elements)
        else:
            raise ValueError(f"All Txs in the multi-Tx should have non-empty "
                             f"Tx aperture")
>>>>>>> e171ab31

    new_ops = []
    for op in sequence.ops:
        tx = op.tx
        if isinstance(tx, Tx):
            tx = [tx]
<<<<<<< HEAD
        txs = list(tx)
        txs = [(tx, get_aperture_left(tx.aperture)) for tx in txs]
        txs = sorted(txs, key=lambda x: x[1])
        txs = list(zip(*txs))[0]
        op = dataclasses.replace(op, tx=txs)
        new_ops.append(op)
=======
            op = dataclasses.replace(op, tx=tx)

        if len(tx) == 1:
            # Nothing to sort.
            new_ops.append(op)
        else:
            txs = list(tx)
            txs = [(tx, get_aperture_left(tx.aperture)) for tx in txs]
            txs = sorted(txs, key=lambda x: x[1])
            txs = list(zip(*txs))[0]
            op = dataclasses.replace(op, tx=txs)
            new_ops.append(op)
>>>>>>> e171ab31
    sequence = dataclasses.replace(sequence, ops=new_ops)
    return sequence


def process_tx_rx_sequence(context: KernelExecutionContext):
    """
    Performs all the necessary pre-processing needed to
    run raw TX/RX sequence on the us4r device.

    Currently, this function only translates (focus, angle, speed_of_sound)
    into a list of raw delays.
    """
    sequence: TxRxSequence = context.op
    tx_delay_constants = context.constants

    # Determine unique probe tx and rx id.
    probe_tx_id = sequence.get_tx_probe_id_unique()
    probe_rx_id = sequence.get_rx_probe_id_unique()
    probe_tx = context.device.get_probe_by_id(probe_tx_id).model
    probe_rx = context.device.get_probe_by_id(probe_rx_id).model
    fs: float = __get_sampling_frequency(context)
    # Sort Txs of each op by the first active element
    sequence = _sort_txs_by_aperture(sequence, probe_tx)
    # Update the following sequence parameters (if necessary):
    # - tx: aperture (to binary mask)
    # - rx: aperture (to binary mask), rx padding
    sequence, _, constants = convert_to_us4r_sequence_with_constants(
        sequence=sequence,
        probe_tx=probe_tx,
        probe_rx=probe_rx,
        fs=fs,
        tx_focus_constants=tx_delay_constants
    )
    return ConversionResults(
        sequence=sequence,
        constants=constants
    )


def convert_to_us4r_sequence(sequence: TxRxSequence, probe_tx, probe_rx, fs: float):
    """
    for backward compatibility
    """
    seq, center_delay, constants = convert_to_us4r_sequence_with_constants(
        sequence=sequence,
        probe_tx=probe_tx,
        probe_rx=probe_rx,
        fs=fs,
        tx_focus_constants=()
    )
    return seq, center_delay


def _get_full_tx_delays(constant_delays, sequence_with_masks):
    """
    :return: array (n ops, n elements)
    """
    output_array = []
    for i, op in enumerate(sequence_with_masks.ops):
        tx = op.tx
        core_delays = np.zeros(tx.aperture.shape, dtype=np.float32)
        core_delays[tx.aperture] = constant_delays[i]
        output_array.append(core_delays)
    return np.stack(output_array)


def __merge_txs(txs):
    """
    NOTE: assuming TXs are already sorted by the position of the first active element!
    """
    if len(txs) == 1:
        return txs[0]

    # Validate
    __assert_apertures_disjoint([tx.aperture for tx in txs])
    # assert sorted by the position of the first active element
    is_all_sorted_by_first_element = (np.diff([np.min(np.argwhere(tx.aperture)) for tx in txs]) > 0).all()
    assert is_all_sorted_by_first_element, "Internal error: txs: were not sorted appropriately"
    # assert unique values: excitation, placement
    n_unqiue_pulses = len({tx.excitation for tx in txs})  # NOTE: assuming tx.pulse is hashable
    if n_unqiue_pulses > 1:
        raise ValueError("Each TX of a single op should have exactly the same Pulse definition")
    n_unique_placements = len({tx.placement for tx in txs})
    if n_unique_placements > 1:
        raise ValueError("Each Tx of a single op should have exactly the same placement.")

    ref_tx = txs[0]
    aperture = ref_tx.aperture
    delays = np.zeros(len(aperture.flatten()), dtype=np.float32)
    delays[:] = np.nan
    for tx in txs:
        aperture = np.logical_or(aperture, tx.aperture)
        for d, i in zip(tx.delays, np.argwhere(tx.aperture).flatten().tolist()):
            delays[i] = d
    # Remove unused elements
    delays = delays[np.logical_not(np.isnan(delays))]
    return dataclasses.replace(ref_tx, aperture=aperture, delays=delays)


def convert_to_us4r_sequence_with_constants(
        sequence: TxRxSequence, probe_tx, probe_rx, fs: float,
        tx_focus_constants
):
    """
    NOTE: assumptions regarding sequence txs:
    - each tx is actually a list of txs (even a single-element tx)
    - txs are sorted by the position of the first element in the aperture
    """
    sequence_with_masks: TxRxSequence = set_aperture_masks(
        sequence=sequence,
        probe_tx=probe_tx,
        probe_rx=probe_rx
    )
    original_sequence = sequence
    dels, tx_center_delay = _get_tx_delays_internal(
        probe=probe_tx,
        sequence=sequence,
        seq_with_masks=sequence_with_masks,
    )
    # Calculate delays for each constant.
    new_ops = []
    # Update input sequence.
    for i, op in enumerate(sequence_with_masks.ops):
        # Replace the input txs with the txs with the raw tx delays
        new_txs = []
        for j, tx in enumerate(op.tx):
            d = dels[i][j]
            new_tx = dataclasses.replace(tx, delays=np.atleast_1d(d),
                                         focus=None, angle=None,
                                         speed_of_sound=None)
            new_txs.append(new_tx)
        # NOTE: assuming that new_txs are sorted by the first element of aperture!
        new_tx = __merge_txs(new_txs)

        sample_range = __get_sample_range(
            rx=op.rx, tx=new_tx, tx_delay_center=tx_center_delay, fs=fs)

        old_rx = op.rx
        new_rx = dataclasses.replace(old_rx,
                                     sample_range=sample_range,
                                     init_delay="tx_start")
        new_op = dataclasses.replace(op, tx=new_tx, rx=new_rx)
        new_ops.append(new_op)

    sequence = dataclasses.replace(sequence, ops=new_ops)

    output_constants = []
    for i, tx_focus_const in enumerate(tx_focus_constants):
        focus = tx_focus_const.value
        focuses = [focus]*len(sequence_with_masks.ops)
        constant_delays, _ = get_tx_delays_for_focuses(
            probe=probe_tx,
            sequence=original_sequence,
            seq_with_masks=sequence_with_masks,
            tx_focuses=focuses
        )
        full_tx_delays = _get_full_tx_delays(
            constant_delays, sequence_with_masks)
        output_constants.append(
            Constant(
                value=full_tx_delays,
                placement=tx_focus_const.placement,
                name=f"sequence/txDelays:{i}"
            )
        )
    return sequence, tx_center_delay, output_constants


def _get_tx_delays_internal(
        probe, sequence: TxRxSequence, seq_with_masks: TxRxSequence,
):
    focuses = [[tx.focus for tx in op.tx] if isinstance(op.tx, typing.Iterable) else [op.tx.focus]
               for op in sequence.ops]
    return get_tx_delays_for_focuses(
        probe, sequence, seq_with_masks, focuses)


def get_tx_delays(
        probe, sequence: TxRxSequence, seq_with_masks: TxRxSequence,
):
    sequence = _sort_txs_by_aperture(sequence, probe)
    seq_with_masks = _sort_txs_by_aperture(seq_with_masks, probe)
    return _get_tx_delays_internal(probe, sequence, seq_with_masks)


def get_tx_delays_for_focuses(
        probe, sequence: TxRxSequence, seq_with_masks: TxRxSequence,
        tx_focuses
):
    """
    Returns tx_center_delay = None when all TXs have empty aperture.

    For ops with multiple TX: the TX delays will be equalized to the MAXIMUM CENTER DELAY of the whole op.
    """
    # COMPUTE TX APERTURE CENTERS.
    tx_aperture_center_element = []
    for op in sequence.ops:
        op_centers = []
        for tx in op.tx:
            if tx.delays is not None:
                # custom delays
                ap_cent_elem = np.nan
            else:
                ap_cent_elem = __get_center_element(
                    tx.aperture, probe_model=probe
                )
            op_centers.append(ap_cent_elem)
        tx_aperture_center_element.append(np.asarray(op_centers))

    # COMPUTE TX DELAYS.
    tx_center_angles, tx_center_x, tx_center_z = \
        get_aperture_center(tx_aperture_center_element, probe)
    tx_delays = []  # (ntx,), each element: list of (n_elem delays). NOTE: n_elem is the number of probe elements
    center_delays = []  # (ntx, )
    element_x, element_z = probe.element_pos_x, probe.element_pos_z
    element_x, element_z = np.atleast_2d(element_x), np.atleast_2d(element_z)  # [1, n_elem]
    # Compute tx_delays
    for i, op in enumerate(sequence.ops):
        op_delays = []
        op_center_delays = []
        for j, tx in enumerate(op.tx):
            if tx.delays is not None:
                # RAW DELAYS
                delays = tx.delays
                center_delay = None
            else:
                tx_angle = tx.angle + tx_center_angles[i][j]
                tx_cent_x = tx_center_x[i][j]
                tx_cent_z = tx_center_z[i][j]
                c = tx.speed_of_sound
                tx_focus = tx_focuses[i][j]
                if np.isinf(tx_focus):
                    # PWI
                    delays = (element_x * np.sin(tx_angle)
                              + element_z * np.cos(tx_angle)) / c  # [1, n_elem]
                    center_delay = (tx_cent_x * np.sin(tx_angle)
                                    + tx_cent_z * np.cos(tx_angle)) / c  # scalar
                else:
                    # Virtual source/focus
                    focus_x = tx_cent_x + tx_focus * np.sin(tx_angle)  # scalar
                    focus_z = tx_cent_z + tx_focus * np.cos(tx_angle)  # scalar
                    delays = np.sqrt((focus_x - element_x) ** 2
                                     + (focus_z - element_z) ** 2) / c  # [1, n_elem]
                    center_delay = np.sqrt((focus_x - tx_cent_x) ** 2
                                           + (focus_z - tx_cent_z) ** 2) / c  # scalar
                    foc_defoc = 1 - 2*float(tx_focus > 0)
                    delays = delays * foc_defoc
                    center_delay = center_delay * foc_defoc

            op_delays.append(np.squeeze(delays))
            op_center_delays.append(center_delay)
        tx_delays.append(op_delays)
        # EQUALIZE TO THE MAXIMUM CENTER DELAY OF THE WHOLE OPERATION
        center_delays.append(op_center_delays)

    normalized_delays = []
    normalized_center_delays = []

    # Equalize delays to the TX center.
    for i, op in enumerate(sequence.ops):
        op_normalized_delays = []
        op_normalized_center_delays = []
        for j, tx in enumerate(op.tx):
            op_center_delay = center_delays[i][j]
            op_delays = tx_delays[i][j]
            tx_aperture_mask = seq_with_masks.ops[i].tx[j].aperture
            if op_center_delay is None:
                # RAW DELAYS pass-through. We do not equalize them.
                op_normalized_delays.append(op_delays)
                op_normalized_center_delays.append(np.nan)  # Do not equalize through the whole sequence
            else:
                # Delays calculated based on the focus,angle, sos.
                # Use only delays for the active elements.
                op_delays = op_delays[tx_aperture_mask]
                if len(op_delays) == 0:
                    # Empty TX aperture.
                    op_normalized_delays.append(op_delays)
                    op_normalized_center_delays.append(np.nan)
                else:
                    # Move tx delays to bias = 0.
                    delays_min = np.min(op_delays).item()
                    op_delays = op_delays - delays_min
                    op_center_delay = op_center_delay - delays_min
                    op_normalized_delays.append(op_delays)
                    op_normalized_center_delays.append(op_center_delay)
        normalized_delays.append(op_normalized_delays)
        normalized_center_delays.append(op_normalized_center_delays)

    # NOTE: HERE THE NORMALIZED_CENTER_DELAYS BECOME A LIST OF FLOAT VALUES (N_TX, )
    # Equalize TX delays for each op to have the same delay in the center of the aperture
    for i, op in enumerate(sequence.ops):
        if np.isnan(normalized_center_delays[i]).all():
            # Nothing to equalize, pass-through delays
            normalized_center_delays[i] = np.nan
        else:
            max_center_delay = np.nanmax(normalized_center_delays[i])
            for j, tx in enumerate(op.tx):
                if not np.isnan(normalized_center_delays[i][j]):
                    d = normalized_delays[i][j]
                    # Move back to the zero in the center of the aperture
                    d = d - normalized_center_delays[i][j]
                    # Move center delay to the maximum value
                    d = d + max_center_delay
                    normalized_delays[i][j] = d

            normalized_center_delays[i] = max_center_delay

    # Equalize through the whole sequence (NOTE: RX active operations only!)
    # The common delay applied for center of each TX aperture
    # So we can use a single TX center delay when RX beamforming the data.
    # The center of transmit will be in the same position for all TX/RXs.
    # Note: in the case when all TXs have empty TX aperture, None should be
    # returned.
    is_nothing_to_equalize = np.asarray([
        np.isnan(d) for d in normalized_center_delays
    ]).all()

    non_empty_rx_ops = [i for i, op in enumerate(seq_with_masks.ops) if np.sum(op.rx.aperture) > 0]

    if is_nothing_to_equalize:
        tx_center_delay = None
    else:
        tx_center_delay = np.nanmax(np.asarray(normalized_center_delays)[non_empty_rx_ops])
    equalized_tx_delays = []

    for i, (op, op_with_mask) in enumerate(zip(sequence.ops, seq_with_masks.ops)):
        op_equalized_tx_delays = []
        for j, tx in enumerate(op.tx):
            d = normalized_delays[i][j]
            cd = normalized_center_delays[i]
            if not np.isnan(cd) and len(d) > 0 and np.sum(op_with_mask.rx.aperture) > 0:
                # Non-empty delays.
                d = d - normalized_center_delays[i] + tx_center_delay
            op_equalized_tx_delays.append(d)
        equalized_tx_delays.append(op_equalized_tx_delays)

    return equalized_tx_delays, tx_center_delay


def get_aperture_center(tx_aperture_center_element, probe):
    """
    Interpolates given TX aperture center elements into the positions
    in a probe's coordinate system.
    """
    n_elements = probe.n_elements
    pitch = probe.pitch
    curvature_radius = probe.curvature_radius
    element_position = np.arange(-(n_elements - 1) / 2,
                                 n_elements / 2) * pitch
    if not probe.is_convex_array():
        angle = np.zeros(n_elements)
    else:
        angle = element_position / curvature_radius

    tx_aperture_center_angle, tx_aperture_center_x, tx_aperture_center_z = [], [], []
    for center_elements in tx_aperture_center_element:
        ap_angle = np.interp(center_elements,
                             np.arange(0, n_elements), angle)
        ap_center_z = np.interp(center_elements,
                             np.arange(0, n_elements),
                             np.squeeze(probe.element_pos_z))
        ap_center_x = np.interp(center_elements,
                             np.arange(0, n_elements),
                             np.squeeze(probe.element_pos_x))
        tx_aperture_center_angle.append(ap_angle)
        tx_aperture_center_z.append(ap_center_z)
        tx_aperture_center_x.append(ap_center_x)
    return tx_aperture_center_angle, tx_aperture_center_x, tx_aperture_center_z


def __get_center_element(aperture, probe_model):
    tx_ap_cent_elem = 0
    if isinstance(aperture, Aperture):
        return __get_aperture_center_element(aperture, probe_model)
    else:
        # aperture should be a numpy.ndarray
        if np.sum(aperture) == 0:
            # For empty TX aperture, we will eventually
            # get an empty array of delays (see the code
            # below, i.e. the part responsible for taking
            # delays for the aperture elements). So the
            # value below should not matter.
            tx_ap_cent_elem = 0
        elif np.sum(aperture) == 1:
            tx_ap_cent_elem = np.argwhere(aperture)
        else:
            ap_elems = np.argwhere(aperture).squeeze()
            loc_diff = set(np.diff(ap_elems))
            if loc_diff != {1}:
                raise ValueError("Continuous TX aperture is required "
                                 "for focus, angle, speed of sound "
                                 "combination.")
            tx_ap_start = np.min(ap_elems)
            tx_ap_end = np.max(ap_elems)
            tx_ap_cent_elem = (tx_ap_start + tx_ap_end) / 2
    return tx_ap_cent_elem


def get_apertures_center_elements(apertures: typing.Iterable[Aperture],
                                  probe_model):
    return np.asarray([
        __get_aperture_center_element(ap, probe_model)
        for ap in apertures
    ])


def get_apertures_sizes(apertures, probe_model):
    return np.asarray([
        ap.size if ap.size is not None else probe_model.n_elements
        for ap in apertures
    ])


def __get_aperture_center_element(aperture: Aperture, probe_model):
    if aperture.center_element is not None:
        return aperture.center_element
    elif aperture.center is not None:
        n_elem = probe_model.n_elements
        element_pos = (np.arange(0, n_elem) - (n_elem - 1) / 2) * probe_model.pitch
        return np.interp(aperture.center, element_pos, np.arange(0, n_elem))
    else:
        assert False


def __get_tx_list(tx):
    if isinstance(tx, Tx):
        return [tx]
    elif isinstance(tx, typing.Iterable):
        return tx
    else:
        raise ValueError(f"Invalid type of TX: {tx}")


def __assert_apertures_disjoint(apertures):
    apertures = np.stack(apertures).astype(np.int32)
    ntimes = np.sum(apertures, axis=0)
    if not (ntimes <= 1).all():
        raise ValueError(f"All TX/RX aperture should be disjoint, "
                         f"got: {apertures}")
<<<<<<< HEAD


=======


>>>>>>> e171ab31
def get_new_masked_aperture_if_necessary(ap, probe):
    if isinstance(ap, Aperture):
        center_element = __get_aperture_center_element(ap, probe)
        return __get_aperture_mask_with_padding(
            center_element=center_element,
            size=ap.size,
            probe_model=probe
        )
    else:
        return ap, (0, 0)


def set_aperture_masks(sequence, probe_tx, probe_rx) -> TxRxSequence:
    new_ops = []
    for i, op in enumerate(sequence.ops):
        # Replace
        old_tx = __get_tx_list(op.tx)
        new_txs = []

        for tx in old_tx:
            new_tx_ap, _ = get_new_masked_aperture_if_necessary(tx.aperture, probe=probe_tx)
            new_tx = dataclasses.replace(tx, aperture=new_tx_ap)
            new_txs.append(new_tx)

        old_rx = op.rx
        new_rx_ap, padding = get_new_masked_aperture_if_necessary(old_rx.aperture,
                                                                  probe=probe_rx)

        new_rx = dataclasses.replace(old_rx, aperture=new_rx_ap,
                                     padding=padding)
        new_op = dataclasses.replace(op, tx=new_txs, rx=new_rx)
        new_ops.append(new_op)
    return dataclasses.replace(sequence, ops=new_ops)


def __get_aperture_mask_with_padding(center_element, size, probe_model):
    n_elem = probe_model.n_elements
    if size == 0:
        return np.zeros(n_elem).astype(bool), (0, 0)
    if size is None:
        size = n_elem
    left_half_size = (size - 1) / 2  # e.g. size 32 -> 15, size 33 -> 16
    # left side:
    origin = int(round(center_element - left_half_size + 1e-9))  # e.g. center 0 -> origin -15
    actual_origin = max(0, origin)
    left_padding = abs(min(origin, 0))  # origin -15 -> left padding 15
    # right side
    # aperture last element, e.g. center 0, size 32 -> 16
    end = origin + size - 1
    actual_end = min(n_elem - 1, end)
    right_padding = abs(min(actual_end - end, 0))
    aperture = np.zeros((n_elem,), dtype=bool)
    aperture[int(actual_origin):(int(actual_end) + 1)] = True
    return aperture, (left_padding, right_padding)


def __get_sample_range(rx, tx, tx_delay_center, fs):
    sample_range = rx.sample_range
    init_delay = rx.init_delay
    pulse = tx.excitation
    if init_delay == "tx_start":
        return sample_range
    elif init_delay == "tx_center":
        delay = get_init_delay(pulse, tx_delay_center)  # [s]
        delay = delay * fs / rx.downsampling_factor
        return tuple(int(round(v + delay)) for v in sample_range)
    else:
        raise ValueError(f"Unrecognized value '{init_delay}' for init_delay.")


def __get_sampling_frequency(context: KernelExecutionContext):
    if context.hardware_ddc is not None:
        return context.device.sampling_frequency / context.hardware_ddc.decimation_factor
    else:
        return context.device.sampling_frequency


def get_init_delay(pulse, tx_delay_center):
    """
    Returns burst factor [s]
    """
    n_periods = pulse.n_periods
    fc = pulse.center_frequency
    burst_factor = n_periods / (2 * fc)
    delay = burst_factor + tx_delay_center
    return delay


def get_center_delay(sequence: TxRxSequence, probe_tx, probe_rx):
    """
    NOTE: the input sequence TX must be defined by focus, angle speed of sound
    This function does not work with the tx rx sequence with raw delays.
    """
    sequence = _sort_txs_by_aperture(sequence, probe_tx)
    sequence_with_masks: TxRxSequence = set_aperture_masks(
        sequence=sequence,
        probe_tx=probe_tx,
        probe_rx=probe_rx
    )
    _, center_delay = _get_tx_delays_internal(probe_tx, sequence, sequence_with_masks)
    return center_delay<|MERGE_RESOLUTION|>--- conflicted
+++ resolved
@@ -14,11 +14,6 @@
 
 
 def _sort_txs_by_aperture(sequence, probe_tx):
-<<<<<<< HEAD
-    def get_aperture_left(aperture):
-        mask, _, = get_new_masked_aperture_if_necessary(aperture, probe_tx)
-        return np.min(np.argwhere(mask.flatten()))
-=======
 
     def get_aperture_left(aperture):
         mask, _, = get_new_masked_aperture_if_necessary(aperture, probe_tx)
@@ -28,21 +23,12 @@
         else:
             raise ValueError(f"All Txs in the multi-Tx should have non-empty "
                              f"Tx aperture")
->>>>>>> e171ab31
 
     new_ops = []
     for op in sequence.ops:
         tx = op.tx
         if isinstance(tx, Tx):
             tx = [tx]
-<<<<<<< HEAD
-        txs = list(tx)
-        txs = [(tx, get_aperture_left(tx.aperture)) for tx in txs]
-        txs = sorted(txs, key=lambda x: x[1])
-        txs = list(zip(*txs))[0]
-        op = dataclasses.replace(op, tx=txs)
-        new_ops.append(op)
-=======
             op = dataclasses.replace(op, tx=tx)
 
         if len(tx) == 1:
@@ -55,7 +41,6 @@
             txs = list(zip(*txs))[0]
             op = dataclasses.replace(op, tx=txs)
             new_ops.append(op)
->>>>>>> e171ab31
     sequence = dataclasses.replace(sequence, ops=new_ops)
     return sequence
 
@@ -495,13 +480,8 @@
     if not (ntimes <= 1).all():
         raise ValueError(f"All TX/RX aperture should be disjoint, "
                          f"got: {apertures}")
-<<<<<<< HEAD
-
-
-=======
-
-
->>>>>>> e171ab31
+
+
 def get_new_masked_aperture_if_necessary(ap, probe):
     if isinstance(ap, Aperture):
         center_element = __get_aperture_center_element(ap, probe)
