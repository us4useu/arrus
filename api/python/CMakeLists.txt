--- conflicted
+++ resolved
@@ -151,22 +151,3 @@
     DESTINATION
         ${ARRUS_PYTHON_INSTALL_DIR}/examples/us4oem/
 )
-<<<<<<< HEAD
-=======
-
-################################################################################
-# Python tests
-################################################################################
-if(ARRUS_RUN_TESTS)
-	# TODO most of the previous logic was moved to c++ code.
-    #create_python_venv(py_tests_venv ${CMAKE_CURRENT_BINARY_DIR})
-    #install_arrus_package(py_tests_venv_arius py_tests_venv python_whl "DIR")
-    #get_target_property(PY_TESTS_VENV_EXEC py_tests_venv VENV_EXECUTABLE)
-    #foreach(TEST_FILE IN LISTS TEST_FILES)
-    #    add_test(
-    #        NAME ${TEST_FILE}
-    #        COMMAND ${PY_TESTS_VENV_EXEC} -m unittest ${CMAKE_CURRENT_BINARY_DIR}/${TEST_FILE}
-    #    )
-    #endforeach()
-endif()
->>>>>>> 66e96a9c
