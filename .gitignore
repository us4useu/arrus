# Prerequisites
*.d

# Compiled Object files
*.slo
*.lo
*.o
*.obj

# Precompiled Headers
*.gch
*.pch

# Compiled Dynamic libraries
*.so
*.dylib
*.dll

# Fortran module files
*.mod
*.smod

# Compiled Static libraries
*.lai
*.la
*.a
*.lib

# Executables
*.exe
*.out
*.app

# Intellij IDEA directory
.idea/*

# ---- MATLAB
# Windows default autosave extension
*.asv

# OSX / *nix default autosave extension
*.m~

# Compiled MEX binaries (all platforms)
*.mex*

# Packaged app and toolbox files
*.mlappinstall
*.mltbx

# Generated helpsearch folders
helpsearch*/

# Simulink code generation folders
slprj/
sccprj/

# Matlab code generation folders
codegen/

# Simulink autosave extension
*.autosave

# Simulink cache files
*.slxc

# Octave session info
octave-workspace

# ---- Python
# Byte-compiled / optimized / DLL files
__pycache__/
*.py[cod]
*$py.class

# C extensions
*.so

# Distribution / packaging
.Python
/build/
develop-eggs/
dist/
downloads/
eggs/
.eggs/
lib/
lib64/
parts/
sdist/
var/
wheels/
pip-wheel-metadata/
share/python-wheels/
*.egg-info/
.installed.cfg
*.egg
MANIFEST

# PyInstaller
#  Usually these files are written by a python script from a template
#  before PyInstaller builds the exe, so as to inject date/other infos into it.
*.manifest
*.spec

# Installer logs
pip-log.txt
pip-delete-this-directory.txt

# Unit test / coverage reports
htmlcov/
.tox/
.nox/
.coverage
.coverage.*
.cache
nosetests.xml
coverage.xml
*.cover
*.py,cover
.hypothesis/
.pytest_cache/

# Translations
*.mo
*.pot

# Django stuff:
*.log
local_settings.py
db.sqlite3
db.sqlite3-journal

# Flask stuff:
instance/
.webassets-cache

# Scrapy stuff:
.scrapy

# Sphinx documentation
docs/_build/

# PyBuilder
target/

# Jupyter Notebook
.ipynb_checkpoints

# IPython
profile_default/
ipython_config.py

# pyenv
.python-version

# pipenv
#   According to pypa/pipenv#598, it is recommended to include Pipfile.lock in version control.
#   However, in case of collaboration, if having platform-specific dependencies or dependencies
#   having no cross-platform support, pipenv may install dependencies that don't work, or not
#   install all needed dependencies.
#Pipfile.lock

# celery beat schedule file
celerybeat-schedule

# SageMath parsed files
*.sage.py

# Environments
.env
.venv
env/
venv/
ENV/
env.bak/
venv.bak/

# Spyder project settings
.spyderproject
.spyproject

# Rope project settings
.ropeproject

# mkdocs documentation
/site

# mypy
.mypy_cache/
.dmypy.json
dmypy.json

# Pyre type checker
.pyre/
/python/bmode/rfBfr.mat

# CMake
CMakeGraphVizOptions.cmake
CMakeFiles

# vs code
.vscode
.vs/VSWorkspaceState.json
.vs/slnx.sqlite
.vs/arrus/v15/ipch/AutoPCH/ccf2eed0538b8880/AFEDDCEXAMPLE.ipch
.vs/arrus/v15/Browse.VC.db
.vs/arrus/v15/.suo
.vs/

<<<<<<< HEAD
# Installation folder
install/
=======
install
>>>>>>> b53251cc
<|MERGE_RESOLUTION|>--- conflicted
+++ resolved
@@ -208,9 +208,4 @@
 .vs/arrus/v15/.suo
 .vs/
 
-<<<<<<< HEAD
-# Installation folder
-install/
-=======
-install
->>>>>>> b53251cc
+install