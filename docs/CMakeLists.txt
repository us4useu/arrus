--- conflicted
+++ resolved
@@ -108,17 +108,10 @@
 create_python_venv(docs_venv ${CMAKE_CURRENT_BINARY_DIR})
 install_sphinx_package(sphinx_package docs_venv)
 
-<<<<<<< HEAD
-if(ARIUS_BUILD_PY)
-    install_arius_package(arius_package docs_venv python_whl "PKG")
-    CREATE_DOC_TARGET(python pdf docs_venv sphinx_package arius_package)
-    CREATE_DOC_TARGET(python html docs_venv sphinx_package arius_package)
-=======
 if(ARRUS_BUILD_PY)
-    install_arrus_package(arrus_package docs_venv python_whl)
+    install_arrus_package(arrus_package docs_venv python_whl "PKG")
     CREATE_DOC_TARGET(python pdf docs_venv sphinx_package arrus_package)
     CREATE_DOC_TARGET(python html docs_venv sphinx_package arrus_package)
->>>>>>> 39e9109b
 endif()
 
 if(ARRUS_BUILD_MATLAB)
