--- conflicted
+++ resolved
@@ -80,11 +80,7 @@
 
 ##### Prerequisites
 - the following Python packages: `setuptools virtualenv wheel`
-<<<<<<< HEAD
-- [SWIG](http://www.swig.org/download.html) 4.0.2
-=======
 - [SWIG](http://www.swig.org/download.html) exactly 4.0.2
->>>>>>> 366e8b30
 
 ##### Building
 
