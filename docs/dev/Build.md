# Building

To obtain the source files:
```
git clone https://github.com/us4useu/arrus.git
```

## Binaries

### Prerequisites

Note: on Linux you can use environment created with the `.docker/build/Dockerfile`.
The docker image contains all the packages needed to build ARRUS packages
and documentation.
To use it, change current directory to this repositorym, then call:
```
docker build -f .docker/build/Dockerfile --build-arg TARGETPLATFORM=linux/amd64 --no-cache -t us4useu/arrus-build
docker run -it --rm us4useu/arrus-build:latest
```
For `linux_aarch64` remember to change `TARGETPLATFORM` to `linux/arm64`.

All platforms and languages:
- [CMake](https://cmake.org) 3.17 at least
- [Python](https://python.org) 3.8 at least ([conda](https://docs.conda.io/en/latest/miniconda.html) is recommended)
<<<<<<< HEAD
- the following Python packages: `pip install conan==1.59.0 pydevops-us4us==0.2.0`
=======
- the following Python packages: `pip install conan==1.59.0 pydevops-us4us==0.1.0`
>>>>>>> c57fc8e3
- us4r drivers API headers and binaries (ask us4us developers for access)

`windows_x86_64`:
- the latest Windows 10
- MSVC 2017

`linux_x86_64` and `linux_aarch64`:
- Ubuntu 20.04 at least
- gcc >= 9.0,
- patchelf: `apt-get install patchelf`
- make sure that you are using libstdc++ for new ABI in your default conan profile
  `~/.conan/profiles/default`, the field `compiler.libcxx` should be set to `libstdc++11`. 
  In particular, you can generate a default profile settings file (if you don't have one), 
  using the following command `conan profile new default --detect`, then change the libstdc++ version
  in the config file appropriately. 

### Building C++ API (*core*)

The simplest option is to use `pydevops`. Change your current directory
to this repository, then select the parameters to be used during the build,
for example:

```
pydevops --clean --options build_type=Debug j=8 us4r_api_dir=/path/to/us4us/libraries
```
The above call will run `conan` and `cmake` configuration steps, build
the sources using OS-dependent generator (MSBuild or Unix Makefiles),
then install the result to the `./install` directory. Please check
`devops.py` file for more information what defaults are available.

Then, if you make any change to the source code and want to rebuild only
the last change, just call:
```
pydevops
```

#### Build Settings

The following `pydevops` and CMake options are available:
- `us4r_api_dir`: path to the us4R API headers and binaries,
- `build_type`: set one common build type for conan, cmake and unit tests
- `py` (optional, default: `OFF`): turns on Python API whl build (alias for CMake's `ARRUS_BUILD_PY`)
- `matlab` (optional, default: `OFF`): turns on MATLAB Toolbox build (alias for CMake's `ARRUS_BUILD_MATLAB`)
- `docs` (optional, default: `OFF`): turns on documentation build (alias for CMake's `ARRUS_BUILD_DOCS`)
- `tests` (optional, default: `OFF`): turns on unit tests build (alias for CMake's `ARRUS_RUN_TESTS`)
- `j`: specify number of jobs that should run the build

The following CMake options are available:
- `ARRUS_EMBED_DEPS` (optional, default: `OFF`): `ON` means that all the dynamically 
   linked binary dependencies will be copied to the `lib64` at the `install` stage
- `ARRUS_APPEND_VERSION_SUFFIX_DATE` (optional, default: `OFF`): `ON` means that 
   to the project's name a suffix with the current date will be appended

#### Python

##### Prerequisites
- the following Python packages: `setuptools virtualenv wheel`
- [SWIG](http://www.swig.org/download.html) at least 4.0.1

##### Building

Just remember to use option `py=on` 

```
pydevops --clean --options j=8 py=on us4r_api_dir=/path/to/us4us/libraries
```

#### MATLAB

##### Prerequisites

##### Building

Just remember to use option `matlab=on`

```
pydevops --clean --options j=8 matlab=on us4r_api_dir=/path/to/us4us/libraries
```

After the build is completed, the package is available in the subdirectory `build/api/python`.
To install it in your current Python environment, run `pip install -e build/api/python`.

#### Documentation

##### Prerequisites

All platforms:
- latest [Doxygen](https://doxygen.nl/) package,
- the following Python packages:
```
pip install sphinx==3.3.1 sphinx_rtd_theme==0.5.0 six breathe docutils==0.16 Jinja2==3.0.3 
pip install "git+https://github.com/pjarosik/matlabdomain@master#egg=sphinxcontrib-matlabdomain
```

`windows_x86_64`

- The latest [MiKTeX](https://miktex.org/) with packages: `ha-prosper`, `prosper`, `latex-tools`
- install the latest version of [strawberry perl](strawberryperl.com)

`linux_x86_64` and `Linux aarch64`:
```
sudo apt-get install texlive-base texlive-fonts-recommended texlive-latex-recommended texlive-latex-extra
sudo apt-get install latexmk
```

##### Building

Just remember to use option `docs=on`

```
pydevops --clean --options docs=on
```<|MERGE_RESOLUTION|>--- conflicted
+++ resolved
@@ -22,11 +22,7 @@
 All platforms and languages:
 - [CMake](https://cmake.org) 3.17 at least
 - [Python](https://python.org) 3.8 at least ([conda](https://docs.conda.io/en/latest/miniconda.html) is recommended)
-<<<<<<< HEAD
 - the following Python packages: `pip install conan==1.59.0 pydevops-us4us==0.2.0`
-=======
-- the following Python packages: `pip install conan==1.59.0 pydevops-us4us==0.1.0`
->>>>>>> c57fc8e3
 - us4r drivers API headers and binaries (ask us4us developers for access)
 
 `windows_x86_64`:
