--- conflicted
+++ resolved
@@ -51,27 +51,18 @@
     )
 endfunction()
 
-<<<<<<< HEAD
-function(install_arius_package TARGET_NAME VENV_TARGET PACKAGE_TARGET INSTALLATION_TYPE)
-    get_target_property(INSTALL_VENV_EXECUTABLE ${VENV_TARGET} VENV_EXECUTABLE)
-    get_target_property(INSTALL_VENV_DIR ${VENV_TARGET} VENV_DIR)
-    get_target_property(ARIUS_PACKAGE_NAME ${PACKAGE_TARGET} PACKAGE_NAME)
-    get_target_property(ARIUS_PACKAGE_DIR ${PACKAGE_TARGET} PACKAGE_DIR)
-    get_target_property(ARIUS_PACKAGE_SETUP_PY_DIR ${PACKAGE_TARGET} PACKAGE_SETUP_PY_DIR)
-    get_target_property(ARIUS_PACKAGE_STAMP ${PACKAGE_TARGET} PACKAGE_TIMESTAMP)
-=======
-function(install_arrus_package TARGET_NAME VENV_TARGET PACKAGE_TARGET)
+function(install_arrus_package TARGET_NAME VENV_TARGET PACKAGE_TARGET INSTALLATION_TYPE)
     get_target_property(INSTALL_VENV_EXECUTABLE ${VENV_TARGET} VENV_EXECUTABLE)
     get_target_property(INSTALL_VENV_DIR ${VENV_TARGET} VENV_DIR)
     get_target_property(ARRUS_PACKAGE_NAME ${PACKAGE_TARGET} PACKAGE_NAME)
     get_target_property(ARRUS_PACKAGE_DIR ${PACKAGE_TARGET} PACKAGE_DIR)
+    get_target_property(ARRUS_PACKAGE_SETUP_PY_DIR ${PACKAGE_TARGET} PACKAGE_SETUP_PY_DIR)
     get_target_property(ARRUS_PACKAGE_STAMP ${PACKAGE_TARGET} PACKAGE_TIMESTAMP)
->>>>>>> 39e9109b
 
     if("${INSTALLATION_TYPE}" STREQUAL "PKG")
-        set(INSTALL_ARIUS_OPTIONS "--upgrade" "--force-reinstall" "--find-links=${ARIUS_PACKAGE_DIR}" "${ARIUS_PACKAGE_NAME}")
+        set(INSTALL_ARRUS_OPTIONS "--upgrade" "--force-reinstall" "--find-links=${ARRUS_PACKAGE_DIR}" "${ARRUS_PACKAGE_NAME}")
     elseif("${INSTALLATION_TYPE}" STREQUAL "DIR")
-        set(INSTALL_ARIUS_OPTIONS "-e" "${ARIUS_PACKAGE_SETUP_PY_DIR}")
+        set(INSTALL_ARRUS_OPTIONS "-e" "${ARRUS_PACKAGE_SETUP_PY_DIR}")
     endif()
 
     # install the package
@@ -83,13 +74,8 @@
         COMMAND
             ${INSTALL_VENV_EXECUTABLE} -m pip install
             #TODO(pjarosik) consider appending timestamp to project version
-<<<<<<< HEAD
             # in order to avoid unecessary reinstallation of arius dependencies
-            ${INSTALL_ARIUS_OPTIONS}
-=======
-            # in order to avoid unecessary reinstallation of arrus dependencies
-            --find-links=${ARRUS_PACKAGE_DIR} ${ARRUS_PACKAGE_NAME}
->>>>>>> 39e9109b
+            ${INSTALL_ARRUS_OPTIONS}
         DEPENDS
             ${VENV_TARGET} ${PACKAGE_TARGET} ${ARRUS_PACKAGE_STAMP}
         WORKING_DIRECTORY
