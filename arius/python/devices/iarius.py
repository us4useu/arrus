# This file was automatically generated by SWIG (http://www.swig.org).
# Version 4.0.1
#
# Do not make changes to this file unless you know what you are doing--modify
# the SWIG interface file instead.

from sys import version_info as _swig_python_version_info
if _swig_python_version_info < (2, 7, 0):
    raise RuntimeError("Python 2.7 or later required")

# Import the low-level C/C++ module
if __package__ or "." in __name__:
    from . import _iarius
else:
    import _iarius

try:
    import builtins as __builtin__
except ImportError:
    import __builtin__

def _swig_repr(self):
    try:
        strthis = "proxy of " + self.this.__repr__()
    except __builtin__.Exception:
        strthis = ""
    return "<%s.%s; %s >" % (self.__class__.__module__, self.__class__.__name__, strthis,)


def _swig_setattr_nondynamic_instance_variable(set):
    def set_instance_attr(self, name, value):
        if name == "thisown":
            self.this.own(value)
        elif name == "this":
            set(self, name, value)
        elif hasattr(self, name) and isinstance(getattr(type(self), name), property):
            set(self, name, value)
        else:
            raise AttributeError("You cannot add instance attributes to %s" % self)
    return set_instance_attr


def _swig_setattr_nondynamic_class_variable(set):
    def set_class_attr(cls, name, value):
        if hasattr(cls, name) and not isinstance(getattr(cls, name), property):
            set(cls, name, value)
        else:
            raise AttributeError("You cannot add class attributes to %s" % cls)
    return set_class_attr


def _swig_add_metaclass(metaclass):
    """Class decorator for adding a metaclass to a SWIG wrapped class - a slimmed down version of six.add_metaclass"""
    def wrapper(cls):
        return metaclass(cls.__name__, cls.__bases__, cls.__dict__.copy())
    return wrapper


class _SwigNonDynamicMeta(type):
    """Meta class to enforce nondynamic attributes (no new attributes) for a class"""
    __setattr__ = _swig_setattr_nondynamic_class_variable(type.__setattr__)


<<<<<<< HEAD

def new_uint16Array(nelements):
    return _iarius.new_uint16Array(nelements)

def delete_uint16Array(ary):
    return _iarius.delete_uint16Array(ary)

def uint16Array_getitem(ary, index):
    return _iarius.uint16Array_getitem(ary, index)

def uint16Array_setitem(ary, index, value):
    return _iarius.uint16Array_setitem(ary, index, value)
=======
SHARED_PTR_DISOWN = _iarius.SHARED_PTR_DISOWN
>>>>>>> edbad546
PGA_GAIN_PGA_GAIN_24dB = _iarius.PGA_GAIN_PGA_GAIN_24dB
PGA_GAIN_PGA_GAIN_30dB = _iarius.PGA_GAIN_PGA_GAIN_30dB
LPF_PROG_LPF_PROG_15MHz = _iarius.LPF_PROG_LPF_PROG_15MHz
LPF_PROG_LPF_PROG_20MHz = _iarius.LPF_PROG_LPF_PROG_20MHz
LPF_PROG_LPF_PROG_35MHz = _iarius.LPF_PROG_LPF_PROG_35MHz
LPF_PROG_LPF_PROG_30MHz = _iarius.LPF_PROG_LPF_PROG_30MHz
LPF_PROG_LPF_PROG_50MHz = _iarius.LPF_PROG_LPF_PROG_50MHz
LPF_PROG_LPF_PROG_10MHz = _iarius.LPF_PROG_LPF_PROG_10MHz
ACTIVE_TERM_EN_ACTIVE_TERM_DIS = _iarius.ACTIVE_TERM_EN_ACTIVE_TERM_DIS
ACTIVE_TERM_EN_ACTIVE_TERM_EN = _iarius.ACTIVE_TERM_EN_ACTIVE_TERM_EN
GBL_ACTIVE_TERM_GBL_ACTIVE_TERM_50 = _iarius.GBL_ACTIVE_TERM_GBL_ACTIVE_TERM_50
GBL_ACTIVE_TERM_GBL_ACTIVE_TERM_100 = _iarius.GBL_ACTIVE_TERM_GBL_ACTIVE_TERM_100
GBL_ACTIVE_TERM_GBL_ACTIVE_TERM_200 = _iarius.GBL_ACTIVE_TERM_GBL_ACTIVE_TERM_200
GBL_ACTIVE_TERM_GBL_ACTIVE_TERM_400 = _iarius.GBL_ACTIVE_TERM_GBL_ACTIVE_TERM_400
LNA_GAIN_GBL_LNA_GAIN_GBL_18dB = _iarius.LNA_GAIN_GBL_LNA_GAIN_GBL_18dB
LNA_GAIN_GBL_LNA_GAIN_GBL_24dB = _iarius.LNA_GAIN_GBL_LNA_GAIN_GBL_24dB
LNA_GAIN_GBL_LNA_GAIN_GBL_12dB = _iarius.LNA_GAIN_GBL_LNA_GAIN_GBL_12dB
LNA_HPF_PROG_LNA_HPF_PROG_100kHz = _iarius.LNA_HPF_PROG_LNA_HPF_PROG_100kHz
LNA_HPF_PROG_LNA_HPF_PROG_50kHz = _iarius.LNA_HPF_PROG_LNA_HPF_PROG_50kHz
LNA_HPF_PROG_LNA_HPF_PROG_200kHz = _iarius.LNA_HPF_PROG_LNA_HPF_PROG_200kHz
LNA_HPF_PROG_LNA_HPF_PROG_150kHz = _iarius.LNA_HPF_PROG_LNA_HPF_PROG_150kHz
DIG_TGC_ATTENUATION_DIG_TGC_ATTENUATION_0dB = _iarius.DIG_TGC_ATTENUATION_DIG_TGC_ATTENUATION_0dB
DIG_TGC_ATTENUATION_DIG_TGC_ATTENUATION_6dB = _iarius.DIG_TGC_ATTENUATION_DIG_TGC_ATTENUATION_6dB
DIG_TGC_ATTENUATION_DIG_TGC_ATTENUATION_12dB = _iarius.DIG_TGC_ATTENUATION_DIG_TGC_ATTENUATION_12dB
DIG_TGC_ATTENUATION_DIG_TGC_ATTENUATION_18dB = _iarius.DIG_TGC_ATTENUATION_DIG_TGC_ATTENUATION_18dB
DIG_TGC_ATTENUATION_DIG_TGC_ATTENUATION_24dB = _iarius.DIG_TGC_ATTENUATION_DIG_TGC_ATTENUATION_24dB
DIG_TGC_ATTENUATION_DIG_TGC_ATTENUATION_30dB = _iarius.DIG_TGC_ATTENUATION_DIG_TGC_ATTENUATION_30dB
DIG_TGC_ATTENUATION_DIG_TGC_ATTENUATION_36dB = _iarius.DIG_TGC_ATTENUATION_DIG_TGC_ATTENUATION_36dB
DIG_TGC_ATTENUATION_DIG_TGC_ATTENUATION_42dB = _iarius.DIG_TGC_ATTENUATION_DIG_TGC_ATTENUATION_42dB
EN_DIG_TGC_EN_DIG_TGC_DIS = _iarius.EN_DIG_TGC_EN_DIG_TGC_DIS
EN_DIG_TGC_EN_DIG_TGC_EN = _iarius.EN_DIG_TGC_EN_DIG_TGC_EN
class IArius(object):
    thisown = property(lambda x: x.this.own(), lambda x, v: x.this.own(v), doc="The membership flag")

    def __init__(self, *args, **kwargs):
        raise AttributeError("No constructor defined - class is abstract")
    __repr__ = _swig_repr
    __swig_destroy__ = _iarius.delete_IArius

    def SWTrigger(self):
        return _iarius.IArius_SWTrigger(self)

    def IsPowereddown(self):
        return _iarius.IArius_IsPowereddown(self)

    def Powerup(self):
        return _iarius.IArius_Powerup(self)

    def InitializeClocks(self):
        return _iarius.IArius_InitializeClocks(self)

    def InitializeRX(self):
        return _iarius.IArius_InitializeRX(self)

    def InitializeDDR4(self):
        return _iarius.IArius_InitializeDDR4(self)

    def SyncClocks(self):
        return _iarius.IArius_SyncClocks(self)

    def ScheduleReceive(self, address, length, callback=None):
        return _iarius.IArius_ScheduleReceive(self, address, length, callback)

    def EnableReceive(self):
        return _iarius.IArius_EnableReceive(self)

    def ClearScheduledReceive(self):
        return _iarius.IArius_ClearScheduledReceive(self)

    def TransferRXBufferToHost(self, dstAddress, length, srcAddress):
        return _iarius.IArius_TransferRXBufferToHost(self, dstAddress, length, srcAddress)

    def LockDMABuffer(self, address, length):
        return _iarius.IArius_LockDMABuffer(self, address, length)

    def ReleaseDMABuffer(self, address):
        return _iarius.IArius_ReleaseDMABuffer(self, address)

    def EnableTestPatterns(self):
        return _iarius.IArius_EnableTestPatterns(self)

    def DisableTestPatterns(self):
        return _iarius.IArius_DisableTestPatterns(self)

    def SyncTestPatterns(self):
        return _iarius.IArius_SyncTestPatterns(self)

    def SetPGAGain(self, gain):
        return _iarius.IArius_SetPGAGain(self, gain)

    def SetLPFCutoff(self, cutoff):
        return _iarius.IArius_SetLPFCutoff(self, cutoff)

    def SetActiveTermination(self, endis, term):
        return _iarius.IArius_SetActiveTermination(self, endis, term)

    def SetLNAGain(self, gain):
        return _iarius.IArius_SetLNAGain(self, gain)

    def SetDTGC(self, endis, att):
        return _iarius.IArius_SetDTGC(self, endis, att)

    def InitializeTX(self):
        return _iarius.IArius_InitializeTX(self)

    def SWNextTX(self):
        return _iarius.IArius_SWNextTX(self)

    def GetID(self):
        return _iarius.IArius_GetID(self)

    def SetTxDelay(self, *args):
        return _iarius.IArius_SetTxDelay(self, *args)

    def SetTxFreqency(self, *args):
        return _iarius.IArius_SetTxFreqency(self, *args)

    def SetTxPeriods(self, *args):
        return _iarius.IArius_SetTxPeriods(self, *args)

    def SetRxAperture(self, *args):
        return _iarius.IArius_SetRxAperture(self, *args)

    def SetTxAperture(self, *args):
        return _iarius.IArius_SetTxAperture(self, *args)

    def SetRxTime(self, *args):
        return _iarius.IArius_SetRxTime(self, *args)

    def SetNumberOfFirings(self, nFirings):
        return _iarius.IArius_SetNumberOfFirings(self, nFirings)

    def EnableTransmit(self):
        return _iarius.IArius_EnableTransmit(self)

    def SetRxChannelMapping(self, srcChannel, dstChannel):
        return _iarius.IArius_SetRxChannelMapping(self, srcChannel, dstChannel)

    def SetTxChannelMapping(self, srcChannel, dstChannel):
        return _iarius.IArius_SetTxChannelMapping(self, srcChannel, dstChannel)

    def TGCEnable(self):
        return _iarius.IArius_TGCEnable(self)

    def TGCDisable(self):
        return _iarius.IArius_TGCDisable(self)

    def TGCSetSamples(self, samples, nSamples):
        return _iarius.IArius_TGCSetSamples(self, samples, nSamples)

    def TriggerStart(self):
        return _iarius.IArius_TriggerStart(self)

    def TriggerStop(self):
        return _iarius.IArius_TriggerStop(self)

    def TriggerSync(self):
        return _iarius.IArius_TriggerSync(self)

    def SetNTriggers(self, n):
        return _iarius.IArius_SetNTriggers(self, n)

    def SetTrigger(self, timeToNextTrigger, timeToNextTx, syncReq, idx):
        return _iarius.IArius_SetTrigger(self, timeToNextTrigger, timeToNextTx, syncReq, idx)

# Register IArius in _iarius:
_iarius.IArius_swigregister(IArius)


def GetArius(idx):
    return _iarius.GetArius(idx)
class II2CMaster(object):
    thisown = property(lambda x: x.this.own(), lambda x, v: x.this.own(v), doc="The membership flag")

    def __init__(self, *args, **kwargs):
        raise AttributeError("No constructor defined - class is abstract")
    __repr__ = _swig_repr

    def Write(self, address, data, length):
        return _iarius.II2CMaster_Write(self, address, data, length)

    def Read(self, address, data, length):
        return _iarius.II2CMaster_Read(self, address, data, length)

    def WriteAndRead(self, address, writedata, writelength, readdata, readlength):
        return _iarius.II2CMaster_WriteAndRead(self, address, writedata, writelength, readdata, readlength)
    __swig_destroy__ = _iarius.delete_II2CMaster

# Register II2CMaster in _iarius:
_iarius.II2CMaster_swigregister(II2CMaster)


def TransferRXBufferToHostLocation(that, dstAddress, length, srcAddress):
    return _iarius.TransferRXBufferToHostLocation(that, dstAddress, length, srcAddress)

def castToII2CMaster(ptr):
    return _iarius.castToII2CMaster(ptr)

<<<<<<< HEAD
=======
def getAriusPtr(idx):
    return _iarius.getAriusPtr(idx)

>>>>>>> edbad546
def EnableReceiveDelayed(ptr):
    return _iarius.EnableReceiveDelayed(ptr)

<|MERGE_RESOLUTION|>--- conflicted
+++ resolved
@@ -61,7 +61,6 @@
     __setattr__ = _swig_setattr_nondynamic_class_variable(type.__setattr__)
 
 
-<<<<<<< HEAD
 
 def new_uint16Array(nelements):
     return _iarius.new_uint16Array(nelements)
@@ -74,9 +73,7 @@
 
 def uint16Array_setitem(ary, index, value):
     return _iarius.uint16Array_setitem(ary, index, value)
-=======
 SHARED_PTR_DISOWN = _iarius.SHARED_PTR_DISOWN
->>>>>>> edbad546
 PGA_GAIN_PGA_GAIN_24dB = _iarius.PGA_GAIN_PGA_GAIN_24dB
 PGA_GAIN_PGA_GAIN_30dB = _iarius.PGA_GAIN_PGA_GAIN_30dB
 LPF_PROG_LPF_PROG_15MHz = _iarius.LPF_PROG_LPF_PROG_15MHz
@@ -275,12 +272,9 @@
 def castToII2CMaster(ptr):
     return _iarius.castToII2CMaster(ptr)
 
-<<<<<<< HEAD
-=======
 def getAriusPtr(idx):
     return _iarius.getAriusPtr(idx)
 
->>>>>>> edbad546
 def EnableReceiveDelayed(ptr):
     return _iarius.EnableReceiveDelayed(ptr)
 
