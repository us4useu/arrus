--- conflicted
+++ resolved
@@ -12,13 +12,11 @@
 
 %module iarius
 
-<<<<<<< HEAD
+%include <std_shared_ptr.i>
+%shared_ptr(IArius)
+
 %include "carrays.i"
 %array_functions(unsigned short, uint16Array);
-=======
-%include <std_shared_ptr.i>
-%shared_ptr(IArius)
->>>>>>> edbad546
 
 %ignore arius::AriusException;
 %ignore arius::afe58jd18::Register195;
@@ -49,13 +47,10 @@
     return dynamic_cast<II2CMaster*>(ptr);
 }
 
-<<<<<<< HEAD
-=======
 std::shared_ptr<IArius> getAriusPtr(unsigned idx) {
     return std::shared_ptr<IArius>(GetArius(idx));
 }
 
->>>>>>> edbad546
 void EnableReceiveDelayed(IArius* ptr) {
     ptr->EnableReceive();
     std::this_thread::sleep_for(std::chrono::milliseconds(1));
